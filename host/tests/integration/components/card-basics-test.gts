import { module, test } from 'qunit';
import { setupRenderingTest } from 'ember-qunit';
import { fillIn } from '@ember/test-helpers';
import { renderCard } from '../../helpers/render-component';
import { contains, field, Component, primitive } from 'runtime-spike/lib/card-api';
import StringCard from 'runtime-spike/lib/string';
import on from 'runtime-spike/modifiers/on';

module('Integration | card-basics', function (hooks) {
  setupRenderingTest(hooks);

  test('primitive field type checking', async function (assert) {
    class Person {
      @field firstName = contains(StringCard);
      @field title = contains(StringCard);

      static isolated = class Isolated extends Component<typeof this> {
        <template>{{@model.firstName}} {{@model.title}}</template>
      }
    }
    let card = new Person();
    card.firstName = 'arthur';
    let readName: string = card.firstName;
    assert.strictEqual(readName, 'arthur');
  });

  test('access @model for primitive and composite fields', async function (assert) {

    class Person {
      @field firstName = contains(StringCard);
    }

    class Post {
      @field title = contains(StringCard);
      @field author = contains(Person);
      static isolated = class Isolated extends Component<typeof this> {
        <template>{{@model.title}} by {{@model.author.firstName}}</template>
      }
    }

    class HelloWorld extends Post {
      static data = { title: 'First Post', author: { firstName: 'Arthur' } }
    }

    await renderCard(HelloWorld, 'isolated');
    assert.strictEqual(this.element.textContent!.trim(), 'First Post by Arthur');
  });

  test('render primitive field', async function (assert) {
    class EmphasizedString {
      static [primitive]: string;
      static embedded = class Embedded extends Component<typeof this> {
        <template><em data-test="name">{{@model}}</em></template>
      }
    }

    class Person {
      @field firstName = contains(EmphasizedString);

      static embedded = class Embedded extends Component<typeof this> {
        <template><@fields.firstName /></template>
      }
    }

    class Arthur extends Person {
      static data = { firstName: 'Arthur' }
    }

    await renderCard(Arthur, 'embedded');
    assert.dom('[data-test="name"]').containsText('Arthur');
  });

  test('render whole composite field', async function (assert) {
    class Person {
      @field firstName = contains(StringCard);
      @field title = contains(StringCard);
      static embedded = class Embedded extends Component<typeof this> {
        <template><@fields.title/> <@fields.firstName /></template>
      }
    }

    class Post {
      @field author = contains(Person);
      static isolated = class Isolated extends Component<typeof this> {
        <template><div data-test><@fields.author /></div></template>
      }
    }

    class HelloWorld extends Post {
      static data = { author: { firstName: 'Arthur', title: 'Mr' } }
    }

    await renderCard(HelloWorld, 'isolated');
    assert.dom('[data-test]').containsText('Mr Arthur');
  });

  test('render nested composite field', async function (assert) {
    class TestString {
      static [primitive]: string;
      static embedded = class Embedded extends Component<typeof this> {
        <template><em data-test>{{@model}}</em></template>
      }
    }

    class Person {
      @field firstName = contains(TestString);
    }

    class Post {
      @field author = contains(Person);
      static isolated = class Isolated extends Component<typeof this> {
        <template><@fields.author.firstName /></template>
      }
    }

    class HelloWorld extends Post {
      static data = { author: { firstName: 'Arthur' } }
    }

    await renderCard(HelloWorld, 'isolated');
    assert.dom('[data-test]').containsText('Arthur');
  });

<<<<<<< HEAD
  test('render edit field', async function (assert) {
    class TestString {
      static [primitive]: string;
      static edit = class Edit extends Component<typeof this> {
        <template>
          {{!-- template-lint-disable require-input-label --}}
          <input value={{@model}} {{on "input" @set}} />
        </template>
      }
      static embedded = class Embedded extends Component<typeof this> {
        <template>
          <div data-test-value>{{@model}}</div>
        </template>
      }
    }

    class Person {
      @field firstName = contains(TestString);
    }

    class Post {
      @field title = contains(TestString);
      @field author = contains(Person);
      static edit = class Edit extends Component<typeof this> {
        <template>
          <label data-test-field="title">
            Title
            <@fields.title />
          </label>
          <label data-test-field="author">
            Author
            <@fields.author.firstName />
          </label>
        </template>
      }
      static isolated = class Isolated extends Component<typeof this> {
        <template>
          <@fields.title />
        </template>
      }
    }

    class HelloWorld extends Post {
      static data = { title: 'My Post', author: { firstName: 'Arthur' } }
    }

    await renderCard(HelloWorld, 'isolated');
    assert.dom('[data-test-value]').hasText('My Post');

    await renderCard(HelloWorld, 'edit');
    assert.dom('[data-test-field="title"]').containsText('Title');
    assert.dom('[data-test-field="title"] input').hasValue('My Post');
    assert.dom('[data-test-field="author"]').containsText('Author');
    assert.dom('[data-test-field="author"] input').hasValue('Arthur');

    await fillIn('[data-test-field="title"] input', 'New Title');
    await renderCard(HelloWorld, 'isolated');
    assert.dom('[data-test-value]').hasText('New Title');
  });

  test('render default isolated template', async function (assert) {
    function testString(label: string) {
      return class TestString {
        static [primitive]: string;
        static embedded = class Embedded extends Component<typeof this> {
          <template><em data-test={{label}}>{{@model}}</em></template>
        }
      }
    }

=======
  test('render default templates', async function (assert) {
>>>>>>> eaeeab68
    class Person {
      @field firstName = contains(testString('first-name'));

      static embedded = class Embedded extends Component<typeof this> {
        <template><@fields.firstName /></template>
      }
    }

    class Post {
      @field title = contains(testString('title'));
      @field author = contains(Person);
    }

    class HelloWorld extends Post {
      static data = { title: 'First Post', author: { firstName: 'Arthur' } }
    }

    await renderCard(HelloWorld, 'isolated');

    assert.dom('[data-test="first-name"]').containsText('Arthur');
    assert.dom('[data-test="title"]').containsText('First Post');
  });

  test('render default edit template', async function (assert) {
    class TestString {
      static [primitive]: string;
      static edit = class Edit extends Component<typeof this> {
        <template>
          {{!-- template-lint-disable require-input-label --}}
          <input value={{@model}} />
        </template>
      }
    }

    class Person {
      @field firstName = contains(TestString);
    }

    class Post {
      @field title = contains(TestString);
      @field author = contains(Person);
    }

    class HelloWorld extends Post {
      static data = { title: 'My Post', author: { firstName: 'Arthur' } }
    }

    await renderCard(HelloWorld, 'edit');
    assert.dom('[data-test-field="title"]').containsText('title');
    assert.dom('[data-test-field="title"] input').hasValue('My Post');
    assert.dom('[data-test-field="author"]').containsText('author firstName'); // TODO: fix nested labels
    assert.dom('[data-test-field="author"] input').hasValue('Arthur');
  });

  test('can adopt a card', async function (assert) {
    class Animal {
      @field species = contains(testString('species'));
    }
    class Person extends Animal {
      @field firstName = contains(testString('first-name'));
      static embedded = class Embedded extends Component<typeof this> {
        <template><@fields.firstName /><@fields.species/></template>
      }
    }

    class Hassan extends Person {
      static data = { firstName: 'Hassan', species: 'Homo Sapiens' }
    }

    await renderCard(Hassan, 'embedded');
    assert.dom('[data-test="first-name"]').containsText('Hassan');
    assert.dom('[data-test="species"]').containsText('Homo Sapiens');
  });
});

function testString(label: string) {
  return class TestString {
    static [primitive]: string;
    static embedded = class Embedded extends Component<typeof this> {
      <template><em data-test={{label}}>{{@model}}</em></template>
    }
  }
}<|MERGE_RESOLUTION|>--- conflicted
+++ resolved
@@ -121,7 +121,6 @@
     assert.dom('[data-test]').containsText('Arthur');
   });
 
-<<<<<<< HEAD
   test('render edit field', async function (assert) {
     class TestString {
       static [primitive]: string;
@@ -183,18 +182,6 @@
   });
 
   test('render default isolated template', async function (assert) {
-    function testString(label: string) {
-      return class TestString {
-        static [primitive]: string;
-        static embedded = class Embedded extends Component<typeof this> {
-          <template><em data-test={{label}}>{{@model}}</em></template>
-        }
-      }
-    }
-
-=======
-  test('render default templates', async function (assert) {
->>>>>>> eaeeab68
     class Person {
       @field firstName = contains(testString('first-name'));
 
