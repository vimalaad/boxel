import { module, test, skip } from 'qunit';
import { setupRenderingTest } from 'ember-qunit';
import { fillIn, click, waitUntil } from '@ember/test-helpers';
import { renderCard } from '../../helpers/render-component';
import { cleanWhiteSpace, p, testRealmURL } from '../../helpers';
import parseISO from 'date-fns/parseISO';
import { on } from '@ember/modifier';
<<<<<<< HEAD
import type { SignatureFor, primitive as primitiveType, queryableValue as queryableValueType } from "https://cardstack.com/base/card-api";
=======
import type { SignatureFor, primitive as primitiveType } from "https://cardstack.com/base/card-api";
import type { ExportedCardRef } from "@cardstack/runtime-common";
>>>>>>> 9e97a941


let cardApi: typeof import("https://cardstack.com/base/card-api");
let string: typeof import ("https://cardstack.com/base/string");
let integer: typeof import ("https://cardstack.com/base/integer");
let date: typeof import ("https://cardstack.com/base/date");
let datetime: typeof import ("https://cardstack.com/base/datetime");
let cardRef: typeof import ("https://cardstack.com/base/card-ref");
let pickModule: typeof import ("https://cardstack.com/base/pick");
let primitive: typeof primitiveType;
let queryableValue: typeof queryableValueType;

module('Integration | card-basics', function (hooks) {
  setupRenderingTest(hooks);

  hooks.before(async function () {
    cardApi = await import(/* webpackIgnore: true */ 'http://localhost:4201/base/card-api' + '');
    primitive = cardApi.primitive;
    queryableValue = cardApi.queryableValue;
    string = await import(/* webpackIgnore: true */ 'http://localhost:4201/base/string' + '');
    integer = await import(/* webpackIgnore: true */ 'http://localhost:4201/base/integer' + '');
    date = await import(/* webpackIgnore: true */ 'http://localhost:4201/base/date' + '');
    datetime = await import(/* webpackIgnore: true */ 'http://localhost:4201/base/datetime' + '');
    cardRef = await import(/* webpackIgnore: true */ 'http://localhost:4201/base/card-ref' + '');
    pickModule = await import(/* webpackIgnore: true */ 'http://localhost:4201/base/pick' + '');
  });

  test('primitive field type checking', async function (assert) {
    let { field, contains, containsMany, Card, Component } = cardApi;
    let { default: StringCard} = string;
    let { default: IntegerCard} = integer;
    let { default: CardRefCard } = cardRef;
    class Person extends Card {
      @field firstName = contains(StringCard);
      @field title = contains(StringCard);
      @field number = contains(IntegerCard);
      @field languagesSpoken = containsMany(StringCard);
      @field ref = contains(CardRefCard);

      static isolated = class Isolated extends Component<typeof this> {
        <template>
          {{@model.firstName}}
          {{@model.title}}
          {{@model.number}}
          {{@model.ref.module}}
          {{@model.ref.name}}
          {{#each @model.languagesSpoken as |language|}}
            {{language}}
          {{/each}}
        </template>
      }
    }
    let card = new Person();
    card.firstName = 'arthur';
    card.number = 42;
    card.languagesSpoken = ['english', 'japanese'];
    card.ref = { module: `${testRealmURL}person`, name: "Person" };
    let readName: string = card.firstName;
    assert.strictEqual(readName, 'arthur');
    let readNumber: number = card.number;
    assert.strictEqual(readNumber, 42);
    let readLanguages: string[] = card.languagesSpoken;
    assert.deepEqual(readLanguages, ['english', 'japanese']);
    let readRef: ExportedCardRef = card.ref; 
    assert.deepEqual(readRef, { module: `${testRealmURL}person`, name: "Person" });
  });

  test('access @model for primitive and composite fields', async function (assert) {
    let {field, contains, containsMany, Card, Component } = cardApi;
    let { default: StringCard} = string;
    let { default: IntegerCard} = integer;
    class Person extends Card {
      @field firstName = contains(StringCard);
      @field subscribers = contains(IntegerCard);
      @field languagesSpoken = containsMany(StringCard);
    }

    class Post extends Card {
      @field title = contains(StringCard);
      @field author = contains(Person);
      @field languagesSpoken = containsMany(StringCard);
      static isolated = class Isolated extends Component<typeof this> {
        <template>
          {{@model.title}} by {{@model.author.firstName}}
          speaks {{#each @model.author.languagesSpoken as |language|}} {{language}} {{/each}}
          {{@model.author.subscribers}} subscribers
        </template>
      }
    }

    let helloWorld = Post.fromSerialized({
      title: 'First Post',
      author: {
          firstName: 'Arthur',
          subscribers: 5,
          languagesSpoken: ['english', 'japanese']
        },
    });

    await renderCard(helloWorld, 'isolated');
    assert.strictEqual(cleanWhiteSpace(this.element.textContent!), 'First Post by Arthur speaks english japanese 5 subscribers');
  });

  test('render primitive field', async function (assert) {
    let {field, contains, Card, Component } = cardApi;
    class EmphasizedString extends Card {
      static [primitive]: string;
      static embedded = class Embedded extends Component<typeof this> {
        <template><em data-test="name">{{@model}}</em></template>
      }
    }

    class StrongInteger extends Card {
      static [primitive]: number;
      static embedded = class Embedded extends Component<typeof this> {
        <template><strong data-test="integer">{{@model}}</strong></template>
      }
    }

    class Person extends Card {
      @field firstName = contains(EmphasizedString);
      @field number = contains(StrongInteger);

      static embedded = class Embedded extends Component<typeof this> {
        <template><@fields.firstName /><@fields.number /></template>
      }
    }

    let arthur = new Person({ firstName: 'Arthur', number: 10 });

    await renderCard(arthur, 'embedded');
    assert.dom('[data-test="name"]').containsText('Arthur');
    assert.dom('[data-test="integer"]').containsText('10');
  });

  test('render cardRef field', async function (assert) {
    let {field, contains, Card, Component } = cardApi;
    let { default: CardRefCard } = cardRef;
    class DriverCard extends Card {
      @field ref = contains(CardRefCard);
      static embedded = class Embedded extends Component<typeof this> {
        <template><div data-test-ref><@fields.ref/></div></template>
      }
    }

    let ref = { module: `http://localhost:4201/test/person`, name: 'Person' };
    let driver = new DriverCard({ ref });

    await renderCard(driver, 'embedded');
    assert.dom('[data-test-ref').containsText(`Module: http://localhost:4201/test/person Name: Person`);
    // <h3> is a tag that appears in the person embedded template
    await waitUntil(() => cleanWhiteSpace(document.querySelector('h3')?.textContent ?? '') === 'Person: Mango');
    assert.dom('h3').containsText('Person: Mango', 'the referenced card is rendered');

    // is this worth an assertion? or is it just obvious?
    assert.strictEqual(driver.ref, ref, 'The deserialized card ref constructor param is strict equal to the deserialized card ref value');
  });

  test('render cardRef fields are not editable', async function (assert) {
    let {field, contains, Card, Component } = cardApi;
    let { default: CardRefCard } = cardRef;
    class DriverCard extends Card {
      @field ref = contains(CardRefCard);
      static edit = class Edit extends Component<typeof this> {
        <template><div data-test-ref><@fields.ref/></div></template>
      }
    }

    let ref = { module: `http://localhost:4201/test/person`, name: 'Person' };
    let driver = new DriverCard({ ref });

    await renderCard(driver, 'edit');
    assert.dom('input').doesNotExist('no input fields exist');
    assert.dom('[data-test-ref').containsText(`Module: http://localhost:4201/test/person Name: Person`);
    await waitUntil(() => cleanWhiteSpace(document.querySelector('h3')?.textContent ?? '') === 'Person: Mango');
    assert.dom('h3').containsText('Person: Mango', 'the referenced card is rendered');
  });

  test('render whole composite field', async function (assert) {
    let {field, contains, Card, Component } = cardApi;
    let { default: StringCard} = string;
    let { default: IntegerCard} = integer;
    class Person extends Card {
      @field firstName = contains(StringCard);
      @field title = contains(StringCard);
      @field number = contains(IntegerCard);
      static embedded = class Embedded extends Component<typeof this> {
        <template><@fields.title/> <@fields.firstName /> <@fields.number /></template>
      }
    }

    class Post extends Card {
      @field author = contains(Person);
      static isolated = class Isolated extends Component<typeof this> {
        <template><div data-test><@fields.author /></div></template>
      }
    }

    let helloWorld = Post.fromSerialized({ author: { firstName: 'Arthur', title: 'Mr', number: 10 } });
    await renderCard(helloWorld, 'isolated');
    assert.dom('[data-test]').containsText('Mr Arthur 10');
  });

  // this will apply to linksTo, but doesn't apply to contains
  skip('render a field that is the enclosing card', async function(assert) {
    let {field, contains,  Card, Component } = cardApi;
    let { default: StringCard} = string;
    class Person extends Card {
      @field firstName = contains(StringCard);
      // @field friend = contains(() => Person); // a thunk can be used to specify a circular reference
      // static isolated = class Isolated extends Component<typeof this> {
      //   <template><@fields.firstName/> friend is <@fields.friend/></template>
      // }
      static embedded = class Embedded extends Component<typeof this> {
        <template><@fields.firstName/></template>
      }
    }

    let mango = Person.fromSerialized({ firstName: 'Mango', friend: { firstName: 'Van Gogh' } });
    await renderCard(mango, 'isolated');
    assert.strictEqual(cleanWhiteSpace(this.element.textContent!), 'Mango friend is Van Gogh');
  });

  test('render nested composite field', async function (assert) {
    let {field, contains, Card, Component } = cardApi;
    class TestString extends Card {
      static [primitive]: string;
      static embedded = class Embedded extends Component<typeof this> {
        <template><em data-test="string">{{@model}}</em></template>
      }
    }

    class TestInteger extends Card {
      static [primitive]: number;
      static embedded = class Embedded extends Component<typeof this> {
        <template><strong data-test="integer">{{@model}}</strong></template>
      }
    }

    class Person extends Card {
      @field firstName = contains(TestString);
      @field number = contains(TestInteger);
    }

    class Post extends Card {
      @field title = contains(TestString);
      @field author = contains(Person);
      static isolated = class Isolated extends Component<typeof this> {
      <template><@fields.author.firstName /><@fields.author.number /></template>
      }
    }

    let helloWorld = Post.fromSerialized({ author: { firstName: 'Arthur', number: 10 } });

    await renderCard(helloWorld, 'isolated');
    assert.dom('[data-test="string"]').containsText('Arthur');
    assert.dom('[data-test="integer"]').containsText('10');
  });

  test('render default isolated template', async function (assert) {
    let {field, contains, Card, Component } = cardApi;
    let firstName = await testString('first-name');
    class Person extends Card {
      @field firstName = contains(firstName);

      static embedded = class Embedded extends Component<typeof this> {
        <template><@fields.firstName /></template>
      }
    }

    let title = await testString('title');
    class Post extends Card{
      @field title = contains(title);
      @field author = contains(Person);
    }

    let helloWorld = Post.fromSerialized({ title: 'First Post', author: { firstName: 'Arthur' } });

    await renderCard(helloWorld, 'isolated');

    assert.dom('[data-test="first-name"]').containsText('Arthur');
    assert.dom('[data-test="title"]').containsText('First Post');
  });

  test('render a containsMany primitive field', async function (assert) {
    let {field, contains, containsMany, Card, Component } = cardApi;
    let { default: StringCard} = string;
    class Person extends Card {
      @field firstName = contains(StringCard);
      @field languagesSpoken = containsMany(StringCard);
      static isolated = class Isolated extends Component<typeof this> {
        <template><@fields.firstName/> speaks <@fields.languagesSpoken/></template>
      }
    }

    let mango = new Person({
      firstName: 'Mango',
      languagesSpoken: ['english', 'japanese']
    });

    await renderCard(mango, 'isolated');
    assert.strictEqual(cleanWhiteSpace(this.element.textContent!), 'Mango speaks english japanese');
  });

  test('supports an empty containsMany primitive field', async function (assert) {
    let {field, contains, containsMany, Card, Component } = cardApi;
    let { default: StringCard} = string;
    class Person extends Card {
      @field firstName = contains(StringCard);
      @field languagesSpoken = containsMany(StringCard);
      static isolated = class Isolated extends Component<typeof this> {
        <template><@fields.firstName/> speaks <@fields.languagesSpoken/></template>
      }
    }
    let mango = new Person({ firstName: 'Mango' });
    assert.deepEqual(mango.languagesSpoken, [], 'empty containsMany field is initialized to an empty array');
  });

  test('render a containsMany composite field', async function (assert) {
    let {field, contains, containsMany, Card, Component } = cardApi;
    let { default: StringCard} = string;
    class Person extends Card {
      @field firstName = contains(StringCard);
      static embedded = class Embedded extends Component<typeof this> {
        <template><@fields.firstName/></template>
      }
    }

    class Family extends Card {
      @field people = containsMany(Person);
      static isolated = class Isolated extends Component<typeof this> {
        <template><@fields.people/></template>
      }
    }
    let abdelRahmans = Family.fromSerialized({
      people: [
        { firstName: 'Mango'},
        { firstName: 'Van Gogh'},
        { firstName: 'Hassan'},
        { firstName: 'Mariko'},
        { firstName: 'Yume'},
        { firstName: 'Sakura'},
      ]
    });

    await renderCard(abdelRahmans, 'isolated');
    assert.strictEqual(cleanWhiteSpace(this.element.textContent!), 'Mango Van Gogh Hassan Mariko Yume Sakura');
  });

  test('rerender when a primitive field changes', async function(assert) {
    let {field, contains, Card, Component } = cardApi;
    let { default: StringCard} = string;
    class Person extends Card {
      @field firstName = contains(StringCard);
      static embedded = class Embedded extends Component<typeof this> {
        <template><div data-test="firstName"><@fields.firstName/></div></template>
      }
    }
    let child = new Person({ firstName: 'Arthur' });
    await renderCard(child, 'embedded');
    assert.dom('[data-test="firstName"]').containsText('Arthur');
    child.firstName = 'Quint';
    await waitUntil(() => document.querySelector('[data-test="firstName"]')?.textContent?.trim() === 'Quint');
  });


  test('rerender when a containsMany field is fully replaced', async function(assert) {
    let {field, containsMany, Card, Component } = cardApi;
    let { default: StringCard} = string;
    class Person extends Card {
      @field pets = containsMany(StringCard);
      static embedded = class Embedded extends Component<typeof this> {
        <template><@fields.pets/></template>
      }
    }
    let person = new Person({ pets: ['Mango', 'Van Gogh'] });
    await renderCard(person, 'embedded');
    assert.strictEqual(cleanWhiteSpace(this.element.textContent!), 'Mango Van Gogh');
    person.pets = ['Van Gogh', 'Mango', 'Peachy'];
    await waitUntil(() => cleanWhiteSpace(this.element.textContent!) === 'Van Gogh Mango Peachy');
  });

  test('rerender when a containsMany field is mutated via assignment', async function(assert) {
    let {field, containsMany, Card, Component } = cardApi;
    let { default: StringCard} = string;
    class Person extends Card {
      @field pets = containsMany(StringCard);
      static embedded = class Embedded extends Component<typeof this> {
        <template><@fields.pets/></template>
      }
    }
    let person = new Person({ pets: ['Mango', 'Van Gogh'] });
    await renderCard(person, 'embedded');
    assert.strictEqual(cleanWhiteSpace(this.element.textContent!), 'Mango Van Gogh');
    person.pets[1] = 'Peachy';
    await waitUntil(() => cleanWhiteSpace(this.element.textContent!) === 'Mango Peachy');
  });


  test('rerender when a containsMany field changes size', async function(assert) {
    let {field, containsMany, Card, Component } = cardApi;
    let { default: StringCard} = string;
    class Person extends Card {
      @field pets = containsMany(StringCard);
      static embedded = class Embedded extends Component<typeof this> {
        <template><@fields.pets/></template>
      }
    }
    let person = new Person({ pets: ['Mango', 'Van Gogh'] });
    await renderCard(person, 'embedded');
    assert.strictEqual(cleanWhiteSpace(this.element.textContent!), 'Mango Van Gogh');
    person.pets.push('Peachy');
    await waitUntil(() => cleanWhiteSpace(this.element.textContent!) === 'Mango Van Gogh Peachy');
    person.pets.shift();
    await waitUntil(() => cleanWhiteSpace(this.element.textContent!) === 'Van Gogh Peachy');
  });

  test('supports an empty containsMany composite field', async function (assert) {
    let {field, contains, containsMany, Card, Component } = cardApi;
    let { default: StringCard} = string;
    class Person extends Card {
      @field firstName = contains(StringCard);
      static embedded = class Embedded extends Component<typeof this> {
        <template><@fields.firstName/></template>
      }
    }

    class Family extends Card {
      @field people = containsMany(Person);
      static isolated = class Isolated extends Component<typeof this> {
        <template><@fields.people/></template>
      }
    }

    let abdelRahmans = new Family();
    assert.deepEqual(abdelRahmans.people, [], 'empty containsMany field is initialized to an empty array');
  });

  test('throws if contains many value is set with a non-array', async function(assert) {
    let {field, contains, containsMany, Card, } = cardApi;
    let { default: StringCard} = string;
    class Person extends Card {
      @field firstName = contains(StringCard);
      @field languagesSpoken = containsMany(StringCard);
    }
    assert.throws(() => new Person({ languagesSpoken: 'english' }), /Expected array for field value languagesSpoken/);
    assert.throws(() => Person.fromSerialized({ languagesSpoken: 'english' }).languagesSpoken, /Expected array for field value languagesSpoken/);
  });

  test('render default edit template', async function (assert) {
    let {field, contains, Card, } = cardApi;
    let { default: StringCard} = string;
    class Person extends Card {
      @field firstName = contains(StringCard);
    }

    class Post extends Card {
      @field title = contains(StringCard);
      @field author = contains(Person);
    }

    let helloWorld = Post.fromSerialized({ title: 'My Post', author: { firstName: 'Arthur' } });

    await renderCard(helloWorld, 'edit');
    assert.dom('[data-test-field="title"]').containsText('Title');
    assert.dom('[data-test-field="title"] input').hasValue('My Post');
    assert.dom('[data-test-field="author"]').containsText('Author First Name'); // TODO: fix nested labels
    assert.dom('[data-test-field="author"] input').hasValue('Arthur');

    await fillIn('[data-test-field="title"] input', 'New Post');
    await fillIn('[data-test-field="author"] input', 'Carl Stack');
    // Check that outputs have changed
  });

  test('can adopt a card', async function (assert) {
    let {field, contains,  Card, Component } = cardApi;
    let species = await testString('species');
    class Animal extends Card {
      @field species = contains(species);
    }
    let firstName = await testString('first-name');
    class Person extends Animal {
      @field firstName = contains(firstName);
      static embedded = class Embedded extends Component<typeof this> {
        <template><@fields.firstName /><@fields.species/></template>
      }
    }

    let hassan = new Person ({ firstName: 'Hassan', species: 'Homo Sapiens' });

    await renderCard(hassan, 'embedded');
    assert.dom('[data-test="first-name"]').containsText('Hassan');
    assert.dom('[data-test="species"]').containsText('Homo Sapiens');
  });

  test('can edit primitive and composite fields', async function (assert) {
    let {field, contains, Card, Component } = cardApi;
    let { default: StringCard} = string;
    let { default: IntegerCard} = integer;
    class Person extends Card {
      @field firstName = contains(StringCard);
      static embedded = class Embedded extends Component<typeof this> {
        <template><@fields.firstName /></template>
      }
    }

    class Post extends Card {
      @field title = contains(StringCard);
      @field reviews = contains(IntegerCard);
      @field author = contains(Person);
      static edit = class Edit extends Component<typeof this> {
        <template>
          <fieldset>
            <label data-test-field="title">Title <@fields.title /></label>
            <label data-test-field="reviews">Reviews <@fields.reviews /></label>
            <label data-test-field="author">Author <@fields.author /></label>
          </fieldset>

          <div data-test-output="title">{{@model.title}}</div>
          <div data-test-output="reviews">{{@model.reviews}}</div>
          <div data-test-output="author.firstName">{{@model.author.firstName}}</div>
        </template>
      }
    }

    let helloWorld = Post.fromSerialized({ title: 'First Post', reviews: 1, author: { firstName: 'Arthur' } });

    await renderCard(helloWorld, 'edit');
    assert.dom('[data-test-field="title"] input').hasValue('First Post');
    assert.dom('[data-test-field="reviews"] input').hasValue('1');
    assert.dom('[data-test-field="author"] input').hasValue('Arthur');

    await fillIn('[data-test-field="title"] input', 'New Title');
    await fillIn('[data-test-field="reviews"] input', '5');
    await fillIn('[data-test-field="author"] input', 'Carl Stack');

    assert.dom('[data-test-output="title"]').hasText('New Title');
    assert.dom('[data-test-output="reviews"]').hasText('5');
    assert.dom('[data-test-output="author.firstName"]').hasText('Carl Stack');
  });

  test('component stability when editing containsMany primitive field', async function(assert) {
    let {field, containsMany, Card, Component } = cardApi;
    let { default: StringCard } = string;
    let { pick } = pickModule;
    let counter = 0;
    class TestString extends StringCard {
      static edit = class Edit extends Component<typeof this> {
        private counter: number;
        constructor(owner: unknown, args: SignatureFor<typeof TestString>["Args"]) {
          super(owner, args);
          this.counter = counter++;
        }
        <template>
          <input data-counter={{this.counter}} type="text" value={{@model}} {{on "input" (pick "target.value" @set) }} />
        </template>
      }
    }

    class Person extends Card {
      @field languagesSpoken = containsMany(TestString);
      static edit = class Edit extends Component<typeof this> {
        <template>
          <@fields.languagesSpoken />
        </template>
      }
    }

    let card = new Person({
      languagesSpoken: ['english', "japanese"],
    });

    await renderCard(card, 'edit');
    assert.dom('[data-test-item="0"] [data-counter]').hasAttribute('data-counter', '0');
    assert.dom('[data-test-item="1"] [data-counter]').hasAttribute('data-counter', '1');
    await fillIn('[data-test-item="0"] [data-counter]', 'italian');
    assert.dom('[data-test-item="0"] [data-counter]').hasAttribute('data-counter', '0');
    assert.dom('[data-test-item="1"] [data-counter]').hasAttribute('data-counter', '1');
  });

  test('add, remove and edit items in containsMany string field', async function (assert) {
    let {field, containsMany, Card, Component } = cardApi;
    let { default: StringCard} = string;
    class Person extends Card {
      @field languagesSpoken = containsMany(StringCard);
      static edit = class Edit extends Component<typeof this> {
        <template>
          <@fields.languagesSpoken />
          <ul data-test-output>
            {{#each @model.languagesSpoken as |language|}}
              <li>{{language}}</li>
            {{/each}}
          </ul>
        </template>
      }
    }

    let card = new Person({
      languagesSpoken: ['english', 'japanese'],
    });

    await renderCard(card, 'edit');
    assert.dom('[data-test-item]').exists({ count: 2 });
    assert.dom('[data-test-item="0"] input').hasValue('english');
    assert.dom('[data-test-output]').hasText('english japanese');

    await fillIn('[data-test-item="1"] input', 'italian');
    assert.dom('[data-test-output]').hasText('english italian');

    await click('[data-test-add-new]');
    await fillIn('[data-test-item="2"] input', 'french');
    assert.dom('[data-test-item]').exists({ count: 3 });
    assert.dom('[data-test-output]').hasText('english italian french');

    await click('[data-test-add-new]');
    await fillIn('[data-test-item="3"] input', 'spanish');
    assert.dom('[data-test-item]').exists({ count: 4 });
    assert.dom('[data-test-output]').hasText('english italian french spanish');

    await click('[data-test-remove="0"]');
    assert.dom('[data-test-item]').exists({ count: 3 });
    assert.dom('[data-test-output]').hasText('italian french spanish');
  });

  test('add, remove and edit items in containsMany date and datetime fields', async function (assert) {
    let {field, containsMany, Card, Component } = cardApi;
    let { default: DateCard} = date;
    let { default: DatetimeCard} = datetime;
    function toDateString(date: Date | null) {
      return date instanceof Date ? date.toISOString().split('T')[0] : null;
    }

    class Person extends Card {
      @field dates = containsMany(DateCard);
      @field appointments = containsMany(DatetimeCard);
      static edit = class Edit extends Component<typeof this> {
        <template>
          <@fields.dates />
          <ul data-test-output="dates">
            {{#each @model.dates as |date|}}
              <li>{{toDateString date}}</li>
            {{/each}}
          </ul>

          <@fields.appointments />
          <ul data-test-output="appointments">
            {{#each @model.appointments as |appointment|}}
              <li>{{toDateString appointment}}</li>
            {{/each}}
          </ul>
        </template>
      }
    }

    let card = new Person({
      dates: [p('2022-05-12'), p('2022-05-11'), p('2021-05-13')],
      appointments: [parseISO('2022-05-13T13:00'), parseISO('2021-05-30T10:45')],
    });

    await renderCard(card, 'edit');
    assert.dom('[data-test-contains-many="dates"] [data-test-item]').exists({ count: 3 });
    assert.dom('[data-test-contains-many="dates"] [data-test-item="0"] input').hasValue('2022-05-12');
    assert.dom('[data-test-output="dates"]').hasText('2022-05-12 2022-05-11 2021-05-13');

    await click('[data-test-contains-many="dates"] [data-test-add-new]');
    await fillIn('[data-test-contains-many="dates"] [data-test-item="3"] input', '2022-06-01');
    assert.dom('[data-test-contains-many="dates"] [data-test-item]').exists({ count: 4 });
    assert.dom('[data-test-output="dates"]').hasText('2022-05-12 2022-05-11 2021-05-13 2022-06-01');

    await click('[data-test-contains-many="dates"] [data-test-remove="1"]');
    await click('[data-test-contains-many="dates"] [data-test-remove="2"]'); // note: after removing index=1, the previous indexes of the following items have shifted by 1
    assert.dom('[data-test-contains-many="dates"] [data-test-item]').exists({ count: 2 });
    assert.dom('[data-test-output="dates"]').hasText('2022-05-12 2021-05-13');

    await fillIn('[data-test-contains-many="dates"] [data-test-item="1"] input', '2022-04-10');
    assert.dom('[data-test-output]').hasText('2022-05-12 2022-04-10');

    assert.dom('[data-test-contains-many="appointments"] [data-test-item]').exists({ count: 2 });
    assert.strictEqual(getDateFromInput('[data-test-contains-many="appointments"] [data-test-item="0"] input')?.getTime(), parseISO('2022-05-13T13:00').getTime());
    assert.dom('[data-test-output="appointments"]').hasText('2022-05-13 2021-05-30');

    await fillIn('[data-test-contains-many="appointments"] [data-test-item="0"] input', '2022-05-01T11:01');
    assert.dom('[data-test-output="appointments"]').hasText('2022-05-01 2021-05-30');
  });

  test('can get a queryable value for a field', async function(assert) {
    let { field, contains, Card, getQueryableValue } = cardApi;
    class TestField extends Card {
      static [primitive]: TestShape;
      static [queryableValue](value: TestShape) {
        return value.firstName;
      }
    }

    class TestCard extends Card {
      @field info = contains(TestField);
    }

    let card = new TestCard({ info: { firstName: 'Mango', age: 2 }});
    assert.strictEqual(getQueryableValue(card, 'info'), 'Mango', 'The queryable value from card instance is correct');
    assert.strictEqual(getQueryableValue(TestField, { firstName: 'Van Gogh', age: 6}), 'Van Gogh', 'The queryable value from user supplied data is correct')
  });

  test('queryable value for a field defaults to current field value when not specified', async function (assert) {
    let { field, contains, Card, getQueryableValue } = cardApi;
    class StringCard extends Card {
      static [primitive]: string;
    }

    class TestCard extends Card {
      @field firstName = contains(StringCard);
    }

    let card = new TestCard({ firstName: 'Van Gogh' });
    assert.strictEqual(getQueryableValue(card, 'firstName'), 'Van Gogh', 'The queryable value is correct');
    assert.strictEqual(getQueryableValue(StringCard, 'Van Gogh'), 'Van Gogh', 'The queryable value from user supplied data is correct')
  });

  test('throws when attempting to get a queryable value for a non-primitive field', async function (assert) {
    let { field, contains, Card, getQueryableValue } = cardApi;
    let { default: StringCard} = string;

    class CompoundField extends Card {
      @field firstName = contains(StringCard);
      @field lastName = contains(StringCard);
    }

    class TestCard extends Card {
      @field person = contains(CompoundField);
    }

    let card = TestCard.fromSerialized({ person: { firstName: 'Mango', lastName: 'Abdel-Rahman' }});
    assert.throws(() => getQueryableValue(card, 'person'), /cannot getQueryableValue for non-primitive field/);
    assert.throws(() => getQueryableValue(CompoundField, { firstName: 'Mango', lastName: 'Abdel-Rahman'}), /cannot getQueryableValue for non-primitive field/);
  });
});

async function testString(label: string) {
  cardApi = await import(/* webpackIgnore: true */ 'http://localhost:4201/base/card-api' + '');
  let {Card, Component } = cardApi;
  return class TestString extends Card {
    static [primitive]: string;
    static embedded = class Embedded extends Component<typeof this> {
      <template><em data-test={{label}}>{{@model}}</em></template>
    }
  }
}

function getDateFromInput(selector: string): Date | undefined {
  let input = document.querySelector(selector) as HTMLInputElement | undefined ;
  if (input?.value) {
    return parseISO(input.value);
  }
  return undefined;
}

interface TestShape {
  firstName: string;
  age: number
}<|MERGE_RESOLUTION|>--- conflicted
+++ resolved
@@ -5,12 +5,8 @@
 import { cleanWhiteSpace, p, testRealmURL } from '../../helpers';
 import parseISO from 'date-fns/parseISO';
 import { on } from '@ember/modifier';
-<<<<<<< HEAD
 import type { SignatureFor, primitive as primitiveType, queryableValue as queryableValueType } from "https://cardstack.com/base/card-api";
-=======
-import type { SignatureFor, primitive as primitiveType } from "https://cardstack.com/base/card-api";
 import type { ExportedCardRef } from "@cardstack/runtime-common";
->>>>>>> 9e97a941
 
 
 let cardApi: typeof import("https://cardstack.com/base/card-api");
