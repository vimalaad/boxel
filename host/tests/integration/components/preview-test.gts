--- conflicted
+++ resolved
@@ -39,22 +39,13 @@
     }
     await shimModule(`${testRealmURL}test-cards`, { TestCard }, loader);
     let card = await createFromSerialized(TestCard, {
-<<<<<<< HEAD
       data: {
-        id: `${testRealmURL}test-cards/test-card`, // madeup id to satisfy saved card condition
         attributes: { firstName: 'Mango' },
         meta: {
           adoptsFrom: {
             module: `${testRealmURL}test-cards`,
             name: 'TestCard'
           }
-=======
-      attributes: { firstName: 'Mango' },
-      meta: {
-        adoptsFrom: {
-          module: `${testRealmURL}test-cards`,
-          name: 'TestCard'
->>>>>>> ccc70a7f
         }
       }
     });
@@ -68,109 +59,4 @@
     await waitFor('[data-test-firstName]'); // we need to wait for the card instance to load
     assert.shadowDOM('[data-test-firstName]').hasText('Mango');
   });
-<<<<<<< HEAD
-
-  test('can change card format', async function (assert) {
-    let { field, contains, Card, Component, createFromSerialized } = cardApi;
-    let { default: StringCard} = string;
-    class TestCard extends Card {
-      @field firstName = contains(StringCard);
-      static isolated = class Isolated extends Component<typeof this> {
-        <template> <div data-test-isolated-firstName><@fields.firstName/></div> </template>
-      }
-      static embedded = class Embedded extends Component<typeof this> {
-        <template> <div data-test-embedded-firstName><@fields.firstName/></div> </template>
-      }
-      static edit = class Edit extends Component<typeof this> {
-        <template> <div data-test-edit-firstName><@fields.firstName/></div> </template>
-      }
-    }
-    await shimModule(`${testRealmURL}test-cards`, { TestCard }, loader);
-
-    let card = await createFromSerialized(TestCard, {
-      data: {
-        id: `${testRealmURL}test-cards/test-card`, // madeup id to satisfy saved card condition
-        attributes: { firstName: 'Mango' },
-        meta: {
-          adoptsFrom:
-          {
-            module: `${testRealmURL}test-cards`,
-            name: 'TestCard'
-          }
-        }
-      }
-    });
-
-    await renderComponent(
-      class TestDriver extends GlimmerComponent {
-        <template>
-          <Preview @card={{card}} @formats={{formats}}/>
-        </template>
-      }
-    )
-    await waitFor('[data-test-isolated-firstName]'); // we need to wait for the card instance to load
-    assert.shadowDOM('[data-test-isolated-firstName]').hasText('Mango');
-    assert.shadowDOM('[data-test-embedded-firstName]').doesNotExist();
-    assert.shadowDOM('[data-test-edit-firstName]').doesNotExist();
-
-    await click('.format-button.embedded')
-    assert.shadowDOM('[data-test-isolated-firstName]').doesNotExist();
-    assert.shadowDOM('[data-test-embedded-firstName]').hasText('Mango');
-    assert.shadowDOM('[data-test-edit-firstName]').doesNotExist();
-
-    await click('.format-button.edit')
-    assert.shadowDOM('[data-test-isolated-firstName]').doesNotExist();
-    assert.shadowDOM('[data-test-embedded-firstName]').doesNotExist();
-    assert.shadowDOM('[data-test-edit-firstName] input').hasValue('Mango');
-  });
-
-  test('edited card data is visible in different formats', async function (assert) {
-    let { field, contains, Card, Component, createFromSerialized } = cardApi;
-    let { default: StringCard} = string;
-    class TestCard extends Card {
-      @field firstName = contains(StringCard);
-      static isolated = class Isolated extends Component<typeof this> {
-        <template> <div data-test-isolated-firstName><@fields.firstName/></div> </template>
-      }
-      static embedded = class Embedded extends Component<typeof this> {
-        <template> <div data-test-embedded-firstName><@fields.firstName/></div> </template>
-      }
-      static edit = class Edit extends Component<typeof this> {
-        <template> <div data-test-edit-firstName><@fields.firstName/></div> </template>
-      }
-    }
-    await shimModule(`${testRealmURL}test-cards`, { TestCard }, loader);
-    let card = await createFromSerialized(TestCard, {
-      data: {
-        id: `${testRealmURL}test-cards/test-card`, // madeup id to satisfy saved card condition
-        attributes: { firstName: 'Mango' },
-        meta: {
-          adoptsFrom:
-          {
-            module: `${testRealmURL}test-cards`,
-            name: 'TestCard'
-          }
-        }
-      }
-    });
-    await renderComponent(
-      class TestDriver extends GlimmerComponent {
-        <template>
-          <Preview @card={{card}} @formats={{formats}}/>
-        </template>
-      }
-    )
-
-    await click('.format-button.edit')
-    await waitFor('[data-test-edit-firstName] input'); // we need to wait for the card instance to load
-    await fillIn('[data-test-edit-firstName] input', 'Van Gogh');
-
-    await click('.format-button.embedded');
-    assert.shadowDOM('[data-test-embedded-firstName]').hasText('Van Gogh');
-
-    await click('.format-button.isolated');
-    assert.shadowDOM('[data-test-isolated-firstName]').hasText('Van Gogh');
-  });
-=======
->>>>>>> ccc70a7f
 });