import { Deferred } from './deferred';
import {
  makeCardTypeSummaryDoc,
  transformResultsToPrerenderedCardsDoc,
  type SingleCardDocument,
} from './card-document';
import { Loader } from './loader';
import { RealmPaths, LocalPath, join } from './paths';
import {
  systemError,
  notFound,
  methodNotAllowed,
  badRequest,
  CardError,
} from './error';
import { v4 as uuidV4 } from 'uuid';
import { formatRFC7231 } from 'date-fns';
import {
  isCardResource,
  executableExtensions,
  hasExecutableExtension,
  isNode,
  isSingleCardDocument,
  logger,
  fetchUserPermissions,
  maybeHandleScopedCSSRequest,
  authorizationMiddleware,
  internalKeyFor,
  isValidPrerenderedHtmlFormat,
  type CodeRef,
  type LooseSingleCardDocument,
  type ResourceObjectWithId,
  type DirectoryEntryRelationship,
  type DBAdapter,
  type Queue,
  type FileMeta,
  type DirectoryMeta,
} from './index';
import merge from 'lodash/merge';
import mergeWith from 'lodash/mergeWith';
import cloneDeep from 'lodash/cloneDeep';
import {
  fileContentToText,
  readFileAsText,
  getFileWithFallbacks,
  writeToStream,
  waitForClose,
  type TextFileRef,
} from './stream';
import { transpileJS } from './transpile';
import {
  AuthenticationError,
  AuthenticationErrorMessages,
  AuthorizationError,
  Method,
  RouteTable,
  Router,
  SupportedMimeType,
  lookupRouteTable,
} from './router';
import { assertQuery } from './query';
import type { Readable } from 'stream';
import { type CardDef } from 'https://cardstack.com/base/card-api';
import type * as CardAPI from 'https://cardstack.com/base/card-api';
import { createResponse } from './create-response';
import { mergeRelationships } from './merge-relationships';
import { MatrixClient } from './matrix-client';

import { JsonWebTokenError, TokenExpiredError } from 'jsonwebtoken';
import RealmPermissionChecker from './realm-permission-checker';
import type { ResponseWithNodeStream, VirtualNetwork } from './virtual-network';

import { RealmAuthDataSource } from './realm-auth-data-source';
import { fetcher } from './fetcher';
import { RealmIndexQueryEngine } from './realm-index-query-engine';
import { RealmIndexUpdater } from './realm-index-updater';

import qs from 'qs';
import {
  MatrixBackendAuthentication,
  Utils,
} from './matrix-backend-authentication';

export interface RealmSession {
  canRead: boolean;
  canWrite: boolean;
}

export type RealmInfo = {
  name: string;
  backgroundURL: string | null;
  iconURL: string | null;
};

export interface FileRef {
  path: LocalPath;
  content: ReadableStream<Uint8Array> | Readable | Uint8Array | string;
  lastModified: number;
  [key: symbol]: object;
}

export interface TokenClaims {
  user: string;
  realm: string;
  permissions: ('read' | 'write')[];
}

export interface RealmPermissions {
  [username: string]: ('read' | 'write')[];
}

export interface RealmAdapter {
  readdir(
    path: LocalPath,
    opts?: {
      create?: true;
    },
  ): AsyncGenerator<{ name: string; path: LocalPath; kind: Kind }, void>;

  openFile(path: LocalPath): Promise<FileRef | undefined>;

  // this should return unix time as it's the finest resolution that we can rely
  // on across all envs
  lastModified(path: LocalPath): Promise<number | undefined>;

  exists(path: LocalPath): Promise<boolean>;

  write(path: LocalPath, contents: string): Promise<{ lastModified: number }>;

  remove(path: LocalPath): Promise<void>;

  createJWT(claims: TokenClaims, expiration: string, secret: string): string;

  // throws if token cannot be verified or expired
  verifyJWT(
    token: string,
    secret: string,
  ): TokenClaims & { iat: number; exp: number };

  createStreamingResponse(
    req: Request,
    requestContext: RequestContext,
    init: ResponseInit,
    cleanup: () => void,
  ): {
    response: Response;
    writable: WritableStream;
  };

  subscribe(cb: (message: UpdateEventData) => void): Promise<void>;

  unsubscribe(): void;

  setLoader?(loader: Loader): void;
}

interface Options {
  useTestingDomain?: true;
  disableModuleCaching?: true;
}

interface IndexHTMLOptions {
  realmsServed?: string[];
}

interface UpdateItem {
  operation: 'add' | 'update' | 'removed';
  url: URL;
}

type ServerEvents = UpdateEvent | IndexEvent | MessageEvent;

interface UpdateEvent {
  type: 'update';
  data: UpdateEventData;
  id?: string;
}

export interface MatrixConfig {
  url: URL;
  username: string;
}

export type UpdateEventData =
  | FileAddedEventData
  | FileUpdatedEventData
  | FileRemovedEventData;

interface FileAddedEventData {
  added: string;
}
interface FileUpdatedEventData {
  updated: string;
}
interface FileRemovedEventData {
  removed: string;
}

interface IndexEvent {
  type: 'index';
  data: IncrementalIndexEventData | FullIndexEventData;
  id?: string;
  clientRequestId?: string | null;
}
interface IncrementalIndexEventData {
  type: 'incremental';
  invalidations: string[];
  clientRequestId?: string | null;
}
interface FullIndexEventData {
  type: 'full';
}

interface MessageEvent {
  type: 'message';
  data: Record<string, string>;
  id?: string;
}

interface WriteResult {
  lastModified: number;
}

export type RequestContext = { realm: Realm; permissions: RealmPermissions };

export class Realm {
  #startedUp = new Deferred<void>();
  #matrixClient: MatrixClient;
  #realmIndexUpdater: RealmIndexUpdater;
  #realmIndexQueryEngine: RealmIndexQueryEngine;
  #adapter: RealmAdapter;
  #router: Router;
  #useTestingDomain = false;
  #log = logger('realm');
  #perfLog = logger('perf');
  #startTime = Date.now();
  #getIndexHTML: () => Promise<string>;
  #updateItems: UpdateItem[] = [];
  #flushUpdateEvents: Promise<void> | undefined;
  #recentWrites: Map<string, number> = new Map();
  #realmSecretSeed: string;
  #disableModuleCaching = false;

  #publicEndpoints: RouteTable<true> = new Map([
    [
      SupportedMimeType.Session,
      new Map([['POST' as Method, new Map([['/_session', true]])]]),
    ],
    [
      SupportedMimeType.JSONAPI,
      new Map([['GET' as Method, new Map([['/_readiness-check', true]])]]),
    ],
  ]);
  #assetsURL: URL;
  #dbAdapter: DBAdapter;

  // This loader is not meant to be used operationally, rather it serves as a
  // template that we clone for each indexing operation
  readonly loaderTemplate: Loader;
  readonly paths: RealmPaths;

  get url(): string {
    return this.paths.url;
  }

  get writableFileExtensions(): string[] {
    // We include .json (card instance data) because we want to allow the
    // card instance data to be overwritten directly (by the code editor) and not go
    // through the card API which tries to fetch the instance data from the index and patch it.
    // The card instance in the index could be broken so we want to have a way to overwrite it directly.
    return [...executableExtensions, '.json'];
  }

  constructor(
    {
      url,
      adapter,
      getIndexHTML,
      matrix,
      realmSecretSeed,
      dbAdapter,
      queue,
      virtualNetwork,
      assetsURL,
    }: {
      url: string;
      adapter: RealmAdapter;
      getIndexHTML: () => Promise<string>;
      matrix: MatrixConfig;
      realmSecretSeed: string;
      dbAdapter: DBAdapter;
      queue: Queue;
      virtualNetwork: VirtualNetwork;
      assetsURL: URL;
    },
    opts?: Options,
  ) {
    this.paths = new RealmPaths(new URL(url));
    let { username, url: matrixURL } = matrix;
    this.#realmSecretSeed = realmSecretSeed;
    this.#matrixClient = new MatrixClient({
      matrixURL,
      username,
      seed: realmSecretSeed,
    });
    this.#getIndexHTML = getIndexHTML;
    this.#useTestingDomain = Boolean(opts?.useTestingDomain);
    this.#assetsURL = assetsURL;
    this.#disableModuleCaching = Boolean(opts?.disableModuleCaching);

    let fetch = fetcher(virtualNetwork.fetch, [
      async (req, next) => {
        return (await maybeHandleScopedCSSRequest(req)) || next(req);
      },
      async (request, next) => {
        if (!this.paths.inRealm(new URL(request.url))) {
          return next(request);
        }
        return await this.internalHandle(request, true);
      },
      authorizationMiddleware(
        new RealmAuthDataSource(
          this.#matrixClient,
          virtualNetwork.fetch,
          this.url,
        ),
      ),
    ]);

    let loader = new Loader(fetch, virtualNetwork.resolveImport);
    adapter.setLoader?.(loader);

    this.loaderTemplate = loader;

    this.#adapter = adapter;
    this.#realmIndexUpdater = new RealmIndexUpdater({
      realm: this,
      dbAdapter,
      queue,
    });
    this.#realmIndexQueryEngine = new RealmIndexQueryEngine({
      realm: this,
      dbAdapter,
    });

    this.#dbAdapter = dbAdapter;

    this.#router = new Router(new URL(url))
      .post('/', SupportedMimeType.CardJson, this.createCard.bind(this))
      .patch(
        '/.+(?<!.json)',
        SupportedMimeType.CardJson,
        this.patchCard.bind(this),
      )
      .get('/_info', SupportedMimeType.RealmInfo, this.realmInfo.bind(this))
      .get('/_search', SupportedMimeType.CardJson, this.search.bind(this))
      .get(
        '/_search-prerendered',
        SupportedMimeType.CardJson,
        this.searchPrerendered.bind(this),
      )
      .get(
        '/_types',
        SupportedMimeType.CardTypeSummary,
        this.fetchCardTypeSummary.bind(this),
      )
      .post(
        '/_session',
        SupportedMimeType.Session,
        this.createSession.bind(this),
      )
      .get(
        '/|/.+(?<!.json)',
        SupportedMimeType.CardJson,
        this.getCard.bind(this),
      )
      .delete(
        '/|/.+(?<!.json)',
        SupportedMimeType.CardJson,
        this.removeCard.bind(this),
      )
      .post(
        `/.+(${this.writableFileExtensions.map((e) => '\\' + e).join('|')})`,
        SupportedMimeType.CardSource,
        this.upsertCardSource.bind(this),
      )
      .get(
        '/.*',
        SupportedMimeType.CardSource,
        this.getSourceOrRedirect.bind(this),
      )
      .delete(
        '/.+',
        SupportedMimeType.CardSource,
        this.removeCardSource.bind(this),
      )
      .get(
        '/_message',
        SupportedMimeType.EventStream,
        this.subscribe.bind(this),
      )
      .get(
        '.*/',
        SupportedMimeType.DirectoryListing,
        this.getDirectoryListing.bind(this),
      )
      .get('/.*', SupportedMimeType.HTML, this.respondWithHTML.bind(this))
      .get(
        '/_readiness-check',
        SupportedMimeType.RealmInfo,
        this.readinessCheck.bind(this),
      );

    Object.values(SupportedMimeType).forEach((mimeType) => {
      this.#router.head('/.*', mimeType as SupportedMimeType, async () => {
        let requestContext = await this.createRequestContext();
        return createResponse({ init: { status: 200 }, requestContext });
      });
    });
  }

  private async readinessCheck(
    _request: Request,
    requestContext: RequestContext,
  ) {
    await this.#startedUp.promise;

    return createResponse({
      body: null,
      init: {
        headers: { 'content-type': 'text/html' },
        status: 200,
      },
      requestContext,
    });
  }

  async indexing() {
    return this.#realmIndexUpdater.indexing();
  }

  async start() {
    this.#startedUp.fulfill((() => this.#startup())());
    await this.#startedUp.promise;
  }

  async fullIndex() {
    await this.realmIndexUpdater.fullIndex();
  }

  async flushUpdateEvents() {
    return this.#flushUpdateEvents;
  }

  createJWT(claims: TokenClaims, expiration: string): string {
    return this.#adapter.createJWT(claims, expiration, this.#realmSecretSeed);
  }

  async write(
    path: LocalPath,
    contents: string,
    clientRequestId?: string | null,
  ): Promise<WriteResult> {
    await this.indexing();
    await this.trackOwnWrite(path);
    let results = await this.#adapter.write(path, contents);
    await this.#realmIndexUpdater.update(this.paths.fileURL(path), {
      onInvalidation: (invalidatedURLs: URL[]) => {
        this.sendServerEvent({
          type: 'index',
          data: {
            type: 'incremental',
            invalidations: invalidatedURLs.map((u) => u.href),
            clientRequestId: clientRequestId ?? null, // use null instead of undefined for valid JSON serialization
          },
        });
      },
    });
    return results;
  }

  // we track our own writes so that we can eliminate echoes in the file watcher
  private async trackOwnWrite(path: LocalPath, opts?: { isDelete: true }) {
    let type = opts?.isDelete
      ? 'removed'
      : (await this.#adapter.exists(path))
      ? 'updated'
      : 'added';
    let messageHash = `${type}-${JSON.stringify({ [type]: path })}`;
    this.#recentWrites.set(
      messageHash,
      setTimeout(() => {
        this.#recentWrites.delete(messageHash);
      }, 500) as unknown as number, // don't use NodeJS Timeout type
    );
  }

  private getTrackedWrite(
    data: UpdateEventData,
  ): { isTracked: boolean; url: URL } | undefined {
    let file: string | undefined;
    let type: string | undefined;
    if ('updated' in data) {
      file = data.updated;
      type = 'updated';
    } else if ('added' in data) {
      file = data.added;
      type = 'added';
    } else if ('removed' in data) {
      file = data.removed;
      type = 'removed';
    } else {
      return;
    }
    let messageHash = `${type}-${JSON.stringify(data)}`;
    let url = this.paths.fileURL(file);
    let timeout = this.#recentWrites.get(messageHash);
    if (timeout) {
      // This is a best attempt to eliminate an echo here since it's unclear whether this update is one
      // that we wrote or one that was created outside of us
      clearTimeout(timeout);
      this.#recentWrites.delete(messageHash);
      return { isTracked: true, url };
    }
    return { isTracked: false, url };
  }

  async delete(path: LocalPath): Promise<void> {
    await this.trackOwnWrite(path, { isDelete: true });
    await this.#adapter.remove(path);
    await this.#realmIndexUpdater.update(this.paths.fileURL(path), {
      delete: true,
      onInvalidation: (invalidatedURLs: URL[]) => {
        this.sendServerEvent({
          type: 'index',
          data: {
            type: 'incremental',
            invalidations: invalidatedURLs.map((u) => u.href),
          },
        });
      },
    });
  }

  private get loader() {
    // the current loader used by the search index will contain the latest
    // module updates as we obtain a new loader for each indexing run.
    if (isNode) {
      return this.realmIndexUpdater.loader;
    } else {
      // when we are under test (via browser) we are using a loader that was
      // pre-configured and handed to us which is shared between the host app
      // and the realm. in order for cards to run correctly and instance data
      // buckets not to be smeared across different loaders we need to continue
      // to use the same loader that we were handed in the test setup. Right now
      // we are using `isNode` as a heuristic to determine if we are running in
      // a test. This might need to change in the future if we want the Realm to
      // really run in teh browser in a non testing scenario.
      return this.loaderTemplate;
    }
  }

  get realmIndexUpdater() {
    return this.#realmIndexUpdater;
  }

  get realmIndexQueryEngine() {
    return this.#realmIndexQueryEngine;
  }

  async reindex() {
    await this.#realmIndexUpdater.run();
    this.sendServerEvent({ type: 'index', data: { type: 'full' } });
  }

  async #startup() {
    await Promise.resolve();
    await this.#realmIndexUpdater.run();
    this.sendServerEvent({ type: 'index', data: { type: 'full' } });
    this.#perfLog.debug(
      `realm server startup in ${Date.now() - this.#startTime}ms`,
    );
  }

  // TODO get rid of this
  maybeHandle = async (
    request: Request,
  ): Promise<ResponseWithNodeStream | null> => {
    if (!this.paths.inRealm(new URL(request.url))) {
      return null;
    }
    return await this.internalHandle(request, true);
  };

  handle = async (request: Request): Promise<ResponseWithNodeStream | null> => {
    if (!this.paths.inRealm(new URL(request.url))) {
      return null;
    }
    return await this.internalHandle(request, false);
  };

  private async createSession(
    request: Request,
    requestContext: RequestContext,
  ) {
    let matrixBackendAuthentication = new MatrixBackendAuthentication(
      this.#matrixClient,
      this.#realmSecretSeed,
      {
        badRequest: function (message: string) {
          return badRequest(message, requestContext);
        },
        createResponse: function (
          body: BodyInit | null,
          init: ResponseInit | undefined,
        ) {
          return createResponse({
            body,
            init,
            requestContext,
          });
        },
        createJWT: async (user: string) => {
          let permissions = requestContext.permissions;

          let userPermissions = await new RealmPermissionChecker(
            permissions,
            this.#matrixClient,
          ).for(user);

          return this.#adapter.createJWT(
            {
              user,
              realm: this.url,
              permissions: userPermissions,
            },
            '7d',
            this.#realmSecretSeed,
          );
        },
      } as Utils,
    );

    return await matrixBackendAuthentication.createSession(request);
  }

  private async internalHandle(
    request: Request,
    isLocal: boolean,
  ): Promise<ResponseWithNodeStream> {
    let redirectResponse = this.rootRealmRedirect(request);
    if (redirectResponse) {
      return redirectResponse;
    }

    let requestContext = await this.createRequestContext(); // Cache realm permissions for the duration of the request so that we don't have to fetch them multiple times

    try {
      // local requests are allowed to query the realm as the index is being built up
      if (!isLocal) {
        if (!request.headers.get('X-Boxel-Building-Index')) {
          let timeout = await Promise.race<void | Error>([
            this.#startedUp.promise,
            new Promise((resolve) =>
              setTimeout(() => {
                resolve(
                  new Error(
                    `Timeout waiting for realm ${this.url} to become ready`,
                  ),
                );
              }, 60 * 1000),
            ),
          ]);
          if (timeout) {
            return new Response(timeout.message, { status: 500 });
          }
        }

        let isWrite = ['PUT', 'PATCH', 'POST', 'DELETE'].includes(
          request.method,
        );
        await this.checkPermission(
          request,
          requestContext,
          isWrite ? 'write' : 'read',
        );
      }
      if (!this.#realmIndexQueryEngine) {
        return systemError(requestContext, 'search index is not available');
      }
      if (this.#router.handles(request)) {
        return this.#router.handle(request, requestContext);
      } else {
        return this.fallbackHandle(request, requestContext);
      }
    } catch (e) {
      if (e instanceof AuthenticationError) {
        return new Response(`${e.message}`, {
          status: 401,
          headers: {
            'X-Boxel-Realm-Url': requestContext.realm.url,
          },
        });
      }

      if (e instanceof AuthorizationError) {
        return new Response(`${e.message}`, {
          status: 403,
        });
      }

      throw e;
    }
  }

  // Requests for the root of the realm without a trailing slash aren't
  // technically inside the realm (as the realm includes the trailing '/'),
  // so issue a redirect in those scenarios.
  private rootRealmRedirect(request: Request) {
    let url = new URL(request.url);
    let urlWithoutQueryParams = url.protocol + '//' + url.host + url.pathname;
    if (`${urlWithoutQueryParams}/` === this.url) {
      return new Response(null, {
        status: 302,
        headers: {
          Location: String(url.searchParams)
            ? `${this.url}?${url.searchParams}`
            : this.url,
        },
      });
    }
    return undefined;
  }

  private async fallbackHandle(
    request: Request,
    requestContext: RequestContext,
  ) {
    let start = Date.now();
    let url = new URL(request.url);
    let localPath = this.paths.local(url);

    if (!this.#disableModuleCaching) {
      let useWorkInProgressIndex = Boolean(
        request.headers.get('X-Boxel-Building-Index'),
      );
      let module = await this.#realmIndexQueryEngine.module(url, {
        useWorkInProgressIndex,
      });
      if (module?.type === 'module') {
        try {
          return createResponse({
            body: module.executableCode,
            init: {
              status: 200,
              headers: { 'content-type': 'text/javascript' },
            },
            requestContext,
          });
        } finally {
          this.#logRequestPerformance(request, start, 'cache hit');
        }
      }
      if (module?.type === 'error') {
        try {
          // using "Not Acceptable" here because no text/javascript representation
          // can be made and we're sending text/html error page instead
          return createResponse({
            body: JSON.stringify(module.error, null, 2),
            init: {
              status: 406,
              headers: { 'content-type': 'text/html' },
            },
            requestContext,
          });
        } finally {
          this.#logRequestPerformance(request, start, 'cache hit');
        }
      }
    }

    try {
      let maybeFileRef = await this.getFileWithFallbacks(
        localPath,
        executableExtensions,
      );
      if (!maybeFileRef) {
        return notFound(request, requestContext, `${request.url} not found`);
      }

      let fileRef = maybeFileRef;
      if (hasExecutableExtension(fileRef.path)) {
        if (fileRef[Symbol.for('shimmed-module')]) {
          // this response is ultimately thrown away and only the symbol value
          // is preserved. so what is inside this response is not important
          let response = createResponse({ requestContext });
          (response as any)[Symbol.for('shimmed-module')] =
            fileRef[Symbol.for('shimmed-module')];
          return response;
        }
        // fallback to the file system only after trying the index. during the
        // initial index we need to use the API to run the indexer whose modules
        // would otherwise live in index (this conundrum would go away if the
        // API could be statically loaded and not come from the base realm.)
        return this.makeJS(
          await fileContentToText(fileRef),
          fileRef.path,
          requestContext,
        );
      }
      return await this.serveLocalFile(fileRef, requestContext);
    } finally {
      this.#logRequestPerformance(request, start, 'cache miss');
    }
  }

  async getIndexHTML(opts?: IndexHTMLOptions): Promise<string> {
    let indexHTML = (await this.#getIndexHTML()).replace(
      /(<meta name="@cardstack\/host\/config\/environment" content=")([^"].*)(">)/,
      (_match, g1, g2, g3) => {
        let config = JSON.parse(decodeURIComponent(g2));
        config = merge({}, config, {
          ownRealmURL: this.url, // unresolved url
          resolvedOwnRealmURL: this.url,
          hostsOwnAssets: !isNode,
          realmsServed: opts?.realmsServed,
          assetsURL: this.#assetsURL.href,
        });
        return `${g1}${encodeURIComponent(JSON.stringify(config))}${g3}`;
      },
    );

    if (isNode) {
      indexHTML = indexHTML.replace(
        /(src|href)="\//g,
        `$1="${this.#assetsURL.href}`,
      );

      // this installs an event listener to allow a test driver to introspect
      // the DOM from a different localhost:4205 origin (the test driver's
      // origin)
      if (this.#useTestingDomain) {
        indexHTML = `
          ${indexHTML}
          <script>
            window.addEventListener('message', (event) => {
              console.log('received event in realm index HTML', event);
              if ([
                  'http://localhost:4205',
                  'http://localhost:7357',
                  'http://127.0.0.1:4205',
                  'http://127.0.0.1:7357'
                ].includes(event.origin)) {
                if (event.data === 'location') {
                  event.source.postMessage(document.location.href, event.origin);
                  return;
                }

                let { data: { querySelector, querySelectorAll, click, fillInput, uuid } } = event;
                let response;
                if (querySelector) {
                  let element = document.querySelector(querySelector);
                  response = element ? element.outerHTML : null;
                } else if (querySelectorAll) {
                  response = [...document.querySelectorAll(querySelectorAll)].map(el => el.outerHTML);
                } else if (click) {
                  let el = document.querySelector(click);
                  if (el) {
                    el.click();
                    response = null;
                  } else {
                    response = "cannot click on element: could not find '" + click + "'";
                  }
                } else if (fillInput) {
                  let [ target, text ] = fillInput;
                  let el = document.querySelector(target);
                  if (el && text != undefined) {
                    el.value = text;
                    el.dispatchEvent(new Event('input'));
                    response = null;
                  } else if (text == undefined) {
                    response = "Must provide '" + text + "' when calling 'fillIn'.)";
                  } else {
                    response =
                      "Element not found when calling 'fillInput(" + target + ")'.";
                  }
                } else if (uuid) {
                  // this can be ignored
                  response = null
                } else {
                  response = 'Do not know how to handle event data: ' + JSON.stringify(event.data);
                }
                console.log('event response:', response);
                event.source.postMessage(response, event.origin);
              }
            });
          </script>
          </
        `;
      }
    }
    return indexHTML;
  }

  private async serveLocalFile(
    ref: FileRef,
    requestContext: RequestContext,
  ): Promise<ResponseWithNodeStream> {
    let headers = {
      'last-modified': formatRFC7231(ref.lastModified * 1000),
      ...(Symbol.for('shimmed-module') in ref
        ? { 'X-Boxel-Shimmed-Module': 'true' }
        : {}),
    };
    if (
      ref.content instanceof ReadableStream ||
      ref.content instanceof Uint8Array ||
      typeof ref.content === 'string'
    ) {
      return createResponse({
        body: ref.content,
        init: { headers },
        requestContext,
      });
    }

    if (!isNode) {
      throw new Error(`Cannot handle node stream in a non-node environment`);
    }

    // add the node stream to the response which will get special handling in the node env
    let response = createResponse({
      body: null,
      init: { headers },
      requestContext,
    }) as ResponseWithNodeStream;

    response.nodeStream = ref.content;
    return response;
  }

  private async checkPermission(
    request: Request,
    requestContext: RequestContext,
    neededPermission: 'read' | 'write',
  ) {
    let realmPermissions = requestContext.permissions;
    if (
      lookupRouteTable(this.#publicEndpoints, this.paths, request) ||
      request.method === 'HEAD' ||
      // If the realm is public readable or writable, do not require a JWT
      (neededPermission === 'read' &&
        realmPermissions['*']?.includes('read')) ||
      (neededPermission === 'write' && realmPermissions['*']?.includes('write'))
    ) {
      return;
    }

    let authorizationString = request.headers.get('Authorization');
    if (!authorizationString) {
      throw new AuthenticationError(
        AuthenticationErrorMessages.MissingAuthHeader,
      );
    }
    let tokenString = authorizationString.replace('Bearer ', ''); // Parse the JWT

    let token: TokenClaims;

    try {
      token = this.#adapter.verifyJWT(tokenString, this.#realmSecretSeed);

      let realmPermissionChecker = new RealmPermissionChecker(
        realmPermissions,
        this.#matrixClient,
      );

      let userPermissions = await realmPermissionChecker.for(token.user);
      if (
        JSON.stringify(token.permissions.sort()) !==
        JSON.stringify(userPermissions.sort())
      ) {
        throw new AuthenticationError(
          AuthenticationErrorMessages.PermissionMismatch,
        );
      }

      if (!(await realmPermissionChecker.can(token.user, neededPermission))) {
        throw new AuthorizationError(
          'Insufficient permissions to perform this action',
        );
      }
    } catch (e) {
      if (e instanceof TokenExpiredError) {
        throw new AuthenticationError(AuthenticationErrorMessages.TokenExpired);
      }

      if (e instanceof JsonWebTokenError) {
        throw new AuthenticationError(AuthenticationErrorMessages.TokenInvalid);
      }

      throw e;
    }
  }

  private async upsertCardSource(
    request: Request,
    requestContext: RequestContext,
  ): Promise<Response> {
    let { lastModified } = await this.write(
      this.paths.local(new URL(request.url)),
      await request.text(),
    );
    return createResponse({
      body: null,
      init: {
        status: 204,
        headers: { 'last-modified': formatRFC7231(lastModified * 1000) },
      },
      requestContext,
    });
  }

  private async getSourceOrRedirect(
    request: Request,
    requestContext: RequestContext,
  ): Promise<ResponseWithNodeStream> {
    if (!request.headers.get('X-Boxel-Building-Index')) {
      let indexedSource = await this.getSourceFromIndex(new URL(request.url));
      if (indexedSource) {
        let { canonicalURL, lastModified, source } = indexedSource;
        if (request.url !== canonicalURL.href) {
          return createResponse({
            body: null,
            init: {
              status: 302,
              headers: {
                Location: `${new URL(this.url).pathname}${this.paths.local(
                  canonicalURL,
                )}`,
              },
            },
            requestContext,
          });
        }
        return createResponse({
          body: source,
          init: {
            headers: {
              'last-modified': formatRFC7231(lastModified * 1000),
            },
          },
          requestContext,
        });
      }
    }

    // fallback to file system if there is an error document or this is the
    // first time index
    let localName = this.paths.local(new URL(request.url));
    let handle = await this.getFileWithFallbacks(localName, [
      ...executableExtensions,
      '.json',
    ]);
    let start = Date.now();
    try {
      if (!handle) {
        return notFound(request, requestContext, `${localName} not found`);
      }

      if (handle.path !== localName) {
        return createResponse({
          body: null,
          init: {
            status: 302,
            headers: {
              Location: `${new URL(this.url).pathname}${handle.path}`,
            },
          },
          requestContext,
        });
      }
      return await this.serveLocalFile(handle, requestContext);
    } finally {
      this.#logRequestPerformance(request, start);
    }
  }

  private async getSourceFromIndex(url: URL): Promise<
    | {
        source: string;
        lastModified: number;
        canonicalURL: URL;
      }
    | undefined
  > {
    let [module, instance] = await Promise.all([
      this.#realmIndexQueryEngine.module(url),
      this.#realmIndexQueryEngine.instance(url),
    ]);
    if (module?.type === 'module' || instance?.type === 'instance') {
      let canonicalURL =
        module?.type === 'module'
          ? module.canonicalURL
          : instance?.type === 'instance'
          ? instance.canonicalURL
          : undefined;
      let source =
        module?.type === 'module'
          ? module.source
          : instance?.type === 'instance'
          ? instance.source
          : undefined;
      let lastModified =
        module?.type === 'module'
          ? module.lastModified
          : instance?.type === 'instance'
          ? instance.lastModified
          : undefined;
      if (canonicalURL == null || source == null || lastModified == null) {
        throw new Error(
          `missing 'canonicalURL', 'source', and/or 'lastModified' from index entry ${
            url.href
          }, where type is ${
            module?.type === 'module' ? 'module' : 'instance'
          }`,
        );
      }
      return { canonicalURL: new URL(canonicalURL), lastModified, source };
    }
    return undefined;
  }

  private async removeCardSource(
    request: Request,
    requestContext: RequestContext,
  ): Promise<Response> {
    let localName = this.paths.local(new URL(request.url));
    let handle = await this.getFileWithFallbacks(localName, [
      ...executableExtensions,
      '.json',
    ]);
    if (!handle) {
      return notFound(request, requestContext, `${localName} not found`);
    }
    await this.delete(handle.path);
    return createResponse({
      body: null,
      init: { status: 204 },
      requestContext,
    });
  }

  private makeJS(
    content: string,
    debugFilename: string,
    requestContext: RequestContext,
  ): Response {
    try {
      if (content.match(/^\s*$/)) {
        throw new Error('File is empty');
      }
      content = transpileJS(content, debugFilename);
    } catch (err: any) {
      // using "Not Acceptable" here because no text/javascript representation
      // can be made and we're sending text/html error page instead
      return createResponse({
        body: err.message,
        init: {
          status: 406,
          headers: { 'content-type': 'text/html' },
        },
        requestContext,
      });
    }
    return createResponse({
      body: content,
      init: {
        status: 200,
        headers: { 'content-type': 'text/javascript' },
      },
      requestContext,
    });
  }

  // we bother with this because typescript is picky about allowing you to use
  // explicit file extensions in your source code
  private async getFileWithFallbacks(
    path: LocalPath,
    fallbackExtensions: string[] = [],
  ): Promise<FileRef | undefined> {
    return getFileWithFallbacks(
      path,
      this.#adapter.openFile.bind(this.#adapter),
      fallbackExtensions,
    );
  }

  private async createCard(
    request: Request,
    requestContext: RequestContext,
  ): Promise<Response> {
    let body = await request.text();
    let json;
    try {
      json = JSON.parse(body);
    } catch (e) {
      return badRequest(
        `Request body is not valid card JSON-API`,
        requestContext,
      );
    }
    let { data: resource } = json;
    if (!isCardResource(resource)) {
      return badRequest(
        `Request body is not valid card JSON-API`,
        requestContext,
      );
    }

    let name: string;
    if ('name' in resource.meta.adoptsFrom) {
      // new instances are created in a folder named after the card if it has an
      // exported name
      name = resource.meta.adoptsFrom.name;
    } else {
      name = 'cards';
    }

    let fileURL = this.paths.fileURL(
      `/${join(new URL(this.url).pathname, name, uuidV4() + '.json')}`,
    );
    let localPath = this.paths.local(fileURL);
    let fileSerialization: LooseSingleCardDocument | undefined;
    try {
      fileSerialization = await this.fileSerialization(
        merge(json, { data: { meta: { realmURL: this.url } } }),
        fileURL,
      );
    } catch (err: any) {
      if (err.message.startsWith('field validation error')) {
        return badRequest(err.message, requestContext);
      } else {
        return systemError(requestContext, err.message, err);
      }
    }
    let { lastModified } = await this.write(
      localPath,
      JSON.stringify(fileSerialization, null, 2),
    );
    let newURL = fileURL.href.replace(/\.json$/, '');
    let entry = await this.#realmIndexQueryEngine.cardDocument(
      new URL(newURL),
      {
        loadLinks: true,
      },
    );
    if (!entry || entry?.type === 'error') {
      let err = entry
        ? CardError.fromSerializableError(entry.error)
        : undefined;
      return systemError(
        requestContext,
        `Unable to index new card, can't find new instance in index`,
        err,
      );
    }
    let doc: SingleCardDocument = merge({}, entry.doc, {
      data: {
        links: { self: newURL },
        meta: { lastModified },
      },
    });
    return createResponse({
      body: JSON.stringify(doc, null, 2),
      init: {
        status: 201,
        headers: {
          'content-type': SupportedMimeType.CardJson,
          ...lastModifiedHeader(doc),
        },
      },
      requestContext,
    });
  }

  private async patchCard(
    request: Request,
    requestContext: RequestContext,
  ): Promise<Response> {
    let localPath = this.paths.local(new URL(request.url));
    if (localPath.startsWith('_')) {
      return methodNotAllowed(request, requestContext);
    }

    let url = this.paths.fileURL(localPath);
    let originalMaybeError = await this.#realmIndexQueryEngine.cardDocument(
      url,
    );
    if (!originalMaybeError) {
      return notFound(request, requestContext);
    }
    if (originalMaybeError.type === 'error') {
      return systemError(
        requestContext,
        `unable to patch card, cannot load original from index`,
        CardError.fromSerializableError(originalMaybeError.error),
      );
    }
    let { doc: original } = originalMaybeError;
    let originalClone = cloneDeep(original);
    delete originalClone.data.meta.lastModified;

    let patch = await request.json();
    if (!isSingleCardDocument(patch)) {
      return badRequest(
        `The request body was not a card document`,
        requestContext,
      );
    }
    if (
      internalKeyFor(patch.data.meta.adoptsFrom, url) !==
      internalKeyFor(originalClone.data.meta.adoptsFrom, url)
    ) {
      return badRequest(
        `Cannot change card instance type to ${JSON.stringify(
          patch.data.meta.adoptsFrom,
        )}`,
        requestContext,
      );
    }

    delete (patch as any).data.type;
    delete (patch as any).data.meta.realmInfo;
    delete (patch as any).data.meta.realmURL;

    let card = mergeWith(
      originalClone,
      patch,
      (_objectValue: any, sourceValue: any) => {
        // a patched array should overwrite the original array instead of merging
        // into an original array, otherwise we won't be able to remove items in
        // the original array
        return Array.isArray(sourceValue) ? sourceValue : undefined;
      },
    );

    if (card.data.relationships || patch.data.relationships) {
      let merged = mergeRelationships(
        card.data.relationships,
        patch.data.relationships,
      );

      if (merged && Object.keys(merged).length !== 0) {
        card.data.relationships = merged;
      }
    }

    delete (card as any).data.id; // don't write the ID to the file
    let path: LocalPath = `${localPath}.json`;
    let fileSerialization: LooseSingleCardDocument | undefined;
    try {
      fileSerialization = await this.fileSerialization(
        merge(card, { data: { meta: { realmURL: this.url } } }),
        url,
      );
    } catch (err: any) {
      if (err.message.startsWith('field validation error')) {
        return badRequest(err.message, requestContext);
      } else {
        return systemError(requestContext, err.message, err);
      }
    }
    let { lastModified } = await this.write(
      path,
      JSON.stringify(fileSerialization, null, 2),
      request.headers.get('X-Boxel-Client-Request-Id'),
    );
    let instanceURL = url.href.replace(/\.json$/, '');
    let entry = await this.#realmIndexQueryEngine.cardDocument(
      new URL(instanceURL),
      {
        loadLinks: true,
      },
    );
    if (!entry || entry?.type === 'error') {
      return systemError(
        requestContext,
        `Unable to index card: can't find patched instance in index`,
        entry ? CardError.fromSerializableError(entry.error) : undefined,
      );
    }
    let doc: SingleCardDocument = merge({}, entry.doc, {
      data: {
        links: { self: instanceURL },
        meta: { lastModified },
      },
    });
    return createResponse({
      body: JSON.stringify(doc, null, 2),
      init: {
        headers: {
          'content-type': SupportedMimeType.CardJson,
          ...lastModifiedHeader(doc),
        },
      },
      requestContext,
    });
  }

  private async getCard(
    request: Request,
    requestContext: RequestContext,
  ): Promise<Response> {
    let localPath = this.paths.local(new URL(request.url));
    if (localPath === '') {
      localPath = 'index';
    }

    let useWorkInProgressIndex = Boolean(
      request.headers.get('X-Boxel-Building-Index'),
    );

    let url = this.paths.fileURL(localPath.replace(/\.json$/, ''));
    let maybeError = await this.#realmIndexQueryEngine.cardDocument(url, {
      loadLinks: true,
      useWorkInProgressIndex,
    });
    let start = Date.now();
    try {
      if (!maybeError) {
        return notFound(request, requestContext);
      }
      if (maybeError.type === 'error') {
        return systemError(
          requestContext,
          `cannot return card from index: ${maybeError.error.title} - ${maybeError.error.detail}`,
          CardError.fromSerializableError(maybeError.error),
        );
      }
      let { doc: card } = maybeError;
      card.data.links = { self: url.href };

      let foundPath = this.paths.local(url);
      if (localPath !== foundPath) {
        return createResponse({
          requestContext,
          body: null,
          init: {
            status: 302,
            headers: { Location: `${new URL(this.url).pathname}${foundPath}` },
          },
        });
      }

      return createResponse({
        body: JSON.stringify(card, null, 2),
        init: {
          headers: {
            'content-type': SupportedMimeType.CardJson,
            ...lastModifiedHeader(card),
          },
        },
        requestContext,
      });
    } finally {
      this.#logRequestPerformance(request, start);
    }
  }

  private async removeCard(
    request: Request,
    requestContext: RequestContext,
  ): Promise<Response> {
    let reqURL = request.url.replace(/\.json$/, '');
    // strip off query params
    let url = new URL(new URL(reqURL).pathname, reqURL);
    let result = await this.#realmIndexQueryEngine.cardDocument(url);
    if (!result) {
      return notFound(request, requestContext);
    }
    let path = this.paths.local(url) + '.json';
    await this.delete(path);
    return createResponse({
      body: null,
      init: { status: 204 },
      requestContext,
    });
  }

  private async directoryEntries(
    url: URL,
  ): Promise<{ name: string; kind: Kind; path: LocalPath }[] | undefined> {
    if (await this.isIgnored(url)) {
      return undefined;
    }
    let path = this.paths.local(url);
    if (!(await this.#adapter.exists(path))) {
      return undefined;
    }
    let entries: { name: string; kind: Kind; path: LocalPath }[] = [];

    for await (let entry of this.#adapter.readdir(path)) {
      let innerPath = join(path, entry.name);
      let innerURL =
        entry.kind === 'directory'
          ? this.paths.directoryURL(innerPath)
          : this.paths.fileURL(innerPath);
      if (await this.isIgnored(innerURL)) {
        continue;
      }
      entries.push(entry);
    }
    return entries;
  }

  private async getDirectoryListing(
    request: Request,
    requestContext: RequestContext,
  ): Promise<Response> {
    // a LocalPath has no leading nor trailing slash
    let localPath: LocalPath = this.paths.local(new URL(request.url));
    let url = this.paths.directoryURL(localPath);
    let entries = await this.directoryEntries(url);
    if (!entries) {
      this.#log.warn(`can't find directory ${url.href}`);
      return notFound(request, requestContext);
    }

    let data: ResourceObjectWithId = {
      id: url.href,
      type: 'directory',
      relationships: {},
    };

    let dir = this.paths.local(url);
    // the entries are sorted such that the parent directory always
    // appears before the children
    entries.sort((a, b) =>
      `/${join(dir, a.name)}`.localeCompare(`/${join(dir, b.name)}`),
    );
    for (let entry of entries) {
      let meta: FileMeta | DirectoryMeta;
      if (entry.kind === 'file') {
        let innerPath = this.paths.local(
          new URL(`${this.paths.directoryURL(dir).href}${entry.name}`),
        );
        meta = {
          kind: 'file',
          lastModified: (await this.#adapter.lastModified(innerPath)) ?? null,
        };
      } else {
        meta = { kind: 'directory' };
      }
      let relationship: DirectoryEntryRelationship = {
        links: {
          related:
            entry.kind === 'directory'
              ? this.paths.directoryURL(join(dir, entry.name)).href
              : this.paths.fileURL(join(dir, entry.name)).href,
        },
        meta,
      };

      data.relationships![
        entry.name + (entry.kind === 'directory' ? '/' : '')
      ] = relationship;
    }

    return createResponse({
      body: JSON.stringify({ data }, null, 2),
      init: {
        headers: { 'content-type': SupportedMimeType.DirectoryListing },
      },
      requestContext,
    });
  }

  private async readFileAsText(
    path: LocalPath,
    opts: { withFallbacks?: true } = {},
  ): Promise<TextFileRef | undefined> {
    return readFileAsText(
      path,
      this.#adapter.openFile.bind(this.#adapter),
      opts,
    );
  }

  private async isIgnored(url: URL): Promise<boolean> {
    return this.#realmIndexUpdater.isIgnored(url);
  }

  private async search(
    request: Request,
    requestContext: RequestContext,
  ): Promise<Response> {
    let useWorkInProgressIndex = Boolean(
      request.headers.get('X-Boxel-Building-Index'),
    );

    let cardsQuery = qs.parse(new URL(request.url).search.slice(1));
    assertQuery(cardsQuery);

    let doc = await this.#realmIndexQueryEngine.search(cardsQuery, {
      loadLinks: true,
      useWorkInProgressIndex,
    });
    return createResponse({
      body: JSON.stringify(doc, null, 2),
      init: {
        headers: { 'content-type': SupportedMimeType.CardJson },
      },
      requestContext,
    });
  }

  private async searchPrerendered(
    request: Request,
    requestContext: RequestContext,
  ): Promise<Response> {
    let useWorkInProgressIndex = Boolean(
      request.headers.get('X-Boxel-Building-Index'),
    );

    let parsedQueryString = qs.parse(new URL(request.url).search.slice(1));
    let htmlFormat = parsedQueryString.prerenderedHtmlFormat as string;
    let cardUrls = parsedQueryString.cardUrls as string[];

    if (!isValidPrerenderedHtmlFormat(htmlFormat)) {
      return badRequest(
        JSON.stringify({
          errors: [
            `Must include a 'prerenderedHtmlFormat' parameter with a value of 'embedded' or 'atom' to use this endpoint.`,
          ],
        }),
        requestContext,
      );
    }
    // prerenderedHtmlFormat and cardUrls are special parameters only for this endpoint so don't include it in our Query for standard card search
    delete parsedQueryString.prerenderedHtmlFormat;
    delete parsedQueryString.cardUrls;

    let cardsQuery = parsedQueryString;
    assertQuery(parsedQueryString);

    let results = await this.#realmIndexQueryEngine.searchPrerendered(
      cardsQuery,
      {
        useWorkInProgressIndex,
        htmlFormat,
        cardUrls,
      },
    );

    let doc = transformResultsToPrerenderedCardsDoc(results);

    return createResponse({
      body: JSON.stringify(doc, null, 2),
      init: {
        headers: { 'content-type': SupportedMimeType.CardJson },
      },
      requestContext,
    });
  }

<<<<<<< HEAD
  private async parseRealmInfo() {
=======
  private async fetchCardTypeSummary(
    _request: Request,
    requestContext: RequestContext,
  ): Promise<Response> {
    let results = await this.#realmIndexQueryEngine.fetchCardTypeSummary();

    let doc = makeCardTypeSummaryDoc(results);

    return createResponse({
      body: JSON.stringify(doc, null, 2),
      init: {
        headers: { 'content-type': SupportedMimeType.CardJson },
      },
      requestContext,
    });
  }

  private async realmInfo(
    _request: Request,
    requestContext: RequestContext,
  ): Promise<Response> {
>>>>>>> 65d169c4
    let fileURL = this.paths.fileURL(`.realm.json`);
    let localPath: LocalPath = this.paths.local(fileURL);
    let realmConfig = await this.readFileAsText(localPath, undefined);
    let realmInfo = {
      name: 'Unnamed Workspace',
      backgroundURL: null,
      iconURL: null,
    };
    if (!realmConfig) {
      return realmInfo;
    }

    if (realmConfig) {
      try {
        let realmConfigJson = JSON.parse(realmConfig.content);
        realmInfo.name = realmConfigJson.name ?? realmInfo.name;
        realmInfo.backgroundURL =
          realmConfigJson.backgroundURL ?? realmInfo.backgroundURL;
        realmInfo.iconURL = realmConfigJson.iconURL ?? realmInfo.iconURL;
      } catch (e) {
        this.#log.warn(`failed to parse realm config: ${e}`);
      }
    }
    return realmInfo;
  }

  private async realmInfo(
    _request: Request,
    requestContext: RequestContext,
  ): Promise<Response> {
    let realmInfo = await this.parseRealmInfo();

    let doc = {
      data: {
        id: this.url,
        type: 'realm-info',
        attributes: realmInfo,
      },
    };
    return createResponse({
      body: JSON.stringify(doc, null, 2),
      init: {
        headers: { 'content-type': SupportedMimeType.RealmInfo },
      },
      requestContext,
    });
  }

  private async fileSerialization(
    doc: LooseSingleCardDocument,
    relativeTo: URL,
  ): Promise<LooseSingleCardDocument> {
    let api = await this.loader.import<typeof CardAPI>(
      'https://cardstack.com/base/card-api',
    );
    let card = (await api.createFromSerialized(
      doc.data,
      doc,
      relativeTo,
    )) as CardDef;
    await api.flushLogs();
    let data: LooseSingleCardDocument = api.serializeCard(card); // this strips out computeds
    delete data.data.id; // the ID is derived from the filename, so we don't serialize it on disk
    delete data.included;
    for (let relationship of Object.values(data.data.relationships ?? {})) {
      delete relationship.data;
    }
    return data;
  }

  private listeningClients: WritableStream[] = [];

  private async subscribe(
    request: Request,
    requestContext: RequestContext,
  ): Promise<Response> {
    let headers = {
      'Content-Type': 'text/event-stream',
      'Cache-Control': 'no-cache',
      Connection: 'keep-alive',
    };

    let { response, writable } = this.#adapter.createStreamingResponse(
      request,
      requestContext,
      {
        status: 200,
        headers,
      },
      () => {
        this.listeningClients = this.listeningClients.filter(
          (w) => w !== writable,
        );
        this.sendServerEvent({
          type: 'message',
          data: { cleanup: `${this.listeningClients.length} clients` },
        });
        if (this.listeningClients.length === 0) {
          this.#adapter.unsubscribe();
        }
      },
    );

    if (this.listeningClients.length === 0) {
      await this.#adapter.subscribe((data) => {
        let tracked = this.getTrackedWrite(data);
        if (!tracked || tracked.isTracked) {
          return;
        }
        this.sendServerEvent({ type: 'update', data });
        this.#updateItems.push({
          operation: ('added' in data
            ? 'add'
            : 'updated' in data
            ? 'update'
            : 'removed') as UpdateItem['operation'],
          url: tracked.url,
        });
        this.drainUpdates();
      });
    }

    this.listeningClients.push(writable);
    this.sendServerEvent({
      type: 'message',
      data: { count: `${this.listeningClients.length} clients` },
    });

    // TODO: We may need to store something else here to do cleanup to keep
    // tests consistent
    waitForClose(writable);

    return response;
  }

  unsubscribe() {
    this.#adapter.unsubscribe();
  }

  private async drainUpdates() {
    await this.#flushUpdateEvents;
    let itemsDrained: () => void;
    this.#flushUpdateEvents = new Promise((res) => (itemsDrained = res));
    let items = [...this.#updateItems];
    this.#updateItems = [];
    for (let { operation, url } of items) {
      await this.#realmIndexUpdater.update(url, {
        onInvalidation: (invalidatedURLs: URL[]) => {
          this.sendServerEvent({
            type: 'index',
            data: {
              type: 'incremental',
              invalidations: invalidatedURLs.map((u) => u.href),
            },
          });
        },
        ...(operation === 'removed' ? { delete: true } : {}),
      });
    }
    itemsDrained!();
  }

  private async sendServerEvent(event: ServerEvents): Promise<void> {
    this.#log.debug(
      `sending updates to ${this.listeningClients.length} clients`,
    );
    let { type, data, id } = event;
    let chunkArr = [];
    for (let item in data) {
      chunkArr.push(`"${item}": ${JSON.stringify((data as any)[item])}`);
    }
    let chunk = sseToChunkData(type, `{${chunkArr.join(', ')}}`, id);
    await Promise.all(
      this.listeningClients.map((client) => writeToStream(client, chunk)),
    );
  }

  private async respondWithHTML(
    _request: Request,
    requestContext: RequestContext,
  ): Promise<Response> {
    return createResponse({
      body: await this.getIndexHTML(),
      init: {
        headers: { 'content-type': 'text/html' },
      },
      relaxDocumentDomain: this.#useTestingDomain,
      requestContext,
    });
  }

  private async createRequestContext(): Promise<RequestContext> {
    let permissions = await fetchUserPermissions(
      this.#dbAdapter,
      new URL(this.url),
    );
    return {
      realm: this,
      permissions,
    };
  }

  #logRequestPerformance(
    request: Request,
    startTime: number,
    prefix = 'serve time',
  ) {
    this.#perfLog.debug(
      `${prefix}: ${Date.now() - startTime}ms - ${request.method} ${
        request.url
      } ${request.headers.get('Accept') ?? ''}`,
    );
  }
}

export type Kind = 'file' | 'directory';

function lastModifiedHeader(
  card: LooseSingleCardDocument,
): {} | { 'last-modified': string } {
  return (
    card.data.meta.lastModified != null
      ? { 'last-modified': formatRFC7231(card.data.meta.lastModified * 1000) }
      : {}
  ) as {} | { 'last-modified': string };
}

export type ErrorReporter = (error: Error) => void;

let globalWithErrorReporter = global as typeof globalThis & {
  __boxelErrorReporter: ErrorReporter;
};

export function setErrorReporter(reporter: ErrorReporter) {
  globalWithErrorReporter.__boxelErrorReporter = reporter;
}

export function reportError(error: Error) {
  if (globalWithErrorReporter.__boxelErrorReporter) {
    globalWithErrorReporter.__boxelErrorReporter(error);
  }
}

export interface CardDefinitionResource {
  id: string;
  type: 'card-definition';
  attributes: {
    cardRef: CodeRef;
  };
  relationships: {
    [fieldName: string]: {
      links: {
        related: string;
      };
      meta: {
        type: 'super' | 'contains' | 'containsMany';
        ref: CodeRef;
      };
    };
  };
}

function sseToChunkData(type: string, data: string, id?: string): string {
  let info = [`event: ${type}`, `data: ${data}`];
  if (id) {
    info.push(`id: ${id}`);
  }
  return info.join('\n') + '\n\n';
}<|MERGE_RESOLUTION|>--- conflicted
+++ resolved
@@ -1663,9 +1663,6 @@
     });
   }
 
-<<<<<<< HEAD
-  private async parseRealmInfo() {
-=======
   private async fetchCardTypeSummary(
     _request: Request,
     requestContext: RequestContext,
@@ -1683,11 +1680,7 @@
     });
   }
 
-  private async realmInfo(
-    _request: Request,
-    requestContext: RequestContext,
-  ): Promise<Response> {
->>>>>>> 65d169c4
+  private async parseRealmInfo(): Promise<RealmInfo> {
     let fileURL = this.paths.fileURL(`.realm.json`);
     let localPath: LocalPath = this.paths.local(fileURL);
     let realmConfig = await this.readFileAsText(localPath, undefined);
