import { Deferred } from './deferred';
import { SearchIndex } from './search-index';
import { type SingleCardDocument } from './card-document';
import { Loader } from './loader';
import { RealmPaths, LocalPath, join } from './paths';
import {
  systemError,
  notFound,
  methodNotAllowed,
  badRequest,
  CardError,
} from './error';
import { v4 as uuidV4 } from 'uuid';
import { formatRFC7231 } from 'date-fns';
import {
  isCardResource,
  executableExtensions,
  hasExecutableExtension,
  isNode,
  isSingleCardDocument,
  assetsDir,
  logger,
  type CodeRef,
  type LooseSingleCardDocument,
  type ResourceObjectWithId,
  type DirectoryEntryRelationship,
  type DBAdapter,
  type Queue,
  type Indexer,
  fetchUserPermissions,
  maybeHandleScopedCSSRequest,
<<<<<<< HEAD
  PrerenderedCard,
  QueryResultsMeta,
  PrerenderedCardCssItem,
=======
  authorizationMiddleware,
>>>>>>> 206398a2
} from './index';
import merge from 'lodash/merge';
import mergeWith from 'lodash/mergeWith';
import cloneDeep from 'lodash/cloneDeep';
import {
  fileContentToText,
  readFileAsText,
  getFileWithFallbacks,
  writeToStream,
  waitForClose,
  type TextFileRef,
} from './stream';
import { transpileJS } from './transpile';
import {
  AuthenticationError,
  AuthenticationErrorMessages,
  AuthorizationError,
  Method,
  RouteTable,
  Router,
  SupportedMimeType,
  lookupRouteTable,
} from './router';
import { parseQueryString } from './query';
import type { Readable } from 'stream';
import { type CardDef } from 'https://cardstack.com/base/card-api';
import type * as CardAPI from 'https://cardstack.com/base/card-api';
import { createResponse } from './create-response';
import { mergeRelationships } from './merge-relationships';
import type { LoaderType } from 'https://cardstack.com/base/card-api';
import { MatrixClient, waitForMatrixMessage } from './matrix-client';
import { Sha256 } from '@aws-crypto/sha256-js';

import { JsonWebTokenError, TokenExpiredError } from 'jsonwebtoken';
import RealmPermissionChecker from './realm-permission-checker';
import type { ResponseWithNodeStream, VirtualNetwork } from './virtual-network';

import { RealmAuthDataSource } from './realm-auth-data-source';
import { fetcher } from './fetcher';

export interface RealmSession {
  canRead: boolean;
  canWrite: boolean;
}

export type RealmInfo = {
  name: string;
  backgroundURL: string | null;
  iconURL: string | null;
};

export interface FileRef {
  path: LocalPath;
  content: ReadableStream<Uint8Array> | Readable | Uint8Array | string;
  lastModified: number;
  [key: symbol]: object;
}

export interface TokenClaims {
  user: string;
  realm: string;
  permissions: ('read' | 'write')[];
}

export interface RealmPermissions {
  [username: string]: ('read' | 'write')[];
}

export interface RealmAdapter {
  readdir(
    path: LocalPath,
    opts?: {
      create?: true;
    },
  ): AsyncGenerator<{ name: string; path: LocalPath; kind: Kind }, void>;

  openFile(path: LocalPath): Promise<FileRef | undefined>;

  exists(path: LocalPath): Promise<boolean>;

  write(path: LocalPath, contents: string): Promise<{ lastModified: number }>;

  remove(path: LocalPath): Promise<void>;

  createJWT(claims: TokenClaims, expiration: string, secret: string): string;

  // throws if token cannot be verified or expired
  verifyJWT(
    token: string,
    secret: string,
  ): TokenClaims & { iat: number; exp: number };

  createStreamingResponse(
    req: Request,
    requestContext: RequestContext,
    init: ResponseInit,
    cleanup: () => void,
  ): {
    response: Response;
    writable: WritableStream;
  };

  subscribe(cb: (message: UpdateEventData) => void): Promise<void>;

  unsubscribe(): void;

  setLoader?(loader: Loader): void;
}

interface Options {
  deferStartUp?: true;
  useTestingDomain?: true;
}

interface IndexHTMLOptions {
  realmsServed?: string[];
}

interface UpdateItem {
  operation: 'add' | 'update' | 'removed';
  url: URL;
}

type ServerEvents = UpdateEvent | IndexEvent | MessageEvent;

interface UpdateEvent {
  type: 'update';
  data: UpdateEventData;
  id?: string;
}

export interface MatrixConfig {
  url: URL;
  username: string;
  password: string;
}

export type UpdateEventData =
  | FileAddedEventData
  | FileUpdatedEventData
  | FileRemovedEventData;

interface FileAddedEventData {
  added: string;
}
interface FileUpdatedEventData {
  updated: string;
}
interface FileRemovedEventData {
  removed: string;
}

interface IndexEvent {
  type: 'index';
  data: IncrementalIndexEventData | FullIndexEventData;
  id?: string;
  clientRequestId?: string | null;
}
interface IncrementalIndexEventData {
  type: 'incremental';
  invalidations: string[];
  clientRequestId?: string | null;
}
interface FullIndexEventData {
  type: 'full';
}

interface MessageEvent {
  type: 'message';
  data: Record<string, string>;
  id?: string;
}

interface WriteResult {
  lastModified: number;
}

export type RequestContext = { realm: Realm; permissions: RealmPermissions };

export class Realm {
  #startedUp = new Deferred<void>();
  #matrixClient: MatrixClient;
  #searchIndex: SearchIndex;
  #adapter: RealmAdapter;
  #router: Router;
  #deferStartup: boolean;
  #useTestingDomain = false;
  #log = logger('realm');
  #perfLog = logger('perf');
  #startTime = Date.now();
  #getIndexHTML: () => Promise<string>;
  #updateItems: UpdateItem[] = [];
  #flushUpdateEvents: Promise<void> | undefined;
  #recentWrites: Map<string, number> = new Map();
  #realmSecretSeed: string;

  #onIndexer: ((indexer: Indexer) => Promise<void>) | undefined;
  #publicEndpoints: RouteTable<true> = new Map([
    [
      SupportedMimeType.Session,
      new Map([['POST' as Method, new Map([['/_session', true]])]]),
    ],
    [
      SupportedMimeType.JSONAPI,
      new Map([['GET' as Method, new Map([['/_readiness-check', true]])]]),
    ],
  ]);
  #assetsURL: URL;
  #dbAdapter: DBAdapter;

  // This loader is not meant to be used operationally, rather it serves as a
  // template that we clone for each indexing operation
  readonly loaderTemplate: Loader;
  readonly paths: RealmPaths;

  get url(): string {
    return this.paths.url;
  }

  get writableFileExtensions(): string[] {
    // We include .json (card instance data) because we want to allow the
    // card instance data to be overwritten directly (by the code editor) and not go
    // through the card API which tries to fetch the instance data from the index and patch it.
    // The card instance in the index could be broken so we want to have a way to overwrite it directly.
    return [...executableExtensions, '.json'];
  }

  constructor(
    {
      url,
      adapter,
      getIndexHTML,
      matrix,
      realmSecretSeed,
      dbAdapter,
      queue,
      virtualNetwork,
      onIndexer,
      assetsURL,
    }: {
      url: string;
      adapter: RealmAdapter;
      getIndexHTML: () => Promise<string>;
      matrix: MatrixConfig;
      realmSecretSeed: string;
      dbAdapter: DBAdapter;
      queue: Queue;
      virtualNetwork: VirtualNetwork;
      onIndexer?: (indexer: Indexer) => Promise<void>;
      assetsURL: URL;
    },
    opts?: Options,
  ) {
    this.paths = new RealmPaths(new URL(url));
    let { username, password, url: matrixURL } = matrix;
    this.#matrixClient = new MatrixClient(matrixURL, username, password);
    this.#realmSecretSeed = realmSecretSeed;
    this.#getIndexHTML = getIndexHTML;
    this.#useTestingDomain = Boolean(opts?.useTestingDomain);
    this.#assetsURL = assetsURL;

    let maybeHandle = this.maybeHandle.bind(this);
    let fetch = fetcher(virtualNetwork.fetch, [
      async (req, next) => {
        return (await maybeHandleScopedCSSRequest(req)) || next(req);
      },
      async (request, next) => {
        let response = await maybeHandle(request);
        return response || next(request);
      },
      authorizationMiddleware(
        new RealmAuthDataSource(
          this.#matrixClient,
          virtualNetwork.fetch,
          this.url,
        ),
      ),
    ]);

    let loader = new Loader(fetch, virtualNetwork.resolveImport);
    adapter.setLoader?.(loader);

    this.loaderTemplate = loader;

    this.#adapter = adapter;
    this.#onIndexer = onIndexer;
    this.#searchIndex = new SearchIndex({
      realm: this,
      dbAdapter,
      queue,
    });

    this.#dbAdapter = dbAdapter;

    this.#router = new Router(new URL(url))
      .post('/', SupportedMimeType.CardJson, this.createCard.bind(this))
      .patch(
        '/.+(?<!.json)',
        SupportedMimeType.CardJson,
        this.patchCard.bind(this),
      )
      .get('/_info', SupportedMimeType.RealmInfo, this.realmInfo.bind(this))
      .get('/_search', SupportedMimeType.CardJson, this.search.bind(this))
      .get(
        '/_search-prerendered',
        SupportedMimeType.CardJson,
        this.searchPrerendered.bind(this),
      )
      .post(
        '/_session',
        SupportedMimeType.Session,
        this.createSession.bind(this),
      )
      .get(
        '/|/.+(?<!.json)',
        SupportedMimeType.CardJson,
        this.getCard.bind(this),
      )
      .delete(
        '/|/.+(?<!.json)',
        SupportedMimeType.CardJson,
        this.removeCard.bind(this),
      )
      .post(
        `/.+(${this.writableFileExtensions.map((e) => '\\' + e).join('|')})`,
        SupportedMimeType.CardSource,
        this.upsertCardSource.bind(this),
      )
      .get(
        '/.*',
        SupportedMimeType.CardSource,
        this.getSourceOrRedirect.bind(this),
      )
      .delete(
        '/.+',
        SupportedMimeType.CardSource,
        this.removeCardSource.bind(this),
      )
      .get(
        '/_message',
        SupportedMimeType.EventStream,
        this.subscribe.bind(this),
      )
      .get(
        '.*/',
        SupportedMimeType.DirectoryListing,
        this.getDirectoryListing.bind(this),
      )
      .get('/.*', SupportedMimeType.HTML, this.respondWithHTML.bind(this))
      .get(
        '/_readiness-check',
        SupportedMimeType.RealmInfo,
        this.readinessCheck.bind(this),
      );

    Object.values(SupportedMimeType).forEach((mimeType) => {
      this.#router.head('/.*', mimeType as SupportedMimeType, async () => {
        let requestContext = await this.createRequestContext();
        return createResponse({ init: { status: 200 }, requestContext });
      });
    });

    this.#deferStartup = opts?.deferStartUp ?? false;
    if (!opts?.deferStartUp) {
      this.#startedUp.fulfill((() => this.#startup())());
    }
  }

  private async readinessCheck(
    _request: Request,
    requestContext: RequestContext,
  ) {
    await this.ready;

    return createResponse({
      body: null,
      init: {
        headers: { 'content-type': 'text/html' },
        status: 200,
      },
      requestContext,
    });
  }

  // it's only necessary to call this when the realm is using a deferred startup
  async start() {
    if (this.#deferStartup) {
      this.#startedUp.fulfill((() => this.#startup())());
    }
    await this.ready;
  }

  async fullIndex() {
    await this.searchIndex.fullIndex();
  }

  async flushUpdateEvents() {
    return this.#flushUpdateEvents;
  }

  createJWT(claims: TokenClaims, expiration: string): string {
    return this.#adapter.createJWT(claims, expiration, this.#realmSecretSeed);
  }

  async write(
    path: LocalPath,
    contents: string,
    clientRequestId?: string | null,
  ): Promise<WriteResult> {
    await this.trackOwnWrite(path);
    let results = await this.#adapter.write(path, contents);
    await this.#searchIndex.update(this.paths.fileURL(path), {
      onInvalidation: (invalidatedURLs: URL[]) => {
        this.sendServerEvent({
          type: 'index',
          data: {
            type: 'incremental',
            invalidations: invalidatedURLs.map((u) => u.href),
            clientRequestId: clientRequestId ?? null, // use null instead of undefined for valid JSON serialization
          },
        });
      },
    });
    return results;
  }

  // we track our own writes so that we can eliminate echoes in the file watcher
  private async trackOwnWrite(path: LocalPath, opts?: { isDelete: true }) {
    let type = opts?.isDelete
      ? 'removed'
      : (await this.#adapter.exists(path))
      ? 'updated'
      : 'added';
    let messageHash = `${type}-${JSON.stringify({ [type]: path })}`;
    this.#recentWrites.set(
      messageHash,
      setTimeout(() => {
        this.#recentWrites.delete(messageHash);
      }, 500) as unknown as number, // don't use NodeJS Timeout type
    );
  }

  private getTrackedWrite(
    data: UpdateEventData,
  ): { isTracked: boolean; url: URL } | undefined {
    let file: string | undefined;
    let type: string | undefined;
    if ('updated' in data) {
      file = data.updated;
      type = 'updated';
    } else if ('added' in data) {
      file = data.added;
      type = 'added';
    } else if ('removed' in data) {
      file = data.removed;
      type = 'removed';
    } else {
      return;
    }
    let messageHash = `${type}-${JSON.stringify(data)}`;
    let url = this.paths.fileURL(file);
    let timeout = this.#recentWrites.get(messageHash);
    if (timeout) {
      // This is a best attempt to eliminate an echo here since it's unclear whether this update is one
      // that we wrote or one that was created outside of us
      clearTimeout(timeout);
      this.#recentWrites.delete(messageHash);
      return { isTracked: true, url };
    }
    return { isTracked: false, url };
  }

  async delete(path: LocalPath): Promise<void> {
    await this.trackOwnWrite(path, { isDelete: true });
    await this.#adapter.remove(path);
    await this.#searchIndex.update(this.paths.fileURL(path), {
      delete: true,
      onInvalidation: (invalidatedURLs: URL[]) => {
        this.sendServerEvent({
          type: 'index',
          data: {
            type: 'incremental',
            invalidations: invalidatedURLs.map((u) => u.href),
          },
        });
      },
    });
  }

  private get loader() {
    // the current loader used by the search index will contain the latest
    // module updates as we obtain a new loader for each indexing run.
    if (isNode) {
      return this.searchIndex.loader;
    } else {
      // when we are under test (via browser) we are using a loader that was
      // pre-configured and handed to us which is shared between the host app
      // and the realm. in order for cards to run correctly and instance data
      // buckets not to be smeared across different loaders we need to continue
      // to use the same loader that we were handed in the test setup. Right now
      // we are using `isNode` as a heuristic to determine if we are running in
      // a test. This might need to change in the future if we want the Realm to
      // really run in teh browser in a non testing scenario.
      return this.loaderTemplate;
    }
  }

  get searchIndex() {
    return this.#searchIndex;
  }

  async reindex() {
    await this.#searchIndex.run();
    this.sendServerEvent({ type: 'index', data: { type: 'full' } });
  }

  async #startup() {
    await Promise.resolve();
    await this.#searchIndex.run(this.#onIndexer);
    this.sendServerEvent({ type: 'index', data: { type: 'full' } });
    this.#perfLog.debug(
      `realm server startup in ${Date.now() - this.#startTime}ms`,
    );
  }

  get ready(): Promise<void> {
    return this.#startedUp.promise;
  }

  maybeHandle = async (
    request: Request,
  ): Promise<ResponseWithNodeStream | null> => {
    if (!this.paths.inRealm(new URL(request.url))) {
      return null;
    }
    return await this.internalHandle(request, true);
  };

  // This is scaffolding that should be deleted once we can finish the isolated
  // loader refactor
  maybeExternalHandle = async (
    request: Request,
  ): Promise<ResponseWithNodeStream | null> => {
    if (!this.paths.inRealm(new URL(request.url))) {
      return null;
    }
    return await this.internalHandle(request, false);
  };

  async handle(request: Request): Promise<ResponseWithNodeStream> {
    return this.internalHandle(request, false);
  }

  private async createSession(
    request: Request,
    requestContext: RequestContext,
  ) {
    if (!(await this.#matrixClient.isTokenValid())) {
      await this.#matrixClient.login();
    }
    let body = await request.text();
    let json;
    try {
      json = JSON.parse(body);
    } catch (e) {
      return badRequest(
        JSON.stringify({ errors: [`Request body is not valid JSON`] }),
        requestContext,
      );
    }
    let { user, challenge } = json as { user?: string; challenge?: string };
    if (!user) {
      return badRequest(
        JSON.stringify({ errors: [`Request body missing 'user' property`] }),
        requestContext,
      );
    }

    if (challenge) {
      return await this.verifyChallenge(user, requestContext);
    } else {
      return await this.createChallenge(user, requestContext);
    }
  }

  private async createChallenge(user: string, requestContext: RequestContext) {
    let dmRooms =
      (await this.#matrixClient.getAccountData<Record<string, string>>(
        'boxel.session-rooms',
      )) ?? {};
    let roomId = dmRooms[user];
    if (!roomId) {
      roomId = await this.#matrixClient.createDM(user);
      dmRooms[user] = roomId;
      await this.#matrixClient.setAccountData('boxel.session-rooms', dmRooms);
    }

    let challenge = uuidV4();
    let hash = new Sha256();
    hash.update(challenge);
    hash.update(this.#realmSecretSeed);
    let hashedChallenge = uint8ArrayToHex(await hash.digest());
    await this.#matrixClient.sendEvent(roomId, 'm.room.message', {
      body: `auth-challenge: ${hashedChallenge}`,
      msgtype: 'm.text',
    });

    return createResponse({
      body: JSON.stringify({
        room: roomId,
        challenge,
      }),
      init: {
        status: 401,
        headers: {
          'Content-Type': 'application/json',
        },
      },
      requestContext,
    });
  }

  private async verifyChallenge(user: string, requestContext: RequestContext) {
    let dmRooms =
      (await this.#matrixClient.getAccountData<Record<string, string>>(
        'boxel.session-rooms',
      )) ?? {};
    let roomId = dmRooms[user];
    if (!roomId) {
      return badRequest(
        JSON.stringify({
          errors: [`No challenge previously issued for user ${user}`],
        }),
        requestContext,
      );
    }

    // The messages look like this:
    // --- Matrix Room Messages ---:
    // realm1
    // auth-challenge: 7cb8f904a2a53d256687c2aeb374a686a26cfd66af5fcc09a366d49644a3e2ba
    // realm2
    // auth-response: 342c5854-e716-4bda-9b31-eba83d24e25d
    // ----------------------------

    // This is a best-effort type of implementation - we don't know when the messages will appear in the room so we just wait for a bit.
    // This is not a problem when the realms are on the same matrix server but when they are on different (federated) servers the latencies and
    // race conditions can cause delays in the messages appearing in the room.
    let oneMinuteAgo = Date.now() - 60000;

    let latestAuthChallengeMessage = await waitForMatrixMessage(
      this.#matrixClient,
      roomId,
      (m) => {
        return (
          m.type === 'm.room.message' &&
          m.sender === this.#matrixClient.getUserId() &&
          m.content.body.startsWith('auth-challenge:') &&
          m.origin_server_ts > oneMinuteAgo
        );
      },
    );

    let latestAuthResponseMessage = await waitForMatrixMessage(
      this.#matrixClient,
      roomId,
      (m) => {
        return (
          m.type === 'm.room.message' &&
          m.sender === user &&
          m.content.body.startsWith('auth-response:') &&
          m.origin_server_ts > oneMinuteAgo
        );
      },
    );

    if (!latestAuthChallengeMessage) {
      return badRequest(
        JSON.stringify({ errors: [`No challenge found for user ${user}`] }),
        requestContext,
      );
    }

    if (!latestAuthResponseMessage) {
      return badRequest(
        JSON.stringify({
          errors: [`No challenge response response found for user ${user}`],
        }),
        requestContext,
      );
    }

    let challenge = latestAuthChallengeMessage.content.body.replace(
      'auth-challenge: ',
      '',
    );
    let response = latestAuthResponseMessage.content.body.replace(
      'auth-response: ',
      '',
    );
    let hash = new Sha256();
    hash.update(response);
    hash.update(this.#realmSecretSeed);
    let hashedResponse = uint8ArrayToHex(await hash.digest());
    if (hashedResponse === challenge) {
      let permissions = requestContext.permissions;

      let userPermissions = await new RealmPermissionChecker(
        permissions,
        this.#matrixClient,
      ).for(user);

      let jwt = this.#adapter.createJWT(
        {
          user,
          realm: this.url,
          permissions: userPermissions,
        },
        '7d',
        this.#realmSecretSeed,
      );
      return createResponse({
        body: null,
        init: {
          status: 201,
          headers: {
            'Content-Type': 'application/json',
            Authorization: jwt,
          },
        },
        requestContext,
      });
    } else {
      return createResponse({
        body: JSON.stringify({
          errors: [
            `user ${user} failed auth challenge: latest challenge message: "${JSON.stringify(
              latestAuthChallengeMessage,
            )}", latest response message: "${JSON.stringify(
              latestAuthResponseMessage,
            )}"`,
          ],
        }),
        init: {
          status: 401,
        },
        requestContext,
      });
    }
  }

  private async internalHandle(
    request: Request,
    isLocal: boolean,
  ): Promise<ResponseWithNodeStream> {
    let redirectResponse = this.rootRealmRedirect(request);
    if (redirectResponse) {
      return redirectResponse;
    }

    let requestContext = await this.createRequestContext(); // Cache realm permissions for the duration of the request so that we don't have to fetch them multiple times

    try {
      // local requests are allowed to query the realm as the index is being built up
      if (!isLocal) {
        let timeout = await Promise.race<void | Error>([
          this.ready,
          new Promise((resolve) =>
            setTimeout(() => {
              resolve(
                new Error(
                  `Timeout waiting for realm ${this.url} to become ready`,
                ),
              );
            }, 60 * 1000),
          ),
        ]);
        if (timeout) {
          return new Response(timeout.message, { status: 500 });
        }

        let isWrite = ['PUT', 'PATCH', 'POST', 'DELETE'].includes(
          request.method,
        );
        await this.checkPermission(
          request,
          requestContext,
          isWrite ? 'write' : 'read',
        );
      }
      if (!this.searchIndex) {
        return systemError(requestContext, 'search index is not available');
      }
      if (this.#router.handles(request)) {
        return this.#router.handle(request, requestContext);
      } else {
        return this.fallbackHandle(request, requestContext);
      }
    } catch (e) {
      if (e instanceof AuthenticationError) {
        return new Response(`${e.message}`, {
          status: 401,
          headers: {
            'X-Boxel-Realm-Url': requestContext.realm.url,
          },
        });
      }

      if (e instanceof AuthorizationError) {
        return new Response(`${e.message}`, {
          status: 403,
        });
      }

      throw e;
    }
  }

  // Requests for the root of the realm without a trailing slash aren't
  // technically inside the realm (as the realm includes the trailing '/'),
  // so issue a redirect in those scenarios.
  private rootRealmRedirect(request: Request) {
    let url = new URL(request.url);
    let urlWithoutQueryParams = url.protocol + '//' + url.host + url.pathname;
    if (`${urlWithoutQueryParams}/` === this.url) {
      return new Response(null, {
        status: 302,
        headers: {
          Location: String(url.searchParams)
            ? `${this.url}?${url.searchParams}`
            : this.url,
        },
      });
    }
    return undefined;
  }

  async fallbackHandle(request: Request, requestContext: RequestContext) {
    let start = Date.now();
    let url = new URL(request.url);
    let localPath = this.paths.local(url);

    if (!localPath.startsWith(assetsDir)) {
      let useWorkInProgressIndex = Boolean(
        request.headers.get('X-Boxel-Use-WIP-Index'),
      );
      let module = await this.#searchIndex.module(url, {
        useWorkInProgressIndex,
      });
      if (module?.type === 'module') {
        try {
          return createResponse({
            body: module.executableCode,
            init: {
              status: 200,
              headers: { 'content-type': 'text/javascript' },
            },
            requestContext,
          });
        } finally {
          this.#logRequestPerformance(request, start, 'cache hit');
        }
      }
      if (module?.type === 'error') {
        try {
          // using "Not Acceptable" here because no text/javascript representation
          // can be made and we're sending text/html error page instead
          return createResponse({
            body: JSON.stringify(module.error, null, 2),
            init: {
              status: 406,
              headers: { 'content-type': 'text/html' },
            },
            requestContext,
          });
        } finally {
          this.#logRequestPerformance(request, start, 'cache hit');
        }
      }
    }

    try {
      let maybeFileRef = await this.getFileWithFallbacks(
        localPath,
        executableExtensions,
      );
      if (!maybeFileRef) {
        return notFound(request, requestContext, `${request.url} not found`);
      }

      let fileRef = maybeFileRef;
      if (
        hasExecutableExtension(fileRef.path) &&
        !localPath.startsWith(assetsDir)
      ) {
        if (fileRef[Symbol.for('shimmed-module')]) {
          // this response is ultimately thrown away and only the symbol value
          // is preserved. so what is inside this response is not important
          let response = createResponse({ requestContext });
          (response as any)[Symbol.for('shimmed-module')] =
            fileRef[Symbol.for('shimmed-module')];
          return response;
        }
        // fallback to the file system only after trying the index. during the
        // initial index we need to use the API to run the indexer whose modules
        // would otherwise live in index (this conundrum would go away if the
        // API could be statically loaded and not come from the base realm.)
        return this.makeJS(
          await fileContentToText(fileRef),
          fileRef.path,
          requestContext,
        );
      }
      return await this.serveLocalFile(fileRef, requestContext);
    } finally {
      this.#logRequestPerformance(request, start, 'cache miss');
    }
  }

  async getIndexHTML(opts?: IndexHTMLOptions): Promise<string> {
    let indexHTML = (await this.#getIndexHTML()).replace(
      /(<meta name="@cardstack\/host\/config\/environment" content=")([^"].*)(">)/,
      (_match, g1, g2, g3) => {
        let config = JSON.parse(decodeURIComponent(g2));
        config = merge({}, config, {
          ownRealmURL: this.url, // unresolved url
          resolvedOwnRealmURL: this.url,
          hostsOwnAssets: !isNode,
          realmsServed: opts?.realmsServed,
          assetsURL: this.#assetsURL.href,
        });
        return `${g1}${encodeURIComponent(JSON.stringify(config))}${g3}`;
      },
    );

    if (isNode) {
      indexHTML = indexHTML.replace(
        /(src|href)="\//g,
        `$1="${this.#assetsURL.href}`,
      );

      // this installs an event listener to allow a test driver to introspect
      // the DOM from a different localhost:4205 origin (the test driver's
      // origin)
      if (this.#useTestingDomain) {
        indexHTML = `
          ${indexHTML}
          <script>
            window.addEventListener('message', (event) => {
              console.log('received event in realm index HTML', event);
              if ([
                  'http://localhost:4205',
                  'http://localhost:7357',
                  'http://127.0.0.1:4205',
                  'http://127.0.0.1:7357'
                ].includes(event.origin)) {
                if (event.data === 'location') {
                  event.source.postMessage(document.location.href, event.origin);
                  return;
                }

                let { data: { querySelector, querySelectorAll, click, fillInput, uuid } } = event;
                let response;
                if (querySelector) {
                  let element = document.querySelector(querySelector);
                  response = element ? element.outerHTML : null;
                } else if (querySelectorAll) {
                  response = [...document.querySelectorAll(querySelectorAll)].map(el => el.outerHTML);
                } else if (click) {
                  let el = document.querySelector(click);
                  if (el) {
                    el.click();
                    response = null;
                  } else {
                    response = "cannot click on element: could not find '" + click + "'";
                  }
                } else if (fillInput) {
                  let [ target, text ] = fillInput;
                  let el = document.querySelector(target);
                  if (el && text != undefined) {
                    el.value = text;
                    el.dispatchEvent(new Event('input'));
                    response = null;
                  } else if (text == undefined) {
                    response = "Must provide '" + text + "' when calling 'fillIn'.)";
                  } else {
                    response =
                      "Element not found when calling 'fillInput(" + target + ")'.";
                  }
                } else if (uuid) {
                  // this can be ignored
                  response = null
                } else {
                  response = 'Do not know how to handle event data: ' + JSON.stringify(event.data);
                }
                console.log('event response:', response);
                event.source.postMessage(response, event.origin);
              }
            });
          </script>
          </
        `;
      }
    }
    return indexHTML;
  }

  private async serveLocalFile(
    ref: FileRef,
    requestContext: RequestContext,
  ): Promise<ResponseWithNodeStream> {
    if (
      ref.content instanceof ReadableStream ||
      ref.content instanceof Uint8Array ||
      typeof ref.content === 'string'
    ) {
      return createResponse({
        body: ref.content,
        init: {
          headers: {
            'last-modified': formatRFC7231(ref.lastModified),
          },
        },
        requestContext,
      });
    }

    if (!isNode) {
      throw new Error(`Cannot handle node stream in a non-node environment`);
    }

    // add the node stream to the response which will get special handling in the node env
    let response = createResponse({
      body: null,
      init: {
        headers: {
          'last-modified': formatRFC7231(ref.lastModified),
        },
      },
      requestContext,
    }) as ResponseWithNodeStream;

    response.nodeStream = ref.content;
    return response;
  }

  private async checkPermission(
    request: Request,
    requestContext: RequestContext,
    neededPermission: 'read' | 'write',
  ) {
    let realmPermissions = requestContext.permissions;
    if (
      lookupRouteTable(this.#publicEndpoints, this.paths, request) ||
      request.method === 'HEAD' ||
      // If the realm is public readable or writable, do not require a JWT
      (neededPermission === 'read' &&
        realmPermissions['*']?.includes('read')) ||
      (neededPermission === 'write' && realmPermissions['*']?.includes('write'))
    ) {
      return;
    }

    let authorizationString = request.headers.get('Authorization');
    if (!authorizationString) {
      throw new AuthenticationError(
        AuthenticationErrorMessages.MissingAuthHeader,
      );
    }
    let tokenString = authorizationString.replace('Bearer ', ''); // Parse the JWT

    let token: TokenClaims;

    try {
      token = this.#adapter.verifyJWT(tokenString, this.#realmSecretSeed);

      let realmPermissionChecker = new RealmPermissionChecker(
        realmPermissions,
        this.#matrixClient,
      );

      let userPermissions = await realmPermissionChecker.for(token.user);
      if (
        JSON.stringify(token.permissions.sort()) !==
        JSON.stringify(userPermissions.sort())
      ) {
        throw new AuthenticationError(
          AuthenticationErrorMessages.PermissionMismatch,
        );
      }

      if (!(await realmPermissionChecker.can(token.user, neededPermission))) {
        throw new AuthorizationError(
          'Insufficient permissions to perform this action',
        );
      }
    } catch (e) {
      if (e instanceof TokenExpiredError) {
        throw new AuthenticationError(AuthenticationErrorMessages.TokenExpired);
      }

      if (e instanceof JsonWebTokenError) {
        throw new AuthenticationError(AuthenticationErrorMessages.TokenInvalid);
      }

      throw e;
    }
  }

  private async upsertCardSource(
    request: Request,
    requestContext: RequestContext,
  ): Promise<Response> {
    let { lastModified } = await this.write(
      this.paths.local(new URL(request.url)),
      await request.text(),
    );
    return createResponse({
      body: null,
      init: {
        status: 204,
        headers: { 'last-modified': formatRFC7231(lastModified) },
      },
      requestContext,
    });
  }

  private async getSourceOrRedirect(
    request: Request,
    requestContext: RequestContext,
  ): Promise<ResponseWithNodeStream> {
    let indexedSource = await this.getSourceFromIndex(new URL(request.url));
    if (indexedSource) {
      let { canonicalURL, lastModified, source } = indexedSource;
      if (request.url !== canonicalURL.href) {
        return createResponse({
          body: null,
          init: {
            status: 302,
            headers: {
              Location: `${new URL(this.url).pathname}${this.paths.local(
                canonicalURL,
              )}`,
            },
          },
          requestContext,
        });
      }
      return createResponse({
        body: source,
        init: {
          headers: {
            'last-modified': formatRFC7231(lastModified),
          },
        },
        requestContext,
      });
    }

    // fallback to file system if there is an error document or this is the
    // first time index
    let localName = this.paths.local(new URL(request.url));
    let handle = await this.getFileWithFallbacks(localName, [
      ...executableExtensions,
      '.json',
    ]);
    let start = Date.now();
    try {
      if (!handle) {
        return notFound(request, requestContext, `${localName} not found`);
      }

      if (handle.path !== localName) {
        return createResponse({
          body: null,
          init: {
            status: 302,
            headers: {
              Location: `${new URL(this.url).pathname}${handle.path}`,
            },
          },
          requestContext,
        });
      }
      return await this.serveLocalFile(handle, requestContext);
    } finally {
      this.#logRequestPerformance(request, start);
    }
  }

  private async getSourceFromIndex(url: URL): Promise<
    | {
        source: string;
        lastModified: number;
        canonicalURL: URL;
      }
    | undefined
  > {
    let [module, instance] = await Promise.all([
      this.#searchIndex.module(url),
      this.#searchIndex.instance(url),
    ]);
    if (module?.type === 'module' || instance?.type === 'instance') {
      let canonicalURL =
        module?.type === 'module'
          ? module.canonicalURL
          : instance?.type === 'instance'
          ? instance.canonicalURL
          : undefined;
      let source =
        module?.type === 'module'
          ? module.source
          : instance?.type === 'instance'
          ? instance.source
          : undefined;
      let lastModified =
        module?.type === 'module'
          ? module.lastModified
          : instance?.type === 'instance'
          ? instance.lastModified
          : undefined;
      if (canonicalURL == null || source == null || lastModified == null) {
        throw new Error(
          `missing 'canonicalURL', 'source', and/or 'lastModified' from index entry ${
            url.href
          }, where type is ${
            module?.type === 'module' ? 'module' : 'instance'
          }`,
        );
      }
      return { canonicalURL: new URL(canonicalURL), lastModified, source };
    }
    return undefined;
  }

  private async removeCardSource(
    request: Request,
    requestContext: RequestContext,
  ): Promise<Response> {
    let localName = this.paths.local(new URL(request.url));
    let handle = await this.getFileWithFallbacks(localName, [
      ...executableExtensions,
      '.json',
    ]);
    if (!handle) {
      return notFound(request, requestContext, `${localName} not found`);
    }
    await this.delete(handle.path);
    return createResponse({
      body: null,
      init: { status: 204 },
      requestContext,
    });
  }

  private makeJS(
    content: string,
    debugFilename: string,
    requestContext: RequestContext,
  ): Response {
    try {
      if (content.match(/^\s*$/)) {
        throw new Error('File is empty');
      }
      content = transpileJS(content, debugFilename);
    } catch (err: any) {
      // using "Not Acceptable" here because no text/javascript representation
      // can be made and we're sending text/html error page instead
      return createResponse({
        body: err.message,
        init: {
          status: 406,
          headers: { 'content-type': 'text/html' },
        },
        requestContext,
      });
    }
    return createResponse({
      body: content,
      init: {
        status: 200,
        headers: { 'content-type': 'text/javascript' },
      },
      requestContext,
    });
  }

  // we bother with this because typescript is picky about allowing you to use
  // explicit file extensions in your source code
  private async getFileWithFallbacks(
    path: LocalPath,
    fallbackExtensions: string[] = [],
  ): Promise<FileRef | undefined> {
    return getFileWithFallbacks(
      path,
      this.#adapter.openFile.bind(this.#adapter),
      fallbackExtensions,
    );
  }

  private async createCard(
    request: Request,
    requestContext: RequestContext,
  ): Promise<Response> {
    let body = await request.text();
    let json;
    try {
      json = JSON.parse(body);
    } catch (e) {
      return badRequest(
        `Request body is not valid card JSON-API`,
        requestContext,
      );
    }
    let { data: resource } = json;
    if (!isCardResource(resource)) {
      return badRequest(
        `Request body is not valid card JSON-API`,
        requestContext,
      );
    }

    let name: string;
    if ('name' in resource.meta.adoptsFrom) {
      // new instances are created in a folder named after the card if it has an
      // exported name
      name = resource.meta.adoptsFrom.name;
    } else {
      name = 'cards';
    }

    let fileURL = this.paths.fileURL(
      `/${join(new URL(this.url).pathname, name, uuidV4() + '.json')}`,
    );
    let localPath = this.paths.local(fileURL);
    let { lastModified } = await this.write(
      localPath,
      JSON.stringify(
        await this.fileSerialization(
          merge(json, { data: { meta: { realmURL: this.url } } }),
          fileURL,
        ),
        null,
        2,
      ),
    );
    let newURL = fileURL.href.replace(/\.json$/, '');
    let entry = await this.#searchIndex.cardDocument(new URL(newURL), {
      loadLinks: true,
    });
    if (!entry || entry?.type === 'error') {
      let err = entry
        ? CardError.fromSerializableError(entry.error)
        : undefined;
      return systemError(
        requestContext,
        `Unable to index new card, can't find new instance in index`,
        err,
      );
    }
    let doc: SingleCardDocument = merge({}, entry.doc, {
      data: {
        links: { self: newURL },
        meta: { lastModified },
      },
    });
    return createResponse({
      body: JSON.stringify(doc, null, 2),
      init: {
        status: 201,
        headers: {
          'content-type': SupportedMimeType.CardJson,
          ...lastModifiedHeader(doc),
        },
      },
      requestContext,
    });
  }

  private async patchCard(
    request: Request,
    requestContext: RequestContext,
  ): Promise<Response> {
    let localPath = this.paths.local(new URL(request.url));
    if (localPath.startsWith('_')) {
      return methodNotAllowed(request, requestContext);
    }

    let url = this.paths.fileURL(localPath);
    let originalMaybeError = await this.#searchIndex.cardDocument(url);
    if (!originalMaybeError) {
      return notFound(request, requestContext);
    }
    if (originalMaybeError.type === 'error') {
      return systemError(
        requestContext,
        `unable to patch card, cannot load original from index`,
        CardError.fromSerializableError(originalMaybeError.error),
      );
    }
    let { doc: original } = originalMaybeError;
    let originalClone = cloneDeep(original);
    delete originalClone.data.meta.lastModified;

    let patch = await request.json();
    if (!isSingleCardDocument(patch)) {
      return badRequest(
        `The request body was not a card document`,
        requestContext,
      );
    }
    // prevent the client from changing the card type or ID in the patch
    delete (patch as any).data.meta;
    delete (patch as any).data.type;

    let card = mergeWith(
      originalClone,
      patch,
      (_objectValue: any, sourceValue: any) => {
        // a patched array should overwrite the original array instead of merging
        // into an original array, otherwise we won't be able to remove items in
        // the original array
        return Array.isArray(sourceValue) ? sourceValue : undefined;
      },
    );

    if (card.data.relationships || patch.data.relationships) {
      let merged = mergeRelationships(
        card.data.relationships,
        patch.data.relationships,
      );

      if (merged && Object.keys(merged).length !== 0) {
        card.data.relationships = merged;
      }
    }

    delete (card as any).data.id; // don't write the ID to the file
    let path: LocalPath = `${localPath}.json`;
    let { lastModified } = await this.write(
      path,
      JSON.stringify(
        await this.fileSerialization(
          merge(card, { data: { meta: { realmURL: this.url } } }),
          url,
        ),
        null,
        2,
      ),
      request.headers.get('X-Boxel-Client-Request-Id'),
    );
    let instanceURL = url.href.replace(/\.json$/, '');
    let entry = await this.#searchIndex.cardDocument(new URL(instanceURL), {
      loadLinks: true,
    });
    if (!entry || entry?.type === 'error') {
      return systemError(
        requestContext,
        `Unable to index card: can't find patched instance in index`,
        entry ? CardError.fromSerializableError(entry.error) : undefined,
      );
    }
    let doc: SingleCardDocument = merge({}, entry.doc, {
      data: {
        links: { self: instanceURL },
        meta: { lastModified },
      },
    });
    return createResponse({
      body: JSON.stringify(doc, null, 2),
      init: {
        headers: {
          'content-type': SupportedMimeType.CardJson,
          ...lastModifiedHeader(doc),
        },
      },
      requestContext,
    });
  }

  private async getCard(
    request: Request,
    requestContext: RequestContext,
  ): Promise<Response> {
    let localPath = this.paths.local(new URL(request.url));
    if (localPath === '') {
      localPath = 'index';
    }

    let useWorkInProgressIndex = Boolean(
      request.headers.get('X-Boxel-Use-WIP-Index'),
    );

    let url = this.paths.fileURL(localPath.replace(/\.json$/, ''));
    let maybeError = await this.#searchIndex.cardDocument(url, {
      loadLinks: true,
      useWorkInProgressIndex,
    });
    let start = Date.now();
    try {
      if (!maybeError) {
        return notFound(request, requestContext);
      }
      if (maybeError.type === 'error') {
        return systemError(
          requestContext,
          `cannot return card from index: ${maybeError.error.title} - ${maybeError.error.detail}`,
          CardError.fromSerializableError(maybeError.error),
        );
      }
      let { doc: card } = maybeError;
      card.data.links = { self: url.href };

      let foundPath = this.paths.local(url);
      if (localPath !== foundPath) {
        return createResponse({
          requestContext,
          body: null,
          init: {
            status: 302,
            headers: { Location: `${new URL(this.url).pathname}${foundPath}` },
          },
        });
      }

      return createResponse({
        body: JSON.stringify(card, null, 2),
        init: {
          headers: {
            'content-type': SupportedMimeType.CardJson,
            ...lastModifiedHeader(card),
          },
        },
        requestContext,
      });
    } finally {
      this.#logRequestPerformance(request, start);
    }
  }

  private async removeCard(
    request: Request,
    requestContext: RequestContext,
  ): Promise<Response> {
    let reqURL = request.url.replace(/\.json$/, '');
    // strip off query params
    let url = new URL(new URL(reqURL).pathname, reqURL);
    let result = await this.#searchIndex.cardDocument(url);
    if (!result) {
      return notFound(request, requestContext);
    }
    let path = this.paths.local(url) + '.json';
    await this.delete(path);
    return createResponse({
      body: null,
      init: { status: 204 },
      requestContext,
    });
  }

  private async directoryEntries(
    url: URL,
  ): Promise<{ name: string; kind: Kind; path: LocalPath }[] | undefined> {
    if (await this.isIgnored(url)) {
      return undefined;
    }
    let path = this.paths.local(url);
    if (!(await this.#adapter.exists(path))) {
      return undefined;
    }
    let entries: { name: string; kind: Kind; path: LocalPath }[] = [];

    for await (let entry of this.#adapter.readdir(path)) {
      let innerPath = join(path, entry.name);
      let innerURL =
        entry.kind === 'directory'
          ? this.paths.directoryURL(innerPath)
          : this.paths.fileURL(innerPath);
      if (await this.isIgnored(innerURL)) {
        continue;
      }
      entries.push(entry);
    }
    return entries;
  }

  private async getDirectoryListing(
    request: Request,
    requestContext: RequestContext,
  ): Promise<Response> {
    // a LocalPath has no leading nor trailing slash
    let localPath: LocalPath = this.paths.local(new URL(request.url));
    let url = this.paths.directoryURL(localPath);
    let entries = await this.directoryEntries(url);
    if (!entries) {
      this.#log.warn(`can't find directory ${url.href}`);
      return notFound(request, requestContext);
    }

    let data: ResourceObjectWithId = {
      id: url.href,
      type: 'directory',
      relationships: {},
    };

    let dir = this.paths.local(url);
    // the entries are sorted such that the parent directory always
    // appears before the children
    entries.sort((a, b) =>
      `/${join(dir, a.name)}`.localeCompare(`/${join(dir, b.name)}`),
    );
    for (let entry of entries) {
      let relationship: DirectoryEntryRelationship = {
        links: {
          related:
            entry.kind === 'directory'
              ? this.paths.directoryURL(join(dir, entry.name)).href
              : this.paths.fileURL(join(dir, entry.name)).href,
        },
        meta: {
          kind: entry.kind as 'directory' | 'file',
        },
      };

      data.relationships![
        entry.name + (entry.kind === 'directory' ? '/' : '')
      ] = relationship;
    }

    return createResponse({
      body: JSON.stringify({ data }, null, 2),
      init: {
        headers: { 'content-type': SupportedMimeType.DirectoryListing },
      },
      requestContext,
    });
  }

  private async readFileAsText(
    path: LocalPath,
    opts: { withFallbacks?: true } = {},
  ): Promise<TextFileRef | undefined> {
    return readFileAsText(
      path,
      this.#adapter.openFile.bind(this.#adapter),
      opts,
    );
  }

  private async isIgnored(url: URL): Promise<boolean> {
    return this.#searchIndex.isIgnored(url);
  }

  private async search(
    request: Request,
    requestContext: RequestContext,
  ): Promise<Response> {
    let useWorkInProgressIndex = Boolean(
      request.headers.get('X-Boxel-Use-WIP-Index'),
    );
    let doc = await this.#searchIndex.search(
      parseQueryString(new URL(request.url).search.slice(1)),
      { loadLinks: true, useWorkInProgressIndex },
    );
    return createResponse({
      body: JSON.stringify(doc, null, 2),
      init: {
        headers: { 'content-type': SupportedMimeType.CardJson },
      },
      requestContext,
    });
  }

  private transformResultsToPrerenderedCardsDoc(results: {
    prerenderedCards: PrerenderedCard[];
    prerenderedCardCssItems: PrerenderedCardCssItem[];
    meta: QueryResultsMeta;
  }) {
    let { prerenderedCards, prerenderedCardCssItems, meta } = results;

    let data = prerenderedCards.map((card) => ({
      type: 'prerendered-card',
      id: card.url,
      attributes: {
        embeddedHtml: card.embeddedHtml.default,
      },
      relationships: {
        'prerendered-card-css': {
          data: card.cssModuleIds.map((cssModuleId) => {
            return {
              type: 'prerendered-card-css',
              id: cssModuleId,
            };
          }),
        },
      },
    }));

    let included = prerenderedCardCssItems.map((css) => ({
      type: 'prerendered-card-css',
      id: css.cssModuleId,
      attributes: {
        content: css.source,
      },
    }));

    return {
      data,
      included,
      meta,
    };
  }

  private async searchPrerendered(
    request: Request,
    requestContext: RequestContext,
  ): Promise<Response> {
    let useWorkInProgressIndex = Boolean(
      request.headers.get('X-Boxel-Use-WIP-Index'),
    );
    let query = parseQueryString(new URL(request.url).search.slice(1));

    let results = await this.#searchIndex.searchPrerendered(query, {
      useWorkInProgressIndex,
    });

    let doc = this.transformResultsToPrerenderedCardsDoc(results);

    return createResponse({
      body: JSON.stringify(doc, null, 2),
      init: {
        headers: { 'content-type': SupportedMimeType.CardJson },
      },
      requestContext,
    });
  }

  private async realmInfo(
    _request: Request,
    requestContext: RequestContext,
  ): Promise<Response> {
    let fileURL = this.paths.fileURL(`.realm.json`);
    let localPath: LocalPath = this.paths.local(fileURL);
    let realmConfig = await this.readFileAsText(localPath, undefined);
    let realmInfo = {
      name: 'Unnamed Workspace',
      backgroundURL: null,
      iconURL: null,
    };

    if (realmConfig) {
      try {
        let realmConfigJson = JSON.parse(realmConfig.content);
        realmInfo.name = realmConfigJson.name ?? realmInfo.name;
        realmInfo.backgroundURL =
          realmConfigJson.backgroundURL ?? realmInfo.backgroundURL;
        realmInfo.iconURL = realmConfigJson.iconURL ?? realmInfo.iconURL;
      } catch (e) {
        this.#log.warn(`failed to parse realm config: ${e}`);
      }
    }
    let doc = {
      data: {
        id: this.url,
        type: 'realm-info',
        attributes: realmInfo,
      },
    };
    return createResponse({
      body: JSON.stringify(doc, null, 2),
      init: {
        headers: { 'content-type': SupportedMimeType.RealmInfo },
      },
      requestContext,
    });
  }

  private async fileSerialization(
    doc: LooseSingleCardDocument,
    relativeTo: URL,
  ): Promise<LooseSingleCardDocument> {
    let api = await this.loader.import<typeof CardAPI>(
      'https://cardstack.com/base/card-api',
    );
    let card = (await api.createFromSerialized(
      doc.data,
      doc,
      relativeTo,
      this.loader as unknown as LoaderType,
    )) as CardDef;
    await api.flushLogs();
    let data: LooseSingleCardDocument = api.serializeCard(card); // this strips out computeds
    delete data.data.id; // the ID is derived from the filename, so we don't serialize it on disk
    delete data.included;
    for (let relationship of Object.values(data.data.relationships ?? {})) {
      delete relationship.data;
    }
    return data;
  }

  private listeningClients: WritableStream[] = [];

  private async subscribe(
    request: Request,
    requestContext: RequestContext,
  ): Promise<Response> {
    let headers = {
      'Content-Type': 'text/event-stream',
      'Cache-Control': 'no-cache',
      Connection: 'keep-alive',
    };

    let { response, writable } = this.#adapter.createStreamingResponse(
      request,
      requestContext,
      {
        status: 200,
        headers,
      },
      () => {
        this.listeningClients = this.listeningClients.filter(
          (w) => w !== writable,
        );
        this.sendServerEvent({
          type: 'message',
          data: { cleanup: `${this.listeningClients.length} clients` },
        });
        if (this.listeningClients.length === 0) {
          this.#adapter.unsubscribe();
        }
      },
    );

    if (this.listeningClients.length === 0) {
      await this.#adapter.subscribe((data) => {
        let tracked = this.getTrackedWrite(data);
        if (!tracked || tracked.isTracked) {
          return;
        }
        this.sendServerEvent({ type: 'update', data });
        this.#updateItems.push({
          operation: ('added' in data
            ? 'add'
            : 'updated' in data
            ? 'update'
            : 'removed') as UpdateItem['operation'],
          url: tracked.url,
        });
        this.drainUpdates();
      });
    }

    this.listeningClients.push(writable);
    this.sendServerEvent({
      type: 'message',
      data: { count: `${this.listeningClients.length} clients` },
    });

    // TODO: We may need to store something else here to do cleanup to keep
    // tests consistent
    waitForClose(writable);

    return response;
  }

  unsubscribe() {
    this.#adapter.unsubscribe();
  }

  private async drainUpdates() {
    await this.#flushUpdateEvents;
    let itemsDrained: () => void;
    this.#flushUpdateEvents = new Promise((res) => (itemsDrained = res));
    let items = [...this.#updateItems];
    this.#updateItems = [];
    for (let { operation, url } of items) {
      await this.#searchIndex.update(url, {
        onInvalidation: (invalidatedURLs: URL[]) => {
          this.sendServerEvent({
            type: 'index',
            data: {
              type: 'incremental',
              invalidations: invalidatedURLs.map((u) => u.href),
            },
          });
        },
        ...(operation === 'removed' ? { delete: true } : {}),
      });
    }
    itemsDrained!();
  }

  private async sendServerEvent(event: ServerEvents): Promise<void> {
    this.#log.debug(
      `sending updates to ${this.listeningClients.length} clients`,
    );
    let { type, data, id } = event;
    let chunkArr = [];
    for (let item in data) {
      chunkArr.push(`"${item}": ${JSON.stringify((data as any)[item])}`);
    }
    let chunk = sseToChunkData(type, `{${chunkArr.join(', ')}}`, id);
    await Promise.all(
      this.listeningClients.map((client) => writeToStream(client, chunk)),
    );
  }

  private async respondWithHTML(
    _request: Request,
    requestContext: RequestContext,
  ): Promise<Response> {
    return createResponse({
      body: await this.getIndexHTML(),
      init: {
        headers: { 'content-type': 'text/html' },
      },
      relaxDocumentDomain: this.#useTestingDomain,
      requestContext,
    });
  }

  private async createRequestContext(): Promise<RequestContext> {
    let permissions = await fetchUserPermissions(
      this.#dbAdapter,
      new URL(this.url),
    );
    return {
      realm: this,
      permissions,
    };
  }

  #logRequestPerformance(
    request: Request,
    startTime: number,
    prefix = 'serve time',
  ) {
    this.#perfLog.debug(
      `${prefix}: ${Date.now() - startTime}ms - ${request.method} ${
        request.url
      } ${request.headers.get('Accept') ?? ''}`,
    );
  }
}

export type Kind = 'file' | 'directory';

function lastModifiedHeader(
  card: LooseSingleCardDocument,
): {} | { 'last-modified': string } {
  return (
    card.data.meta.lastModified != null
      ? { 'last-modified': formatRFC7231(card.data.meta.lastModified) }
      : {}
  ) as {} | { 'last-modified': string };
}

export type ErrorReporter = (error: Error) => void;

let globalWithErrorReporter = global as typeof globalThis & {
  __boxelErrorReporter: ErrorReporter;
};

export function setErrorReporter(reporter: ErrorReporter) {
  globalWithErrorReporter.__boxelErrorReporter = reporter;
}

export function reportError(error: Error) {
  if (globalWithErrorReporter.__boxelErrorReporter) {
    globalWithErrorReporter.__boxelErrorReporter(error);
  }
}

export interface CardDefinitionResource {
  id: string;
  type: 'card-definition';
  attributes: {
    cardRef: CodeRef;
  };
  relationships: {
    [fieldName: string]: {
      links: {
        related: string;
      };
      meta: {
        type: 'super' | 'contains' | 'containsMany';
        ref: CodeRef;
      };
    };
  };
}

function sseToChunkData(type: string, data: string, id?: string): string {
  let info = [`event: ${type}`, `data: ${data}`];
  if (id) {
    info.push(`id: ${id}`);
  }
  return info.join('\n') + '\n\n';
}

function uint8ArrayToHex(uint8: Uint8Array) {
  return Array.from(uint8)
    .map((i) => i.toString(16).padStart(2, '0'))
    .join('');
}<|MERGE_RESOLUTION|>--- conflicted
+++ resolved
@@ -29,13 +29,10 @@
   type Indexer,
   fetchUserPermissions,
   maybeHandleScopedCSSRequest,
-<<<<<<< HEAD
   PrerenderedCard,
   QueryResultsMeta,
   PrerenderedCardCssItem,
-=======
   authorizationMiddleware,
->>>>>>> 206398a2
 } from './index';
 import merge from 'lodash/merge';
 import mergeWith from 'lodash/mergeWith';
