import { Memoize } from 'typescript-memoize';
import flatten from 'lodash/flatten';
import flattenDeep from 'lodash/flattenDeep';
import {
  type CardResource,
  hasExecutableExtension,
  trimExecutableExtension,
  RealmPaths,
} from './index';
import { transpileJS } from './transpile';
import {
  type Expression,
  param,
  separatedByCommas,
  addExplicitParens,
  asExpressions,
  every,
  query,
  upsert,
  realmVersionExpression,
} from './expression';
import { type SerializedError } from './error';
import { type DBAdapter } from './db';
import {
  coerceTypes,
  type BoxelIndexTable,
  type RealmVersionsTable,
} from './index-structure';

export class IndexWriter {
  constructor(private dbAdapter: DBAdapter) {}

  async createBatch(realmURL: URL) {
    let batch = new Batch(this.dbAdapter, realmURL);
    await batch.ready;
    return batch;
  }

  private query(expression: Expression) {
    return query(this.dbAdapter, expression, coerceTypes);
  }

  async isNewIndex(realm: URL): Promise<boolean> {
    let [row] = (await this.query([
      'SELECT current_version FROM realm_versions WHERE realm_url =',
      param(realm.href),
    ])) as Pick<RealmVersionsTable, 'current_version'>[];
    return !row;
  }
}

<<<<<<< HEAD
export type IndexEntry = InstanceEntry | ModuleEntry | ErrorEntry;
=======
export type IndexEntry = InstanceEntry | ModuleEntry | CSSEntry | ErrorEntry;
export type LastModifiedTimes = Map<
  string,
  { type: string; lastModified: number | null }
>;
>>>>>>> eb348140

export interface InstanceEntry {
  type: 'instance';
  source: string;
  lastModified: number;
  resource: CardResource;
  searchData: Record<string, any>;
  isolatedHtml?: string;
  embeddedHtml?: Record<string, string>;
  atomHtml?: string;
  types: string[];
  deps: Set<string>;
}

export interface ErrorEntry {
  type: 'error';
  error: SerializedError;
}

interface ModuleEntry {
  type: 'module';
  source: string;
  lastModified: number;
  deps: Set<string>;
}

export class Batch {
  readonly ready: Promise<void>;
  #invalidations = new Set<string>();
  private isNewGeneration = false;
  private declare realmVersion: number;

  constructor(
    private dbAdapter: DBAdapter,
    private realmURL: URL, // this assumes that we only index cards in our own realm...
  ) {
    this.ready = this.setNextRealmVersion();
  }

  get invalidations() {
    return [...this.#invalidations];
  }

  @Memoize()
  private get nodeResolvedInvalidations() {
    return [...this.#invalidations].map(
      (href) => trimExecutableExtension(new URL(href)).href,
    );
  }

  async getModifiedTimes(): Promise<LastModifiedTimes> {
    let results = (await this.query([
      `SELECT i.url, i.type, i.last_modified
       FROM boxel_index as i
       INNER JOIN realm_versions r ON i.realm_url = r.realm_url
          WHERE i.realm_url =`,
      param(this.realmURL.href),
      'AND',
      ...realmVersionExpression({ useWorkInProgressIndex: false }),
    ] as Expression)) as Pick<
      BoxelIndexTable,
      'url' | 'type' | 'last_modified'
    >[];
    let result: LastModifiedTimes = new Map();
    for (let { url, type, last_modified: lastModified } of results) {
      result.set(url, {
        type,
        // lastModified is a Date.now() result, so it should be safe to cast to number
        lastModified: lastModified == null ? null : parseInt(lastModified),
      });
    }
    return result;
  }

  async updateEntry(url: URL, entry: IndexEntry): Promise<void> {
    if (!new RealmPaths(this.realmURL).inRealm(url)) {
      // TODO this is a workaround for CS-6886. after we have solved that issue we can
      // drop this band-aid
      return;
    }
    let href = url.href;
    this.#invalidations.add(url.href);
    let { nameExpressions, valueExpressions } = asExpressions(
      {
        url: href,
        file_alias: trimExecutableExtension(url).href.replace(/\.json$/, ''),
        realm_version: this.realmVersion,
        realm_url: this.realmURL.href,
        is_deleted: false,
        indexed_at: Date.now(),
        ...(entry.type === 'instance'
          ? {
              // TODO in followup PR we need to alter the SearchEntry type to use
              // a document instead of a resource
              type: 'instance',
              pristine_doc: entry.resource,
              search_doc: entry.searchData,
              isolated_html: entry.isolatedHtml,
              embedded_html: entry.embeddedHtml,
              atom_html: entry.atomHtml,
              deps: [...entry.deps],
              types: entry.types,
              source: entry.source,
              last_modified: entry.lastModified,
            }
          : entry.type === 'module'
          ? {
              type: 'module',
              deps: [...entry.deps],
              source: entry.source,
              last_modified: entry.lastModified,
              transpiled_code: transpileJS(
                entry.source,
                new RealmPaths(this.realmURL).local(url),
              ),
            }
          : {
              type: 'error',
              error_doc: entry.error,
              deps: entry.error.deps,
            }),
      } as Omit<BoxelIndexTable, 'last_modified' | 'indexed_at'> & {
        // we do this because pg automatically casts big ints into strings, so
        // we unwind that to accurately type the structure that we want to pass
        // _in_ to the DB
        last_modified: number;
        indexed_at: number;
      },
      {
        jsonFields: [...Object.entries(coerceTypes)]
          .filter(([_, type]) => type === 'JSON')
          .map(([column]) => column),
      },
    );

    await this.query([
      ...upsert(
        'boxel_index',
        'boxel_index_pkey',
        nameExpressions,
        valueExpressions,
      ),
    ]);
  }

  async done(): Promise<{ totalIndexEntries: number }> {
    let { nameExpressions, valueExpressions } = asExpressions({
      realm_url: this.realmURL.href,
      current_version: this.realmVersion,
    } as RealmVersionsTable);
    // Make the batch updates live
    await this.query([
      ...upsert(
        'realm_versions',
        'realm_versions_pkey',
        nameExpressions,
        valueExpressions,
      ),
    ]);

    // prune obsolete generation index entries
    if (this.isNewGeneration) {
      await this.query([
        `DELETE FROM boxel_index`,
        'WHERE',
        ...every([
          ['realm_version <', param(this.realmVersion)],
          ['realm_url =', param(this.realmURL.href)],
        ]),
      ] as Expression);
    }
    let totalIndexEntries = await this.numberOfIndexEntries();
    return { totalIndexEntries };
  }

  private query(expression: Expression) {
    return query(this.dbAdapter, expression, coerceTypes);
  }

  private async numberOfIndexEntries() {
    let [{ total }] = (await this.query([
      `SELECT count(i.url) as total
       FROM boxel_index as i
       INNER JOIN realm_versions r ON i.realm_url = r.realm_url
          WHERE`,
      ...every([
        ['i.realm_url =', param(this.realmURL.href)],
        ['i.type != ', param('error')],
        realmVersionExpression({ useWorkInProgressIndex: true }),
      ]),
    ] as Expression)) as { total: string }[];
    return parseInt(total);
  }

  private async setNextRealmVersion() {
    let [row] = (await this.query([
      'SELECT current_version FROM realm_versions WHERE realm_url =',
      param(this.realmURL.href),
    ])) as Pick<RealmVersionsTable, 'current_version'>[];
    if (!row) {
      let { nameExpressions, valueExpressions } = asExpressions({
        realm_url: this.realmURL.href,
        current_version: 0,
      } as RealmVersionsTable);
      // Make the batch updates live
      await this.query([
        ...upsert(
          'realm_versions',
          'realm_versions_pkey',
          nameExpressions,
          valueExpressions,
        ),
      ]);
      this.realmVersion = 1;
    } else {
      this.realmVersion = row.current_version + 1;
    }
  }

  async invalidate(url: URL): Promise<string[]> {
    await this.ready;
    let alias = trimExecutableExtension(url).href;
    let invalidations = [
      ...new Set([
        ...(!this.nodeResolvedInvalidations.includes(alias) ? [url.href] : []),
        ...(alias ? await this.calculateInvalidations(alias) : []),
      ]),
    ];

    if (invalidations.length === 0) {
      return [];
    }

    // insert tombstone into next version of the realm index
    let columns = [
      'url',
      'file_alias',
      'type',
      'realm_version',
      'realm_url',
      'is_deleted',
    ].map((c) => [c]);
    let rows = invalidations.map((id) =>
      [
        id,
        trimExecutableExtension(new URL(id)).href,
        hasExecutableExtension(id) ? 'module' : 'instance',
        this.realmVersion,
        this.realmURL.href,
        true,
      ].map((v) => [param(v)]),
    );

    let names = flattenDeep(columns);
    await this.query([
      'INSERT INTO boxel_index',
      ...addExplicitParens(separatedByCommas(columns)),
      'VALUES',
      ...separatedByCommas(
        rows.map((value) => addExplicitParens(separatedByCommas(value))),
      ),
      'ON CONFLICT ON CONSTRAINT boxel_index_pkey DO UPDATE SET',
      ...separatedByCommas(names.map((name) => [`${name}=EXCLUDED.${name}`])),
    ] as Expression);

    this.#invalidations = new Set([...this.#invalidations, ...invalidations]);
    return invalidations;
  }

  private async itemsThatReference(
    alias: string,
    realmVersion: number,
  ): Promise<
    { url: string; alias: string; type: 'instance' | 'module' | 'error' }[]
  > {
    const pageSize = 1000;
    let results: (Pick<BoxelIndexTable, 'url' | 'file_alias'> & {
      type: 'instance' | 'module' | 'error';
    })[] = [];
    let rows: (Pick<BoxelIndexTable, 'url' | 'file_alias'> & {
      type: 'instance' | 'module' | 'error';
    })[] = [];
    let pageNumber = 0;
    do {
      // SQLite does not support cursors when used in the worker thread since
      // the API for using cursors cannot be serialized over the postMessage
      // boundary. so we use a handcrafted paging approach that leverages
      // realm_version to keep the result set stable across pages
      rows = (await this.query([
        'SELECT i.url, i.file_alias, i.type',
        'FROM boxel_index as i',
        'CROSS JOIN LATERAL jsonb_array_elements_text(i.deps) as deps_array_element',
        'INNER JOIN realm_versions r ON i.realm_url = r.realm_url',
        'WHERE',
        ...every([
          [`deps_array_element =`, param(alias)],
          realmVersionExpression({ withMaxVersion: realmVersion }),
          // css is a subset of modules, so there won't by any references that
          // are css entries that aren't already represented by a module entry
          [`i.type != 'css'`],
        ]),
        'ORDER BY i.url COLLATE "POSIX"',
        `LIMIT ${pageSize} OFFSET ${pageNumber * pageSize}`,
      ] as Expression)) as (Pick<BoxelIndexTable, 'url' | 'file_alias'> & {
        type: 'instance' | 'module' | 'error';
      })[];
      results = [...results, ...rows];
      pageNumber++;
    } while (rows.length === pageSize);
    return results.map(({ url, file_alias, type }) => ({
      url,
      alias: file_alias,
      type,
    }));
  }

  private async calculateInvalidations(
    alias: string,
    visited: string[] = [],
  ): Promise<string[]> {
    if (
      visited.includes(alias) ||
      this.nodeResolvedInvalidations.includes(alias)
    ) {
      return [];
    }
    let childInvalidations = await this.itemsThatReference(
      alias,
      this.realmVersion,
    );
    let invalidations = childInvalidations.map(({ url }) => url);
    let aliases = childInvalidations.map(({ alias: moduleAlias, type, url }) =>
      // for instances we expect that the deps for an entry always includes .json extension
      type === 'instance' ? url : moduleAlias,
    );
    let results = [
      ...invalidations,
      ...flatten(
        await Promise.all(
          aliases.map((a) =>
            this.calculateInvalidations(a, [...visited, alias]),
          ),
        ),
      ),
    ];
    return [...new Set(results)];
  }
}<|MERGE_RESOLUTION|>--- conflicted
+++ resolved
@@ -49,15 +49,11 @@
   }
 }
 
-<<<<<<< HEAD
 export type IndexEntry = InstanceEntry | ModuleEntry | ErrorEntry;
-=======
-export type IndexEntry = InstanceEntry | ModuleEntry | CSSEntry | ErrorEntry;
 export type LastModifiedTimes = Map<
   string,
   { type: string; lastModified: number | null }
 >;
->>>>>>> eb348140
 
 export interface InstanceEntry {
   type: 'instance';
