import { test, expect } from '@playwright/test';
import {
  synapseStart,
  synapseStop,
  type SynapseInstance,
} from '../docker/synapse';
import { smtpStart, smtpStop } from '../docker/smtp4dev';
import {
  clearLocalStorage,
  validateEmail,
  gotoRegistration,
  assertLoggedIn,
<<<<<<< HEAD
  openAiAssistant,
  registerRealmUsers,
=======
  setupMatrixOverride,
>>>>>>> 3cc28bc0
} from '../helpers';

test.describe('User Registration w/o Token', () => {
  let synapse: SynapseInstance;

  test.beforeEach(async () => {
    synapse = await synapseStart({
      template: 'test-without-registration-token',
    });
    await smtpStart();
    await registerRealmUsers(synapse);
  });

  test.afterEach(async () => {
    await synapseStop(synapse.synapseId);
    await smtpStop();
  });

  test('it can register a user without a registration token', async ({
    page,
  }) => {
    await clearLocalStorage(page);
    await gotoRegistration(page);

    await expect(
      page.locator('[data-test-token-field]'),
      'token field is not displayed',
    ).toHaveCount(0);
    await page.locator('[data-test-name-field]').fill('user1');
    await page.locator('[data-test-email-field]').fill('user1@example.com');
    await page.locator('[data-test-username-field]').fill('user1');
    await page.locator('[data-test-password-field]').fill('mypassword1!');
    await page
      .locator('[data-test-confirm-password-field]')
      .fill('mypassword1!');
    await page.locator('[data-test-register-btn]').click();
    await validateEmail(page, 'user1@example.com');

    await assertLoggedIn(page);
  });
});<|MERGE_RESOLUTION|>--- conflicted
+++ resolved
@@ -10,12 +10,7 @@
   validateEmail,
   gotoRegistration,
   assertLoggedIn,
-<<<<<<< HEAD
-  openAiAssistant,
   registerRealmUsers,
-=======
-  setupMatrixOverride,
->>>>>>> 3cc28bc0
 } from '../helpers';
 
 test.describe('User Registration w/o Token', () => {
