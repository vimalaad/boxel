--- conflicted
+++ resolved
@@ -50,16 +50,9 @@
           {{#if this.selectedRealm}}
             <RealmIcon
               class='icon'
-<<<<<<< HEAD
-              width='20'
-              height='20'
-              @realmInfo={{this.selectedRealm}}
-=======
               width='18'
               height='18'
-              @realmIconURL={{this.selectedRealm.iconURL}}
-              @realmName={{this.selectedRealm.name}}
->>>>>>> 8dd420cd
+              @realmInfo={{this.selectedRealm}}
             />
             <div class='selected-item' data-test-selected-realm>
               {{this.selectedRealm.name}}
