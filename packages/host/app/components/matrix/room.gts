--- conflicted
+++ resolved
@@ -4,14 +4,9 @@
 import { on } from '@ember/modifier';
 //@ts-expect-error the types don't recognize the cached export
 import { tracked, cached } from '@glimmer/tracking';
-<<<<<<< HEAD
-import { not, and, eq } from '@cardstack/host/helpers/truth-helpers';
-import { restartableTask, task } from 'ember-concurrency';
-import perform from 'ember-concurrency/helpers/perform';
-=======
 import { not, and } from '@cardstack/host/helpers/truth-helpers';
 import { restartableTask, task, timeout, all } from 'ember-concurrency';
->>>>>>> 61a3cb04
+import perform from 'ember-concurrency/helpers/perform';
 import {
   BoxelInput,
   LoadingIndicator,
@@ -19,7 +14,6 @@
   Button,
 } from '@cardstack/boxel-ui';
 import { getRoomCard } from '../../resources/room-card';
-import { getAttachedCards } from '../../resources/attached-cards';
 import { TrackedMap } from 'tracked-built-ins';
 import {
   chooseCard,
@@ -28,13 +22,9 @@
 } from '@cardstack/runtime-common';
 import { registerDestructor } from '@ember/destroyable';
 import type MatrixService from '@cardstack/host/services/matrix-service';
-<<<<<<< HEAD
 import type OperatorModeStateService from '../../services/operator-mode-state-service';
-import { type Card, type Format } from 'https://cardstack.com/base/card-api';
+import { type CardDef, type Format } from 'https://cardstack.com/base/card-api';
 import { type MessageCard } from 'https://cardstack.com/base/room';
-=======
-import { type CardDef } from 'https://cardstack.com/base/card-api';
->>>>>>> 61a3cb04
 import type CardService from '@cardstack/host/services/card-service';
 import { type CatalogEntry } from 'https://cardstack.com/base/catalog-entry';
 import config from '@cardstack/host/config/environment';
@@ -49,10 +39,7 @@
 
 interface Patch {
   Args: {
-    id: string;
-    patch: {
-      attributes: { [key: string]: any };
-    };
+    command: string;
   };
 }
 
@@ -62,29 +49,25 @@
     <Button
       data-test-command-apply
       {{on 'click' (perform this.patchCard)}}
-      @disabled={{this.patchCard.isRunning?}}
+      @loading={{this.patchCard.isRunning}}
+      @disabled={{this.patchCard.isRunning}}
     >Apply</Button>
   </template>
 
   private patchCard = task({ drop: true }, async () => {
+    let commandParsed = JSON.parse(this.args.command);
+    let id = commandParsed.id;
+    let attributes = commandParsed.patch.attributes;
     await this.operatorModeStateService.patchCard.perform(
-      this.args.id,
-      this.args.patch.attributes,
+      id,
+      attributes,
     );
   });
-
-  constructor(owner: unknown, args: any) {
-    super(owner, args);
-  }
 }
 
 export default class Room extends Component<RoomArgs> {
   <template>
-<<<<<<< HEAD
     <div>Number of cards: {{this.totalCards}}</div>
-=======
-    <div>Number of cards: {{this.attachedCards.instances.length}}</div>
->>>>>>> 61a3cb04
     <div class='room-members'>
       <div data-test-room-members class='members'><b>Members:</b>
         {{this.memberNames}}
@@ -141,10 +124,9 @@
           </div>
         </div>
         {{#each this.messageCardComponents as |Message|}}
-          {{#if (and Message.command (eq Message.command.type 'patch'))}}
+          {{#if Message.command}}
             <PatchMessage
-              @id={{Message.command.id}}
-              @patch={{Message.command.patch}}
+              @command={{Message.command}}
             />
           {{else}}
             <Message.component />
@@ -186,6 +168,7 @@
         <Button
           data-test-send-open-cards-btn
           @loading={{this.doSendMessage.isRunning}}
+          @disabled={{this.doSendMessage.isRunning}}
           {{on 'click' this.sendOpenCards}}
         >Send open cards</Button>
       {{/if}}
@@ -303,11 +286,7 @@
   @tracked private membersToInvite: string[] = [];
   @tracked private allowedToSetObjective: boolean | undefined;
   @tracked private subscribedCard: CardDef | undefined;
-  private attachedCards = getAttachedCards(
-    this,
-    () => this.roomCard,
-    () => this.attachedCardIds,
-  );
+
   private messagesToSend: TrackedMap<string, string | undefined> =
     new TrackedMap();
   private cardsToSend: TrackedMap<string, CardDef | undefined> =
@@ -373,21 +352,21 @@
   };
 
   @cached
-<<<<<<< HEAD
+  private get attachedCardIds() {
+    if (!this.roomCard) {
+      return [];
+    }
+    return this.roomCard.messages
+      .filter((m) => m.attachedCardId)
+      .map((m) => m.attachedCardId);
+  }
+
+  @cached
   private get totalCards() {
     if (!this.roomCard) {
       return 0;
     }
-    return new Set(this.cards.map((card) => card.id)).size;
-=======
-  private get attachedCardIds() {
-    if (!this.roomCard) {
-      return [];
-    }
-    return this.roomCard.messages
-      .filter((m) => m.attachedCardId)
-      .map((m) => m.attachedCardId);
->>>>>>> 61a3cb04
+    return this.attachedCardIds.length;
   }
 
   private get objectiveComponent() {
@@ -470,9 +449,7 @@
   @action
   private sendOpenCards() {
     for (let stackItem of this.operatorModeStateService.topMostStackItems()) {
-      if (stackItem.type == 'card') {
-        this.doSendMessage.perform('', stackItem.card);
-      }
+      this.doSendMessage.perform(undefined, stackItem.card);
     }
   }
 
