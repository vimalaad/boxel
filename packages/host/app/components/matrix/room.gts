--- conflicted
+++ resolved
@@ -12,12 +12,7 @@
   FieldContainer,
   Button,
 } from '@cardstack/boxel-ui';
-<<<<<<< HEAD
-import { getRoomCard } from '../../resources/room-card';
-=======
 import { getRoom } from '../../resources/room';
-import { getAttachedCards } from '../../resources/attached-cards';
->>>>>>> 5df36d96
 import { TrackedMap } from 'tracked-built-ins';
 import {
   chooseCard,
@@ -26,15 +21,11 @@
 } from '@cardstack/runtime-common';
 import { registerDestructor } from '@ember/destroyable';
 import type MatrixService from '@cardstack/host/services/matrix-service';
-<<<<<<< HEAD
 import type OperatorModeStateService from '../../services/operator-mode-state-service';
-import { type CardDef } from 'https://cardstack.com/base/card-api';
-=======
 import {
   type CardDef,
   type FieldDef,
 } from 'https://cardstack.com/base/card-api';
->>>>>>> 5df36d96
 import type CardService from '@cardstack/host/services/card-service';
 import { type CatalogEntry } from 'https://cardstack.com/base/catalog-entry';
 import config from '@cardstack/host/config/environment';
@@ -106,7 +97,6 @@
             - Beginning of conversation -
           </div>
         </div>
-<<<<<<< HEAD
         {{#each this.messageCardComponents as |Message|}}
           {{#unless Message.card.command}}
             <Message.component />
@@ -126,10 +116,6 @@
               @disabled={{this.operatorModeStateService.patchCard.isRunning}}
             >Apply</Button>
           {{/if}}
-=======
-        {{#each this.messageComponents as |Message|}}
-          <Message />
->>>>>>> 5df36d96
         {{else}}
           <div data-test-no-messages>
             (No messages)
@@ -284,17 +270,7 @@
   @tracked private isInviteMode = false;
   @tracked private membersToInvite: string[] = [];
   @tracked private allowedToSetObjective: boolean | undefined;
-<<<<<<< HEAD
-  @tracked private subscribedCard: CardDef | undefined;
-
-=======
   @tracked private subscribedRoom: FieldDef | undefined;
-  private attachedCards = getAttachedCards(
-    this,
-    () => this.room,
-    () => this.attachedCardIds,
-  );
->>>>>>> 5df36d96
   private messagesToSend: TrackedMap<string, string | undefined> =
     new TrackedMap();
   private cardsToSend: TrackedMap<string, CardDef | undefined> =
@@ -366,7 +342,7 @@
 
   @cached
   private get totalCards() {
-    if (!this.roomCard) {
+    if (!this.room) {
       return 0;
     }
     return this.attachedCardIds.length;
@@ -382,10 +358,9 @@
     return;
   }
 
-<<<<<<< HEAD
   private get messageCardComponents() {
-    return this.roomCard
-      ? this.roomCard.messages.map((messageCard) => {
+    return this.room
+      ? this.room.messages.map((messageCard) => {
           return {
             component: messageCard.constructor.getComponent(
               messageCard,
@@ -394,13 +369,6 @@
             card: messageCard,
           };
         })
-=======
-  private get messageComponents() {
-    return this.room
-      ? this.room.messages.map((message) =>
-          message.constructor.getComponent(message, 'embedded'),
-        )
->>>>>>> 5df36d96
       : [];
   }
 
