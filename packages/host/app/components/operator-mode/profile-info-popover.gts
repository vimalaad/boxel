--- conflicted
+++ resolved
@@ -65,24 +65,14 @@
         opacity: 1;
       }
 
-<<<<<<< HEAD
       .header {
-=======
-      .profile-popover-header {
-        color: var(--boxel-dark);
-        text-transform: uppercase;
-      }
-
-      .profile-popover-body {
-        margin: auto;
->>>>>>> 5ed2d4b8
         display: flex;
         justify-content: space-between;
         align-items: center;
       }
 
       .header .label {
-        font-color: var(--boxel-dark);
+        color: var(--boxel-dark);
         text-transform: uppercase;
       }
 
