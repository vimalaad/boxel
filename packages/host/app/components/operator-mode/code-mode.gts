import { registerDestructor } from '@ember/destroyable';
import { fn } from '@ember/helper';
import { on } from '@ember/modifier';
import { action } from '@ember/object';
import type Owner from '@ember/owner';
import { service } from '@ember/service';
import { htmlSafe } from '@ember/template';
import { buildWaiter } from '@ember/test-waiters';
import { isTesting } from '@embroider/macros';
import Component from '@glimmer/component';
//@ts-expect-error cached type not available yet
import { cached, tracked } from '@glimmer/tracking';

import { task, restartableTask, timeout, all } from 'ember-concurrency';
import perform from 'ember-concurrency/helpers/perform';
import { use, resource } from 'ember-resources';
import { TrackedObject } from 'tracked-built-ins';

import {
  LoadingIndicator,
  Button,
  ResizablePanelGroup,
  PanelContext,
} from '@cardstack/boxel-ui';
import cn from '@cardstack/boxel-ui/helpers/cn';
import { svgJar } from '@cardstack/boxel-ui/helpers/svg-jar';
import { and } from '@cardstack/boxel-ui/helpers/truth-helpers';

import { eq } from '@cardstack/boxel-ui/helpers/truth-helpers';

import {
  type RealmInfo,
  type SingleCardDocument,
  type CodeRef,
  RealmPaths,
  logger,
  isCardDocument,
  isSingleCardDocument,
  identifyCard,
  moduleFrom,
  hasExecutableExtension,
} from '@cardstack/runtime-common';

import RecentFiles from '@cardstack/host/components/editor/recent-files';
import config from '@cardstack/host/config/environment';

import monacoModifier from '@cardstack/host/modifiers/monaco';

import {
  getCardType,
  type CardType,
} from '@cardstack/host/resources/card-type';
import {
  file,
  isReady,
  type Ready,
  type FileResource,
} from '@cardstack/host/resources/file';

import { importResource } from '@cardstack/host/resources/import';

import { maybe } from '@cardstack/host/resources/maybe';

import type CardService from '@cardstack/host/services/card-service';

import type LoaderService from '@cardstack/host/services/loader-service';

// host components

// host resources

// host services
import type MessageService from '@cardstack/host/services/message-service';
import type MonacoService from '@cardstack/host/services/monaco-service';
import type { MonacoSDK } from '@cardstack/host/services/monaco-service';
import type { FileView } from '@cardstack/host/services/operator-mode-state-service';
import type OperatorModeStateService from '@cardstack/host/services/operator-mode-state-service';
import RecentFilesService from '@cardstack/host/services/recent-files-service';

import { CardDef } from 'https://cardstack.com/base/card-api';

import { type BaseDef } from 'https://cardstack.com/base/card-api';

import FileTree from '../editor/file-tree';

import BinaryFileInfo from './binary-file-info';
import CardPreviewPanel from './card-preview-panel';
import CardURLBar from './card-url-bar';
import DetailPanel from './detail-panel';
import SchemaEditorColumn from '@cardstack/host/components/operator-mode/schema-editor-column';

interface Signature {
  Args: {
    delete: (card: CardDef, afterDelete?: () => void) => void;
    saveSourceOnClose: (url: URL, content: string) => void;
    saveCardOnClose: (card: CardDef) => void;
  };
}
// One of our challeges is that it is difficult to tell if the server sent events that
// we receive are from out of band changes or just echos of the changes we are making
// from the UI. A monotonically increasing version number could help to make it more
// clear if SSE events are just echo or not. Barring that, we are using a simple heuristic
// to identify if an event is our own--specifically a time window. If an SSE event occurs
// more than `loadIfNewerThanSec` seconds after the last card editor save, then we will
// consider it as an event not tied to our own card editor's auto save. The drawback is that
// this does mean it will take `loadIfNewerThanSec` seconds for auto saves made in monaco to
// to be visible in the card editor after a subsequent auto save made in the card editor.
// Probably that is ok for now...
const loadIfNewerThanSec = 5;
const log = logger('component:code-mode');
const waiter = buildWaiter('code-mode:load-card-waiter');
let { autoSaveDelayMs } = config;

type PanelWidths = {
  rightPanel: string;
  codeEditorPanel: string;
  leftPanel: string;
  emptyCodeModePanel: string;
};

const CodeModePanelWidths = 'code-mode-panel-widths';
const defaultPanelWidths: PanelWidths = {
  leftPanel: 'var(--operator-mode-left-column)',
  codeEditorPanel: '48%',
  rightPanel: '32%',
  emptyCodeModePanel: '80%',
};

interface ExportedCard {
  cardType: CardType;
  card: typeof BaseDef;
}

const cardEditorSaveTimes = new Map<string, number>();

// Element
// - exported / unexported card or field
// - exported class or function
export type ElementInFile = ExportedCard; // can add more types here

export default class CodeMode extends Component<Signature> {
  @service declare monacoService: MonacoService;
  @service declare cardService: CardService;
  @service declare messageService: MessageService;
  @service declare operatorModeStateService: OperatorModeStateService;
  @service declare recentFilesService: RecentFilesService;
  @service declare loaderService: LoaderService;

  @tracked private loadFileError: string | null = null;
  @tracked private maybeMonacoSDK: MonacoSDK | undefined;
  @tracked private card: CardDef | undefined;
  @tracked private cardError: Error | undefined;
  @tracked private userHasDismissedURLError = false;
  @tracked private selectedElement: ElementInFile | undefined;
  private hasUnsavedSourceChanges = false;
  private hasUnsavedCardChanges = false;
  private panelWidths: PanelWidths;
  private realmSubscription:
    | { url: string; unsubscribe: () => void }
    | undefined;
  // This is to cache realm info during reload after code path change so
  // that realm assets don't produce a flicker when code patch changes and
  // the realm is the same
  private cachedRealmInfo: RealmInfo | null = null;

  constructor(owner: Owner, args: Signature['Args']) {
    super(owner, args);
    this.panelWidths = localStorage.getItem(CodeModePanelWidths)
      ? // @ts-ignore Type 'null' is not assignable to type 'string'
        JSON.parse(localStorage.getItem(CodeModePanelWidths))
      : defaultPanelWidths;

    let url = `${this.cardService.defaultURL}_message`;
    this.realmSubscription = {
      url,
      unsubscribe: this.messageService.subscribe(
        url,
        ({ type, data: dataStr }) => {
          if (type !== 'index') {
            return;
          }
          let data = JSON.parse(dataStr);
          if (!this.card || data.type !== 'incremental') {
            return;
          }
          let invalidations = data.invalidations as string[];
          if (invalidations.includes(this.card.id)) {
            this.maybeReloadCard.perform(this.card.id);
          }
        },
      ),
    };
    registerDestructor(this, () => {
      // destructor functons are called synchronously. in order to save,
      // which is async, we leverage an EC task that is running in a
      // parent component (EC task lifetimes are bound to their context)
      // that is not being destroyed.
      if (this.codePath && this.hasUnsavedSourceChanges) {
        // we let the monaco changes win if there are unsaved changes both
        // monaco and the card preview (an arbitrary choice)
        this.args.saveSourceOnClose(this.codePath, getMonacoContent());
      } else if (this.hasUnsavedCardChanges && this.card) {
        this.args.saveCardOnClose(this.card);
      }
      this.realmSubscription?.unsubscribe();
    });
    this.loadMonaco.perform();
  }

  private get realmInfo() {
    return this.realmInfoResource.value;
  }

  private get backgroundURL() {
    return this.realmInfo?.backgroundURL;
  }

  private get backgroundURLStyle() {
    return htmlSafe(`background-image: url(${this.backgroundURL});`);
  }

  @action setFileView(view: FileView) {
    this.operatorModeStateService.updateFileView(view);
  }

  get fileView() {
    return this.operatorModeStateService.state.fileView;
  }

  get fileViewTitle() {
    return this.fileView === 'inheritance' ? 'Inheritance' : 'File Browser';
  }

  private get realmURL() {
    return this.isReady
      ? this.readyFile.realmURL
      : this.cardService.defaultURL.href;
  }

  private get realmIconURL() {
    return this.realmInfo?.iconURL;
  }

  private get isLoading() {
    return (
      this.loadMonaco.isRunning || this.openFile.current?.state === 'loading'
    );
  }

  private get isReady() {
    return this.maybeMonacoSDK && isReady(this.openFile.current);
  }

  private get schemaEditorIncompatible() {
    return this.readyFile.isBinary || this.isNonCardJson;
  }

  private isNonCardJson() {
    return (
      this.readyFile.name.endsWith('.json') &&
      !isCardDocument(this.readyFile.content)
    );
  }

  private get emptyOrNotFound() {
    return !this.codePath || this.openFile.current?.state === 'not-found';
  }

  private loadMonaco = task(async () => {
    this.maybeMonacoSDK = await this.monacoService.getMonacoContext();
  });

  private get readyFile() {
    if (isReady(this.openFile.current)) {
      return this.openFile.current;
    }
    throw new Error(
      `cannot access file contents ${this.codePath} before file is open`,
    );
  }

  private get monacoSDK() {
    if (this.maybeMonacoSDK) {
      return this.maybeMonacoSDK;
    }
    throw new Error(`cannot use monaco SDK before it has loaded`);
  }

  private get codePath() {
    return this.operatorModeStateService.state.codePath;
  }

  @action private resetLoadFileError() {
    this.loadFileError = null;
  }

  @action private dismissURLError() {
    this.userHasDismissedURLError = true;
  }

  @use private realmInfoResource = resource(() => {
    if (!this.realmURL) {
      return new TrackedObject({
        error: null,
        isLoading: false,
        value: this.cachedRealmInfo,
        load: () => Promise<void>,
      });
    }

    const state: {
      isLoading: boolean;
      value: RealmInfo | null;
      error: Error | undefined;
      load: () => Promise<void>;
    } = new TrackedObject({
      isLoading: true,
      value: this.cachedRealmInfo,
      error: undefined,
      load: async () => {
        state.isLoading = true;

        try {
          let realmInfo = await this.cardService.getRealmInfoByRealmURL(
            new URL(this.realmURL),
          );

          if (realmInfo) {
            this.cachedRealmInfo = realmInfo;
          }

          state.value = realmInfo;
        } catch (error: any) {
          state.error = error;
        } finally {
          state.isLoading = false;
        }
      },
    });

    state.load();
    return state;
  });

  @use private elements = resource(({ on }) => {
    on.cleanup(() => {
      this.selectedElement = undefined;
    });
    if (!this.importedModule) {
      return new TrackedObject({
        error: null,
        isLoading: false,
        value: [],
        load: () => Promise<void>,
      });
    }

    const state: {
      isLoading: boolean;
      value: ElementInFile[] | null;
      error: Error | undefined;
      load: () => Promise<void>;
    } = new TrackedObject({
      isLoading: true,
      value: [],
      error: undefined,
      load: async () => {
        state.isLoading = true;
        if (this.importedModule === undefined) {
          state.value = [];
          return;
        }
        try {
          await this.importedModule.loaded;
          let module = this.importedModule?.module;
          if (module) {
            let cards = cardsOrFieldsFromModule(module);
            let elements: ElementInFile[] = cards.map((card) => {
              return {
                cardType: getCardType(this, () => card),
                card: card,
              };
            });
            state.value = elements;
          }
        } catch (error: any) {
          state.error = error;
        } finally {
          state.isLoading = false;
        }
      },
    });

    state.load();
    return state;
  });

  private openFile = maybe(this, (context) => {
    if (!this.codePath) {
      this.setFileView('browser');
      return undefined;
    }

    return file(context, () => ({
      url: this.codePath!.href,
      onStateChange: (state) => {
        this.userHasDismissedURLError = false;
        if (state === 'not-found') {
          this.loadFileError = 'This resource does not exist';
          this.setFileView('browser');
        } else if (state === 'ready') {
          this.loadFileError = null;
        }
      },
      onRedirect: (url: string) => {
        this.operatorModeStateService.replaceCodePath(new URL(url));
      },
    }));
  });

  @use private importedModule = resource(() => {
    if (isReady(this.openFile.current)) {
      let f: Ready = this.openFile.current;
      if (f.url.endsWith('.json')) {
        let ref = identifyCard(this.card?.constructor);
        if (ref !== undefined) {
          return importResource(this, () => moduleFrom(ref as CodeRef));
        } else {
          return;
        }
      } else if (hasExecutableExtension(f.url)) {
        return importResource(this, () => f.url);
      }
    }
    return undefined;
  });

  private maybeReloadCard = restartableTask(async (id: string) => {
    if (this.card?.id === id) {
      try {
        // we need to be careful that we are not responding to our own echo which is what loadIfNewer tries to do
        await this.loadIfNewer.perform(
          new URL(id),
          (await this.cardService.fetchJSON(id)) as SingleCardDocument,
        );
      } catch (e: any) {
        if ('status' in e && e.status === 404) {
          return; // card has been deleted
        }
        throw e;
      }
    }
  });
  // We are actually loading cards using a side-effect of this cached getter
  // instead of a resource because with a resource it becomes impossible
  // to ignore our own auto-save echoes, since the act of auto-saving triggers
  // the openFile resource to update which would otherwise trigger a card
  // resource to update (and hence invalidate components can consume this card
  // resource.) By using this side effect we can prevent invalidations when the
  // card isn't actually different and we are just seeing SSE events in response
  // to our own activity.
  @cached
  private get openFileCardJSON() {
    this.cardError = undefined;
    if (
      this.openFile.current?.state === 'ready' &&
      this.openFile.current.name.endsWith('.json')
    ) {
      let maybeCard: any;
      try {
        maybeCard = JSON.parse(this.openFile.current.content);
      } catch (err: any) {
        this.cardError = err;
        return undefined;
      }
      if (isSingleCardDocument(maybeCard)) {
        let url = this.openFile.current.url.replace(/\.json$/, '');
        if (!url) {
          return undefined;
        }
        this.loadIfNewer.perform(new URL(url), maybeCard);
        return maybeCard;
      }
    }
    // in order to not get trapped in a glimmer invalidation cycle we need to
    // unload the card in a different closure
    this.unloadCard.perform();
    return undefined;
  }

  private unloadCard = task(async () => {
    await Promise.resolve();
    this.card = undefined;
    this.cardError = undefined;
  });

  private get cardIsLoaded() {
    return (
      isReady(this.openFile.current) &&
      this.openFileCardJSON &&
      this.card?.id === this.openFile.current.url.replace(/\.json$/, '')
    );
  }

  private get loadedCard() {
    if (!this.card) {
      throw new Error(`bug: card ${this.codePath} is not loaded`);
    }
    return this.card;
  }

  private get selectedElementInFile() {
    if (this.selectedElement) {
      return this.selectedElement;
    } else {
      if (this.elementsInFile === null) {
        return;
      }
      return this.elementsInFile.length > 0
        ? this.elementsInFile[0]
        : undefined;
    }
  }

  @action
  private selectElementInFile(el: ElementInFile) {
    this.selectedElement = el;
  }

  get elementsInFile() {
    if (this.elements.value === null) {
      return [];
    }
    return this.elements.value;
  }

  private loadIfNewer = restartableTask(
    async (url: URL, incomingDoc?: SingleCardDocument) => {
      await this.withTestWaiters(async () => {
        let card = await this.cardService.loadModel(url);
        let saveTime = cardEditorSaveTimes.get(url.href);
        if (this.card && incomingDoc && saveTime != null) {
          if (Date.now() - saveTime < loadIfNewerThanSec * 1000) {
            return;
          }
        }
        if (this.card) {
          this.cardService.unsubscribe(this.card, this.onCardChange);
        }
        this.card = card;
        this.cardService.subscribe(this.card, this.onCardChange);
      });
    },
  );

  private onCardChange = () => {
    this.doWhenCardChanges.perform();
  };

  private doWhenCardChanges = restartableTask(async () => {
    if (this.card) {
      this.hasUnsavedCardChanges = true;
      await timeout(autoSaveDelayMs);
      cardEditorSaveTimes.set(this.card.id, Date.now());
      await this.saveCard.perform(this.card);
      this.hasUnsavedCardChanges = false;
    }
  });

  private saveCard = restartableTask(async (card: CardDef) => {
    // these saves can happen so fast that we'll make sure to wait at
    // least 500ms for human consumption
    await all([this.cardService.saveModel(card), timeout(500)]);
  });

  private contentChangedTask = restartableTask(async (content: string) => {
    this.hasUnsavedSourceChanges = true;
    await timeout(autoSaveDelayMs);
    if (
      !isReady(this.openFile.current) ||
      content === this.openFile.current?.content
    ) {
      return;
    }

    let isJSON = this.openFile.current.name.endsWith('.json');
    let validJSON = isJSON && this.safeJSONParse(content);
    // Here lies the difference in how json files and other source code files
    // are treated during editing in the code editor
    if (validJSON && isSingleCardDocument(validJSON)) {
      // writes json instance but doesn't update state of the file resource
      // relies on message service subscription to update state
      await this.saveFileSerializedCard.perform(validJSON);
    } else if (!isJSON || validJSON) {
      // writes source code and non-card instance valid JSON,
      // then updates the state of the file resource
      this.writeSourceCodeToFile(this.openFile.current, content);
      this.waitForSourceCodeWrite.perform();
    }
    this.hasUnsavedSourceChanges = false;
  });

  // these saves can happen so fast that we'll make sure to wait at
  // least 500ms for human consumption
  private waitForSourceCodeWrite = restartableTask(async () => {
    if (isReady(this.openFile.current)) {
      await all([this.openFile.current.writing, timeout(500)]);
    }
  });

  // We use this to write non-cards to the realm--so it doesn't make
  // sense to go thru the card-service for this
  private writeSourceCodeToFile(file: FileResource, content: string) {
    if (file.state !== 'ready') {
      throw new Error('File is not ready to be written to');
    }

    return file.write(content);
  }

  private safeJSONParse(content: string) {
    try {
      return JSON.parse(content);
    } catch (err) {
      log.warn(
        `content for ${this.codePath} is not valid JSON, skipping write`,
      );
      return;
    }
  }

  private saveFileSerializedCard = task(async (json: SingleCardDocument) => {
    if (!this.codePath) {
      return;
    }
    let realmPath = new RealmPaths(this.cardService.defaultURL);
    let url = realmPath.fileURL(this.codePath.href.replace(/\.json$/, ''));
    let realmURL = this.readyFile.realmURL;
    if (!realmURL) {
      throw new Error(`cannot determine realm for ${this.codePath}`);
    }

    let doc = this.monacoService.reverseFileSerialization(
      json,
      url.href,
      realmURL,
    );
    let card: CardDef | undefined;
    try {
      card = await this.cardService.createFromSerialized(doc.data, doc, url);
    } catch (e) {
      // TODO probably we should show a message in the UI that the card
      // instance JSON is not actually a valid card
      console.error(
        'JSON is not a valid card--TODO this should be an error message in the code editor',
      );
      return;
    }

    try {
      // these saves can happen so fast that we'll make sure to wait at
      // least 500ms for human consumption
      await all([this.cardService.saveModel(card), timeout(500)]);
      await this.maybeReloadCard.perform(card.id);
    } catch (e) {
      console.error('Failed to save single card document', e);
    }
  });

  private get language(): string | undefined {
    if (this.codePath) {
      const editorLanguages = this.monacoSDK.languages.getLanguages();
      let extension = '.' + this.codePath.href.split('.').pop();
      let language = editorLanguages.find((lang) =>
        lang.extensions?.find((ext) => ext === extension),
      );
      return language?.id ?? 'plaintext';
    }
    return undefined;
  }

  private get isSaving() {
    return (
      this.waitForSourceCodeWrite.isRunning ||
      this.saveFileSerializedCard.isRunning ||
      this.saveCard.isRunning
    );
  }

  @action
  private onListPanelContextChange(listPanelContext: PanelContext[]) {
    this.panelWidths.leftPanel = listPanelContext[0]?.width;
    this.panelWidths.codeEditorPanel = listPanelContext[1]?.width;
    this.panelWidths.rightPanel = listPanelContext[2]?.width;

    localStorage.setItem(CodeModePanelWidths, JSON.stringify(this.panelWidths));
  }

  @action
  private delete() {
    if (this.card) {
      this.args.delete(this.card, () => {
        let recentFile = this.recentFilesService.recentFiles[0];

        if (recentFile) {
          let recentFileUrl = `${recentFile.realmURL}${recentFile.filePath}`;

          this.operatorModeStateService.updateCodePath(new URL(recentFileUrl));
        } else {
          this.operatorModeStateService.updateCodePath(null);
        }
      });
    } else {
      throw new Error(`TODO: non-card instance deletes are not yet supported`);
    }
  }

  private async withTestWaiters<T>(cb: () => Promise<T>) {
    let token = waiter.beginAsync();
    try {
      let result = await cb();
      // only do this in test env--this makes sure that we also wait for any
      // interior card instance async as part of our ember-test-waiters
      if (isTesting()) {
        await this.cardService.cardsSettled();
      }
      return result;
    } finally {
      waiter.endAsync(token);
    }
  }

  <template>
    <div class='code-mode-background' style={{this.backgroundURLStyle}}></div>
    <CardURLBar
      @loadFileError={{this.loadFileError}}
      @resetLoadFileError={{this.resetLoadFileError}}
      @userHasDismissedError={{this.userHasDismissedURLError}}
      @dismissURLError={{this.dismissURLError}}
      @realmInfo={{this.realmInfo}}
      class='card-url-bar'
    />
    <div
      class='code-mode'
      data-test-code-mode
      data-test-save-idle={{and
        this.contentChangedTask.isIdle
        this.maybeReloadCard.isIdle
        this.doWhenCardChanges.isIdle
      }}
    >
      <ResizablePanelGroup
        @onListPanelContextChange={{this.onListPanelContextChange}}
        class='columns'
        as |ResizablePanel|
      >
        <ResizablePanel
          @defaultWidth={{defaultPanelWidths.leftPanel}}
          @width='var(--operator-mode-left-column)'
        >
          <div class='column'>
            {{! Move each container and styles to separate component }}
            <div
              class='inner-container file-view
                {{if (eq this.fileView "browser") "file-browser"}}'
            >
              <header
                class='file-view__header'
                aria-label={{this.fileViewTitle}}
                data-test-file-view-header
              >
                <Button
                  @disabled={{this.emptyOrNotFound}}
                  @kind={{if
                    (eq this.fileView 'inheritance')
                    'primary-dark'
                    'secondary'
                  }}
                  @size='extra-small'
                  class={{cn
                    'file-view__header-btn'
                    active=(eq this.fileView 'inheritance')
                  }}
                  {{on 'click' (fn this.setFileView 'inheritance')}}
                  data-test-inheritance-toggle
                >
                  Inspector</Button>
                <Button
                  @kind={{if
                    (eq this.fileView 'browser')
                    'primary-dark'
                    'secondary'
                  }}
                  @size='extra-small'
                  class={{cn
                    'file-view__header-btn'
                    active=(eq this.fileView 'browser')
                  }}
                  {{on 'click' (fn this.setFileView 'browser')}}
                  data-test-file-browser-toggle
                >
                  File Tree</Button>
              </header>
              <section class='inner-container__content'>
                {{#if (eq this.fileView 'inheritance')}}
                  {{#if this.isReady}}
                    <DetailPanel
                      @cardInstance={{this.card}}
                      @readyFile={{this.readyFile}}
                      @realmInfo={{this.realmInfo}}
                      @selectedElement={{this.selectedElementInFile}}
                      @elements={{this.elementsInFile}}
                      @selectElement={{this.selectElementInFile}}
                      @delete={{this.delete}}
                      data-test-card-inheritance-panel
                    />
                  {{else if this.emptyOrNotFound}}
                    Inspector is not available
                  {{/if}}
                {{else}}
                  <FileTree @realmURL={{this.realmURL}} />
                {{/if}}
              </section>
            </div>
            <aside class='inner-container'>
              <header
                class='inner-container__header'
                aria-label='Recent Files Header'
              >
                Recent Files
              </header>
              <section class='inner-container__content'>
                <RecentFiles />
              </section>
            </aside>
          </div>
        </ResizablePanel>
        {{#if this.codePath}}
          <ResizablePanel
            @defaultWidth={{defaultPanelWidths.codeEditorPanel}}
            @width={{this.panelWidths.codeEditorPanel}}
            @minWidth='300px'
          >
            <div class='inner-container'>
              {{#if this.isReady}}
                {{#if this.readyFile.isBinary}}
                  <BinaryFileInfo @readyFile={{this.readyFile}} />
                {{else}}
                  <div
                    class='monaco-container'
                    data-test-editor
                    {{monacoModifier
                      content=this.readyFile.content
                      contentChanged=(perform this.contentChangedTask)
                      monacoSDK=this.monacoSDK
                      language=this.language
                    }}
                  ></div>
                {{/if}}
                <div class='save-indicator {{if this.isSaving "visible"}}'>
                  {{#if this.isSaving}}
                    <span class='saving-msg'>
                      Now Saving
                    </span>
                    <span class='save-spinner'>
                      <span class='save-spinner-inner'>
                        <LoadingIndicator />
                      </span>
                    </span>
                  {{else}}
                    <span class='saved-msg'>
                      Saved
                    </span>
                    {{svgJar 'check-mark' width='27' height='27'}}
                  {{/if}}
                </div>
              {{else if this.isLoading}}
                <div class='loading'>
                  <LoadingIndicator />
                </div>
              {{/if}}
            </div>
          </ResizablePanel>
          <ResizablePanel
            @defaultWidth={{defaultPanelWidths.rightPanel}}
            @width={{this.panelWidths.rightPanel}}
          >
            <div class='inner-container'>
              {{#if this.isReady}}
                {{#if this.cardIsLoaded}}
                  <CardPreviewPanel
                    @card={{this.loadedCard}}
                    @realmIconURL={{this.realmIconURL}}
                    data-test-card-resource-loaded
                  />
<<<<<<< HEAD
                {{else if this.selectedElementInFile}}
                  <CardAdoptionChain
=======
                {{else if this.importedModule.module}}
                  <SchemaEditorColumn
>>>>>>> 16646539
                    @file={{this.readyFile}}
                    @card={{this.selectedElementInFile.card}}
                    @cardTypeResource={{this.selectedElementInFile.cardType}}
                  />
                {{else if this.schemaEditorIncompatible}}
                  <div
                    class='incompatible-schema-editor'
                    data-test-schema-editor-incompatible
                  >Schema Editor cannot be used with this file type</div>
                {{else if this.cardError}}
                  {{this.cardError.message}}
                {{/if}}
              {{/if}}
            </div>
          </ResizablePanel>
        {{else}}
          <ResizablePanel
            @defaultWidth={{defaultPanelWidths.emptyCodeModePanel}}
            @width={{this.panelWidths.emptyCodeModePanel}}
          >
            <div
              class='inner-container inner-container--empty'
              data-test-empty-code-mode
            >
              {{svgJar 'file' width='40' height='40' role='presentation'}}
              <h3 class='choose-file-prompt'>
                Choose a file on the left to open it
              </h3>
            </div>
          </ResizablePanel>
        {{/if}}
      </ResizablePanelGroup>
    </div>

    <style>
      :global(:root) {
        --code-mode-padding-top: calc(
          var(--submode-switcher-trigger-height) + (2 * (var(--boxel-sp)))
        );
        --code-mode-padding-bottom: calc(
          var(--search-sheet-closed-height) + (var(--boxel-sp))
        );
      }

      .code-mode {
        height: 100%;
        max-height: 100vh;
        left: 0;
        right: 0;
        z-index: 1;
        padding: var(--code-mode-padding-top) var(--boxel-sp)
          var(--code-mode-padding-bottom);
        overflow: auto;
      }

      .code-mode-background {
        position: fixed;
        left: 0;
        right: 0;
        display: block;
        width: 100%;
        height: 100%;
        filter: blur(15px);
        background-size: cover;
      }

      .columns {
        display: flex;
        flex-direction: row;
        flex-shrink: 0;
        height: 100%;
      }
      .column {
        display: flex;
        flex-direction: column;
        gap: var(--boxel-sp);
        height: 100%;
      }
      .column:nth-child(2) {
        flex: 2;
      }
      .column:last-child {
        flex: 1.2;
      }
      .column:first-child > *:first-child {
        max-height: 50%;
      }
      .column:first-child > *:last-child {
        max-height: calc(50% - var(--boxel-sp));
        background-color: var(--boxel-200);
      }

      .inner-container {
        height: 100%;
        position: relative;
        display: flex;
        flex-direction: column;
        background-color: var(--boxel-light);
        border-radius: var(--boxel-border-radius-xl);
        box-shadow: var(--boxel-deep-box-shadow);
        overflow: hidden;
      }
      .inner-container__header {
        padding: var(--boxel-sp-sm) var(--boxel-sp-xs);
        font: 700 var(--boxel-font);
        letter-spacing: var(--boxel-lsp-xs);
      }
      .inner-container__content {
        padding: var(--boxel-sp-xxs) var(--boxel-sp-xs) var(--boxel-sp-sm);
        overflow-y: auto;
        height: 100%;
      }
      .inner-container--empty {
        background-color: var(--boxel-light-100);
        align-items: center;
        justify-content: center;
      }
      .inner-container--empty > :deep(svg) {
        --icon-color: var(--boxel-highlight);
      }

      .file-view {
        background-color: var(--boxel-200);
      }

      .choose-file-prompt {
        margin: 0;
        padding: var(--boxel-sp);
        font: 700 var(--boxel-font);
        letter-spacing: var(--boxel-lsp-xs);
      }

      .file-view__header {
        display: flex;
        gap: var(--boxel-sp-xs);
        padding: var(--boxel-sp-xs);
        background-color: var(--boxel-200);
      }
      .file-view__header-btn {
        --boxel-button-border: 1px solid var(--boxel-400);
        --boxel-button-font: 700 var(--boxel-font-xs);
        --boxel-button-letter-spacing: var(--boxel-lsp-xs);
        --boxel-button-min-width: 6rem;
        --boxel-button-padding: 0;
        border-radius: var(--boxel-border-radius);
        flex: 1;
      }
      .file-view__header-btn:hover:not(:disabled) {
        border-color: var(--boxel-dark);
      }
      .file-view__header-btn.active {
        border-color: var(--boxel-dark);
        --boxel-button-text-color: var(--boxel-highlight);
      }

      .file-view.file-browser .inner-container__content {
        background: var(--boxel-light);
      }

      .card-url-bar {
        position: absolute;
        top: var(--boxel-sp);
        left: calc(var(--submode-switcher-width) + (var(--boxel-sp) * 2));

        --card-url-bar-width: calc(
          100% - (var(--submode-switcher-width) + (var(--boxel-sp) * 3))
        );
        height: var(--submode-switcher-height);

        z-index: 2;
      }

      .monaco-container {
        height: 100%;
        min-height: 100%;
        width: 100%;
        min-width: 100%;
        padding: var(--boxel-sp) 0;
      }

      .loading {
        margin: 40vh auto;
      }

      .save-indicator {
        --icon-color: var(--boxel-highlight);
        position: absolute;
        display: flex;
        align-items: center;
        height: 2.5rem;
        width: 140px;
        bottom: 0;
        right: 0;
        background-color: var(--boxel-200);
        padding: 0 var(--boxel-sp-xxs) 0 var(--boxel-sp-sm);
        border-top-left-radius: var(--boxel-border-radius);
        font: var(--boxel-font-sm);
        font-weight: 500;
        transform: translateX(140px);
        transition: all var(--boxel-transition);
        transition-delay: 5s;
      }
      .save-indicator.visible {
        transform: translateX(0px);
        transition-delay: 0s;
      }
      .save-spinner {
        display: inline-block;
        position: relative;
      }
      .save-spinner-inner {
        display: inline-block;
        position: absolute;
        top: -7px;
      }
      .saving-msg {
        margin-right: var(--boxel-sp-sm);
      }
      .saved-msg {
        margin-right: var(--boxel-sp-xxs);
      }
      .incompatible-schema-editor {
        display: flex;
        flex-wrap: wrap;
        align-content: center;
        justify-content: center;
        text-align: center;
        height: 100%;
        background-color: var(--boxel-200);
        font: var(--boxel-font-sm);
        color: var(--boxel-450);
        font-weight: 500;
        padding: var(--boxel-sp-xl);
      }
    </style>
  </template>
}

function getMonacoContent() {
  return (window as any).monaco.editor.getModels()[0].getValue();
}

function isCardOrField(cardOrField: any): cardOrField is typeof BaseDef {
  return typeof cardOrField === 'function' && 'baseDef' in cardOrField;
}

function cardsOrFieldsFromModule(
  module: Record<string, any>,
  _never?: never, // glint insists that w/o this last param that there are actually no params
): (typeof BaseDef)[] {
  return Object.values(module).filter(isCardOrField);
}<|MERGE_RESOLUTION|>--- conflicted
+++ resolved
@@ -893,13 +893,8 @@
                     @realmIconURL={{this.realmIconURL}}
                     data-test-card-resource-loaded
                   />
-<<<<<<< HEAD
                 {{else if this.selectedElementInFile}}
-                  <CardAdoptionChain
-=======
-                {{else if this.importedModule.module}}
                   <SchemaEditorColumn
->>>>>>> 16646539
                     @file={{this.readyFile}}
                     @card={{this.selectedElementInFile.card}}
                     @cardTypeResource={{this.selectedElementInFile.cardType}}
