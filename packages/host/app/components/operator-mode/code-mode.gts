import Component from '@glimmer/component';
//@ts-expect-error cached type not available yet
import { cached, tracked } from '@glimmer/tracking';
import { registerDestructor } from '@ember/destroyable';
import { fn } from '@ember/helper';
import { on } from '@ember/modifier';
import { action } from '@ember/object';
import { service } from '@ember/service';
import { htmlSafe } from '@ember/template';
import { task, restartableTask, timeout } from 'ember-concurrency';
import perform from 'ember-concurrency/helpers/perform';
import { use, resource } from 'ember-resources';
import { TrackedObject } from 'tracked-built-ins';
import config from '@cardstack/host/config/environment';
import isEqual from 'lodash/isEqual';
import { and } from '@cardstack/boxel-ui/helpers/truth-helpers';

import {
  type RealmInfo,
  type SingleCardDocument,
  type LooseSingleCardDocument,
  type CodeRef,
  RealmPaths,
  logger,
  isSingleCardDocument,
  identifyCard,
  moduleFrom,
  hasExecutableExtension,
} from '@cardstack/runtime-common';

import {
  LoadingIndicator,
  Button,
  ResizablePanelGroup,
  ResizablePanel,
  PanelContext,
} from '@cardstack/boxel-ui';
import cn from '@cardstack/boxel-ui/helpers/cn';
import { svgJar } from '@cardstack/boxel-ui/helpers/svg-jar';
import { eq } from '@cardstack/boxel-ui/helpers/truth-helpers';

import { CardDef } from 'https://cardstack.com/base/card-api';

// host components
import FileTree from '../editor/file-tree';
import CardInheritancePanel from './card-inheritance-panel';
import CardPreviewPanel from './card-preview-panel';
import CardURLBar from './card-url-bar';
import RecentFiles from '@cardstack/host/components/editor/recent-files';

import monacoModifier from '@cardstack/host/modifiers/monaco';

// host resources
import {
  Ready,
  file,
  isReady,
  type FileResource,
} from '@cardstack/host/resources/file';
import { importResource } from '@cardstack/host/resources/import';
import { maybe } from '@cardstack/host/resources/maybe';

// host services
import type CardService from '@cardstack/host/services/card-service';
import type LoaderService from '@cardstack/host/services/loader-service';
import type MessageService from '@cardstack/host/services/message-service';
import type MonacoService from '@cardstack/host/services/monaco-service';
import RecentFilesService from '@cardstack/host/services/recent-files-service';
import type { MonacoSDK } from '@cardstack/host/services/monaco-service';
import type { FileView } from '@cardstack/host/services/operator-mode-state-service';
import type OperatorModeStateService from '@cardstack/host/services/operator-mode-state-service';
import { adoptionChainResource } from '@cardstack/host/resources/adoption-chain';

import { buildWaiter } from '@ember/test-waiters';
import { isTesting } from '@embroider/macros';

interface Signature {
  Args: {
    delete: (card: CardDef, afterDelete?: () => void) => void;
    saveSourceOnClose: (url: URL, content: string) => void;
    saveCardDocOnClose: (doc: SingleCardDocument) => void;
  };
}
const log = logger('component:code-mode');
const waiter = buildWaiter('code-mode:load-card-waiter');
let { autoSaveDelayMs } = config;

type PanelWidths = {
  rightPanel: string;
  codeEditorPanel: string;
  leftPanel: string;
  emptyCodeModePanel: string;
};

const CodeModePanelWidths = 'code-mode-panel-widths';
const defaultPanelWidths: PanelWidths = {
  leftPanel: 'var(--operator-mode-left-column)',
  codeEditorPanel: '48%',
  rightPanel: '32%',
  emptyCodeModePanel: '80%',
};

export default class CodeMode extends Component<Signature> {
  @service declare monacoService: MonacoService;
  @service declare cardService: CardService;
  @service declare messageService: MessageService;
  @service declare operatorModeStateService: OperatorModeStateService;
  @service declare recentFilesService: RecentFilesService;
  @service declare loaderService: LoaderService;

  @tracked private loadFileError: string | null = null;
  @tracked private maybeMonacoSDK: MonacoSDK | undefined;
  @tracked private card: CardDef | undefined;
  @tracked cardError: Error | undefined;
  private hasUnsavedSourceChanges = false;
  private hasUnsavedCardChanges = false;
  private panelWidths: PanelWidths;
  private realmSubscription:
    | { url: string; unsubscribe: () => void }
    | undefined;
  // This is to cache realm info during reload after code path change so
  // that realm assets don't produce a flicker when code patch changes and
  // the realm is the same
  private staleRealmInfo: RealmInfo | null = null;
  // w use the serialized card to save any card changes on close. the quirk is
  // that we do not have access to resources in the destructor. So we keep this
  // live serialized form of the card available so that if there are unsaved
  // changes when this component is closed we can perform that save in the destructor.
  private serializedCard: SingleCardDocument | undefined;

  constructor(args: any, owner: any) {
    super(args, owner);
    this.panelWidths = localStorage.getItem(CodeModePanelWidths)
      ? // @ts-ignore Type 'null' is not assignable to type 'string'
        JSON.parse(localStorage.getItem(CodeModePanelWidths))
      : defaultPanelWidths;

    let url = `${this.cardService.defaultURL}_message`;
    this.realmSubscription = {
      url,
      unsubscribe: this.messageService.subscribe(
        url,
        ({ type, data: dataStr }) => {
          if (type !== 'index') {
            return;
          }
          let card = this.card;
          let data = JSON.parse(dataStr);
          if (!card || data.type !== 'incremental') {
            return;
          }
          let invalidations = data.invalidations as string[];
          if (invalidations.includes(card.id)) {
            this.maybeReloadCard.perform(card.id);
          }
        },
      ),
    };
    registerDestructor(this, () => {
      // destructor functons are called synchronously. in order to save,
      // which is async, we leverage an EC task that is running in a
      // parent component (EC task lifetimes are bound to their context)
      // that is not being destroyed.
      if (this.codePath && this.hasUnsavedSourceChanges) {
        // we let the monaco changes win if there are unsaved changes both
        // monaco and the card preview. since the monaco save delay is much
        // smaller than the card save delay--so it will be more up-to-date
        this.args.saveSourceOnClose(this.codePath, getMonacoContent());
      } else if (this.hasUnsavedCardChanges && this.serializedCard) {
        this.args.saveCardDocOnClose(this.serializedCard);
      }
      this.realmSubscription?.unsubscribe();
    });
    this.loadMonaco.perform();
  }

  private get realmInfo() {
    return this.realmInfoResource.value;
  }

  private get backgroundURL() {
    return this.realmInfo?.backgroundURL;
  }

  private get backgroundURLStyle() {
    return htmlSafe(`background-image: url(${this.backgroundURL});`);
  }

  @action setFileView(view: FileView) {
    this.operatorModeStateService.updateFileView(view);
  }

  get fileView() {
    return this.operatorModeStateService.state.fileView;
  }

  get fileViewTitle() {
    return this.fileView === 'inheritance' ? 'Inheritance' : 'File Browser';
  }

  private get realmURL() {
    return this.isReady
      ? this.readyFile.realmURL
      : this.cardService.defaultURL.href;
  }

  private get realmIconURL() {
    return this.realmInfo?.iconURL;
  }

  private get isLoading() {
    return (
      this.loadMonaco.isRunning || this.openFile.current?.state === 'loading'
    );
  }

  private get isReady() {
    return this.maybeMonacoSDK && isReady(this.openFile.current);
  }

  private get emptyOrNotFound() {
    return !this.codePath || this.openFile.current?.state === 'not-found';
  }

  private loadMonaco = task(async () => {
    this.maybeMonacoSDK = await this.monacoService.getMonacoContext();
  });

  private get readyFile() {
    if (isReady(this.openFile.current)) {
      return this.openFile.current;
    }
    throw new Error(
      `cannot access file contents ${this.codePath} before file is open`,
    );
  }

  private get monacoSDK() {
    if (this.maybeMonacoSDK) {
      return this.maybeMonacoSDK;
    }
    throw new Error(`cannot use monaco SDK before it has loaded`);
  }

  private get codePath() {
    return this.operatorModeStateService.state.codePath;
  }

  @action private resetLoadFileError() {
    this.loadFileError = null;
  }

  @use private realmInfoResource = resource(() => {
    if (!this.realmURL) {
      return new TrackedObject({
        error: null,
        isLoading: false,
        value: this.staleRealmInfo,
        load: () => Promise<void>,
      });
    }

    const state: {
      isLoading: boolean;
      value: RealmInfo | null;
      error: Error | undefined;
      load: () => Promise<void>;
    } = new TrackedObject({
      isLoading: true,
      value: this.staleRealmInfo,
      error: undefined,
      load: async () => {
        state.isLoading = true;

        try {
          let realmInfo = await this.cardService.getRealmInfoByRealmURL(
            new URL(this.realmURL),
          );

          if (realmInfo) {
            this.staleRealmInfo = realmInfo;
          }

          state.value = realmInfo;
        } catch (error: any) {
          state.error = error;
        } finally {
          state.isLoading = false;
        }
      },
    });

    state.load();
    return state;
  });

  private openFile = maybe(this, (context) => {
    if (!this.codePath) {
      this.setFileView('browser');
      return undefined;
    }

    return file(context, () => ({
      url: this.codePath!.href,
      onStateChange: (state) => {
        if (state === 'not-found') {
          this.loadFileError = 'File is not found';
          this.setFileView('browser');
        }
      },
    }));
  });

  @use importedModule = resource(() => {
    if (isReady(this.openFile.current)) {
      let f: Ready = this.openFile.current;
<<<<<<< HEAD
      if (f.name.endsWith('.json')) {
        let ref = identifyCard(this.card?.constructor);
=======
      if (f.url.endsWith('.json')) {
        let ref = identifyCard(this.cardResource.value?.constructor);
>>>>>>> 8096c14f
        if (ref !== undefined) {
          return importResource(this, () => moduleFrom(ref as CodeRef));
        } else {
          return;
        }
      } else if (hasExecutableExtension(f.url)) {
        return importResource(this, () => f.url);
      }
    }
    return undefined;
  });

<<<<<<< HEAD
  private maybeReloadCard = restartableTask(async (id: string) => {
    if (this.card?.id === id) {
      try {
        await this.loadIfDifferent.perform(
          new URL(id),
          // we need to be careful that we are not responding to our own echo.
          // first test to see if the card is actually different by comparing
          // the serializations
          (await this.cardService.fetchJSON(id)) as SingleCardDocument,
        );
      } catch (e: any) {
        if ('status' in e && e.status === 404) {
          return; // card has been deleted
        }
        throw e;
      }
    }
=======
  @use adoptionChain = resource(() => {
    if (this.importedModule) {
      return adoptionChainResource(this, this.importedModule);
    } else {
      return undefined;
    }
  });

  private reloadCard = restartableTask(async () => {
    await this.cardResource.load();
>>>>>>> 8096c14f
  });

  // We are actually loading cards using a side-effect of this cached getter
  // instead of a resource because with a resource it becomes impossible
  // to ignore our own auto-save echoes, since the act of auto-saving triggers
  // the openFile resource to update which would otherwise trigger a card
  // resource to update (and hence invalidate components can consume this card
  // resource.) By using this side effect we can prevent invalidations when the
  // card isn't actually different and we are just seeing SSE events in response
  // to our own activity.
  @cached
  get openFileCardJSON() {
    this.cardError = undefined;
    if (
      this.openFile.current?.state === 'ready' &&
      this.openFile.current.name.endsWith('.json')
    ) {
      let maybeCard: any;
      try {
        maybeCard = JSON.parse(this.openFile.current.content);
      } catch (err: any) {
        this.cardError = err;
        return undefined;
      }
      if (isSingleCardDocument(maybeCard)) {
        let url = this.openFile.current.url.replace(/\.json$/, '');
        if (!url) {
          return undefined;
        }
        this.loadIfDifferent.perform(new URL(url), maybeCard);
        return maybeCard;
      }
    }
    return undefined;
  }

  private get cardIsLoaded() {
    return (
      isReady(this.openFile.current) &&
      this.openFileCardJSON &&
      this.card?.id === this.openFile.current.url.replace(/\.json$/, '')
    );
  }

  private get loadedCard() {
    if (!this.card) {
      throw new Error(`bug: card ${this.codePath} is not loaded`);
    }
    return this.card;
  }

  private loadIfDifferent = restartableTask(
    async (url: URL, ifDifferentThan?: SingleCardDocument) => {
      await this.withTestWaiters(async () => {
        let card = await this.cardService.loadModel(url);
        if (this.card && ifDifferentThan) {
          let incomingDoc = comparableSerialization(ifDifferentThan);
          let currentDoc = comparableSerialization(
            await this.cardService.serializeCard(this.card),
          );
          if (isEqual(incomingDoc, currentDoc)) {
            return;
          }
        }
        if (this.card) {
          this.cardService.unsubscribe(this.card, this.onCardChange);
        }
        this.card = card;
        this.cardService.subscribe(this.card, this.onCardChange);
      });
    },
  );

  private onCardChange = () => {
    this.doWhenCardChanges.perform();
  };

  private doWhenCardChanges = restartableTask(async () => {
    if (this.card) {
      this.hasUnsavedCardChanges = true;
      this.serializedCard = (await this.cardService.serializeCard(
        this.card,
      )) as SingleCardDocument; // this will always have an ID
      await timeout(autoSaveDelayMs);
      await this.cardService.saveModel(this.card);
      this.hasUnsavedCardChanges = false;
    }
  });

  private contentChangedTask = restartableTask(async (content: string) => {
    this.hasUnsavedSourceChanges = true;
    await timeout(autoSaveDelayMs);
    if (
      !isReady(this.openFile.current) ||
      content === this.openFile.current?.content
    ) {
      return;
    }

    let isJSON = this.openFile.current.name.endsWith('.json');
    let validJSON = isJSON && this.safeJSONParse(content);
    // Here lies the difference in how json files and other source code files
    // are treated during editing in the code editor
    if (validJSON && isSingleCardDocument(validJSON)) {
      // writes json instance but doesn't update state of the file resource
      // relies on message service subscription to update state
      await this.saveFileSerializedCard.perform(validJSON);
    } else if (!isJSON || validJSON) {
      // writes source code and non-card instance valid JSON,
      // then updates the state of the file resource
      this.writeSourceCodeToFile(this.openFile.current, content);
    }
    this.hasUnsavedSourceChanges = false;
  });

  // We use this to write non-cards to the realm--so it doesn't make
  // sense to go thru the card-service for this
  private writeSourceCodeToFile(file: FileResource, content: string) {
    if (file.state !== 'ready') {
      throw new Error('File is not ready to be written to');
    }

    return file.write(content);
  }

  private safeJSONParse(content: string) {
    try {
      return JSON.parse(content);
    } catch (err) {
      log.warn(
        `content for ${this.codePath} is not valid JSON, skipping write`,
      );
      return;
    }
  }

  private saveFileSerializedCard = task(async (json: SingleCardDocument) => {
    if (!this.codePath) {
      return;
    }
    let realmPath = new RealmPaths(this.cardService.defaultURL);
    let url = realmPath.fileURL(this.codePath.href.replace(/\.json$/, ''));
    let realmURL = this.readyFile.realmURL;
    if (!realmURL) {
      throw new Error(`cannot determine realm for ${this.codePath}`);
    }

    let doc = this.monacoService.reverseFileSerialization(
      json,
      url.href,
      realmURL,
    );
    let card: CardDef | undefined;
    try {
      card = await this.cardService.createFromSerialized(doc.data, doc, url);
    } catch (e) {
      // TODO probably we should show a message in the UI that the card
      // instance JSON is not actually a valid card
      console.error(
        'JSON is not a valid card--TODO this should be an error message in the code editor',
      );
      return;
    }

    try {
      await this.cardService.saveModel(card);
      await this.maybeReloadCard.perform(card.id);
    } catch (e) {
      console.error('Failed to save single card document', e);
    }
  });

  private get language(): string | undefined {
    if (this.codePath) {
      const editorLanguages = this.monacoSDK.languages.getLanguages();
      let extension = '.' + this.codePath.href.split('.').pop();
      let language = editorLanguages.find((lang) =>
        lang.extensions?.find((ext) => ext === extension),
      );
      return language?.id ?? 'plaintext';
    }
    return undefined;
  }

  @action
  private onListPanelContextChange(listPanelContext: PanelContext[]) {
    this.panelWidths.leftPanel = listPanelContext[0]?.width;
    this.panelWidths.codeEditorPanel = listPanelContext[1]?.width;
    this.panelWidths.rightPanel = listPanelContext[2]?.width;

    localStorage.setItem(CodeModePanelWidths, JSON.stringify(this.panelWidths));
  }

  @action
  private delete() {
    if (this.card) {
      this.args.delete(this.card, () => {
        let previousFile = this.recentFilesService.recentFiles[0] as
          | string
          | undefined;
        let url = previousFile ? new URL(previousFile) : null;
        this.operatorModeStateService.updateCodePath(url);
      });
    } else {
      throw new Error(`TODO: non-card instance deletes are not yet supported`);
    }
  }

  private async withTestWaiters<T>(cb: () => Promise<T>) {
    let token = waiter.beginAsync();
    try {
      let result = await cb();
      // only do this in test env--this makes sure that we also wait for any
      // interior card instance async as part of our ember-test-waiters
      if (isTesting()) {
        await this.cardService.cardsSettled();
      }
      return result;
    } finally {
      waiter.endAsync(token);
    }
  }

  <template>
    <div class='code-mode-background' style={{this.backgroundURLStyle}}></div>
    <CardURLBar
      @loadFileError={{this.loadFileError}}
      @resetLoadFileError={{this.resetLoadFileError}}
      @realmInfo={{this.realmInfo}}
      class='card-url-bar'
    />
    <div
      class='code-mode'
      data-test-code-mode
      data-test-save-idle={{and
        this.contentChangedTask.isIdle
        this.maybeReloadCard.isIdle
        this.doWhenCardChanges.isIdle
      }}
    >
      <ResizablePanelGroup
        @onListPanelContextChange={{this.onListPanelContextChange}}
        class='columns'
        as |pg|
      >
        <ResizablePanel
          @defaultWidth={{defaultPanelWidths.leftPanel}}
          @width='var(--operator-mode-left-column)'
          @panelGroupApi={{pg.api}}
        >
          <div class='column'>
            {{! Move each container and styles to separate component }}
            <div
              class='inner-container file-view
                {{if (eq this.fileView "browser") "file-browser"}}'
            >
              <header
                class='file-view__header'
                aria-label={{this.fileViewTitle}}
                data-test-file-view-header
              >
                <Button
                  @disabled={{this.emptyOrNotFound}}
                  @kind={{if
                    (eq this.fileView 'inheritance')
                    'primary-dark'
                    'secondary'
                  }}
                  @size='extra-small'
                  class={{cn
                    'file-view__header-btn'
                    active=(eq this.fileView 'inheritance')
                  }}
                  {{on 'click' (fn this.setFileView 'inheritance')}}
                  data-test-inheritance-toggle
                >
                  Inspector</Button>
                <Button
                  @kind={{if
                    (eq this.fileView 'browser')
                    'primary-dark'
                    'secondary'
                  }}
                  @size='extra-small'
                  class={{cn
                    'file-view__header-btn'
                    active=(eq this.fileView 'browser')
                  }}
                  {{on 'click' (fn this.setFileView 'browser')}}
                  data-test-file-browser-toggle
                >
                  File Tree</Button>
              </header>
              <section class='inner-container__content'>
                {{#if (eq this.fileView 'inheritance')}}
                  <section class='inner-container__content'>
                    {{#if this.isReady}}
                      <CardInheritancePanel
                        @cardInstance={{this.card}}
                        @readyFile={{this.readyFile}}
                        @realmInfo={{this.realmInfo}}
                        @realmIconURL={{this.realmIconURL}}
                        @adoptionChain={{this.adoptionChain}}
                        @delete={{this.delete}}
                        data-test-card-inheritance-panel
                      />
                    {{else if this.emptyOrNotFound}}
                      Inspector is not available
                    {{/if}}
                  </section>
                {{else}}
                  <FileTree @url={{this.realmURL}} />
                {{/if}}
              </section>
            </div>
            <aside class='inner-container'>
              <header
                class='inner-container__header'
                aria-label='Recent Files Header'
              >
                Recent Files
              </header>
              <section class='inner-container__content'>
                <RecentFiles />
              </section>
            </aside>
          </div>
        </ResizablePanel>
        {{#if this.codePath}}
          <ResizablePanel
            @defaultWidth={{defaultPanelWidths.codeEditorPanel}}
            @width={{this.panelWidths.codeEditorPanel}}
            @minWidth='300px'
            @panelGroupApi={{pg.api}}
          >
            <div class='inner-container'>
              {{#if this.isReady}}
                <div
                  class='monaco-container'
                  data-test-editor
                  {{monacoModifier
                    content=this.readyFile.content
                    contentChanged=(perform this.contentChangedTask)
                    monacoSDK=this.monacoSDK
                    language=this.language
                  }}
                ></div>
              {{else if this.isLoading}}
                <div class='loading'>
                  <LoadingIndicator />
                </div>
              {{/if}}
            </div>
          </ResizablePanel>
          <ResizablePanel
            @defaultWidth={{defaultPanelWidths.rightPanel}}
            @width={{this.panelWidths.rightPanel}}
            @panelGroupApi={{pg.api}}
          >
            <div class='inner-container'>
              {{#if this.cardIsLoaded}}
                <CardPreviewPanel
                  @card={{this.loadedCard}}
                  @realmIconURL={{this.realmIconURL}}
                  data-test-card-resource-loaded
                />
              {{else if this.cardError}}
                {{this.cardError.message}}
              {{/if}}
            </div>
          </ResizablePanel>
        {{else}}
          <ResizablePanel
            @defaultWidth={{defaultPanelWidths.emptyCodeModePanel}}
            @width={{this.panelWidths.emptyCodeModePanel}}
            @panelGroupApi={{pg.api}}
          >
            <div
              class='inner-container inner-container--empty'
              data-test-empty-code-mode
            >
              {{svgJar 'file' width='40' height='40' role='presentation'}}
              <h3 class='choose-file-prompt'>
                Choose a file on the left to open it
              </h3>
            </div>
          </ResizablePanel>
        {{/if}}
      </ResizablePanelGroup>
    </div>

    <style>
      :global(:root) {
        --code-mode-padding-top: calc(
          var(--submode-switcher-trigger-height) + (2 * (var(--boxel-sp)))
        );
        --code-mode-padding-bottom: calc(
          var(--search-sheet-closed-height) + (var(--boxel-sp))
        );
      }

      .code-mode {
        height: 100%;
        max-height: 100vh;
        left: 0;
        right: 0;
        z-index: 1;
        padding: var(--code-mode-padding-top) var(--boxel-sp)
          var(--code-mode-padding-bottom);
        overflow: auto;
      }

      .code-mode-background {
        position: fixed;
        left: 0;
        right: 0;
        display: block;
        width: 100%;
        height: 100%;
        filter: blur(15px);
        background-size: cover;
      }

      .columns {
        display: flex;
        flex-direction: row;
        flex-shrink: 0;
        height: 100%;
      }
      .column {
        display: flex;
        flex-direction: column;
        gap: var(--boxel-sp);
        height: 100%;
      }
      .column:nth-child(2) {
        flex: 2;
      }
      .column:last-child {
        flex: 1.2;
      }
      .column:first-child > *:first-child {
        max-height: 50%;
      }
      .column:first-child > *:last-child {
        max-height: calc(50% - var(--boxel-sp));
        background-color: var(--boxel-200);
      }

      .inner-container {
        height: 100%;
        display: flex;
        flex-direction: column;
        background-color: var(--boxel-light);
        border-radius: var(--boxel-border-radius-xl);
        box-shadow: var(--boxel-deep-box-shadow);
        overflow: hidden;
      }
      .inner-container__header {
        padding: var(--boxel-sp-sm) var(--boxel-sp-xs);
        font: 700 var(--boxel-font);
        letter-spacing: var(--boxel-lsp-xs);
      }
      .inner-container__content {
        padding: var(--boxel-sp-xxs) var(--boxel-sp-xs) var(--boxel-sp-sm);
        overflow-y: auto;
      }
      .inner-container--empty {
        background-color: var(--boxel-light-100);
        align-items: center;
        justify-content: center;
      }
      .inner-container--empty > :deep(svg) {
        --icon-color: var(--boxel-highlight);
      }

      .choose-file-prompt {
        margin: 0;
        padding: var(--boxel-sp);
        font: 700 var(--boxel-font);
        letter-spacing: var(--boxel-lsp-xs);
      }

      .file-view__header {
        display: flex;
        gap: var(--boxel-sp-xs);
        padding: var(--boxel-sp-xs);
        background-color: var(--boxel-200);
      }
      .file-view__header-btn {
        --boxel-button-border: 1px solid var(--boxel-400);
        --boxel-button-font: 700 var(--boxel-font-xs);
        --boxel-button-letter-spacing: var(--boxel-lsp-xs);
        --boxel-button-min-width: 6rem;
        --boxel-button-padding: 0;
        border-radius: var(--boxel-border-radius);
        flex: 1;
      }
      .file-view__header-btn:hover:not(:disabled) {
        border-color: var(--boxel-dark);
      }
      .file-view__header-btn.active {
        border-color: var(--boxel-dark);
        --boxel-button-text-color: var(--boxel-highlight);
      }

      .file-view.file-browser .inner-container__content {
        background: var(--boxel-light);
      }

      .card-url-bar {
        position: absolute;
        top: var(--boxel-sp);
        left: calc(var(--submode-switcher-width) + (var(--boxel-sp) * 2));

        --card-url-bar-width: calc(
          100% - (var(--submode-switcher-width) + (var(--boxel-sp) * 3))
        );
        height: var(--submode-switcher-height);

        z-index: 2;
      }

      .monaco-container {
        height: 100%;
        min-height: 100%;
        width: 100%;
        min-width: 100%;
        padding: var(--boxel-sp) 0;
      }

      .loading {
        margin: 40vh auto;
      }
    </style>
  </template>
}

function getMonacoContent() {
  return (window as any).monaco.editor.getModels()[0].getValue();
}

function comparableSerialization(doc: LooseSingleCardDocument) {
  delete doc.included;
  delete doc.data.links;
  delete (doc.data as any).meta;
  delete doc.data.type;
  delete doc.data.id;
  for (let rel of Object.keys(doc.data.relationships ?? {})) {
    delete doc.data.relationships?.[rel].data;
  }
  return doc;
}<|MERGE_RESOLUTION|>--- conflicted
+++ resolved
@@ -311,16 +311,11 @@
     }));
   });
 
-  @use importedModule = resource(() => {
+  @use private importedModule = resource(() => {
     if (isReady(this.openFile.current)) {
       let f: Ready = this.openFile.current;
-<<<<<<< HEAD
-      if (f.name.endsWith('.json')) {
+      if (f.url.endsWith('.json')) {
         let ref = identifyCard(this.card?.constructor);
-=======
-      if (f.url.endsWith('.json')) {
-        let ref = identifyCard(this.cardResource.value?.constructor);
->>>>>>> 8096c14f
         if (ref !== undefined) {
           return importResource(this, () => moduleFrom(ref as CodeRef));
         } else {
@@ -333,7 +328,6 @@
     return undefined;
   });
 
-<<<<<<< HEAD
   private maybeReloadCard = restartableTask(async (id: string) => {
     if (this.card?.id === id) {
       try {
@@ -351,18 +345,14 @@
         throw e;
       }
     }
-=======
-  @use adoptionChain = resource(() => {
+  });
+
+  @use private adoptionChain = resource(() => {
     if (this.importedModule) {
       return adoptionChainResource(this, this.importedModule);
     } else {
       return undefined;
     }
-  });
-
-  private reloadCard = restartableTask(async () => {
-    await this.cardResource.load();
->>>>>>> 8096c14f
   });
 
   // We are actually loading cards using a side-effect of this cached getter
@@ -374,7 +364,7 @@
   // card isn't actually different and we are just seeing SSE events in response
   // to our own activity.
   @cached
-  get openFileCardJSON() {
+  private get openFileCardJSON() {
     this.cardError = undefined;
     if (
       this.openFile.current?.state === 'ready' &&
