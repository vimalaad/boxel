--- conflicted
+++ resolved
@@ -30,22 +30,18 @@
 import perform from 'ember-concurrency/helpers/perform';
 import { registerDestructor } from '@ember/destroyable';
 import CardURLBar from '@cardstack/host/components/operator-mode/card-url-bar';
-import { TrackedObject } from 'tracked-built-ins';
 import CardPreviewPanel from '@cardstack/host/components/operator-mode/card-preview-panel';
 import { CardDef } from 'https://cardstack.com/base/card-api';
 import { use, resource } from 'ember-resources';
-<<<<<<< HEAD
 import { TrackedObject } from 'tracked-built-ins';
 import monacoModifier from '@cardstack/host/modifiers/monaco';
 import type { MonacoSDK } from '@cardstack/host/services/monaco-service';
-=======
+import CardInheritancePanel from '@cardstack/host/components/operator-mode/card-inheritance-panel';
+import { importResource } from '@cardstack/host/resources/import';
 import ResizablePanelGroup, {
   PanelContext,
 } from '@cardstack/boxel-ui/components/resizable-panel/resizable-panel-group';
 import ResizablePanel from '@cardstack/boxel-ui/components/resizable-panel/resizable-panel';
->>>>>>> cc868109
-import CardInheritancePanel from '@cardstack/host/components/operator-mode/card-inheritance-panel';
-import { importResource } from '@cardstack/host/resources/import';
 
 interface Signature {
   Args: {};
@@ -65,20 +61,14 @@
   @service declare cardService: CardService;
   @service declare messageService: MessageService;
   @service declare operatorModeStateService: OperatorModeStateService;
-<<<<<<< HEAD
   @tracked private loadFileError: string | null = null;
   @tracked private maybeMonacoSDK: MonacoSDK | undefined;
-=======
-  @tracked loadFileError: string | null = null;
-  defaultPanelWidths: PanelWidths = {
+  private defaultPanelWidths: PanelWidths = {
     leftPanel: '20%',
     codeEditorPanel: '48%',
     rightPanel: '32%',
   };
-  panelWidths: PanelWidths;
-  _cachedRealmInfo: RealmInfo | null = null; // This is to cache realm info during reload after code path change so that realm assets don't produce a flicker when code patch changes and the realm is the same
-
->>>>>>> cc868109
+  private panelWidths: PanelWidths;
   private subscription: { url: string; unsubscribe: () => void } | undefined;
   private _cachedRealmInfo: RealmInfo | null = null; // This is to cache realm info during reload after code path change so that realm assets don't produce a flicker when code patch changes and the realm is the same
 
@@ -295,7 +285,6 @@
     return state;
   });
 
-<<<<<<< HEAD
   private contentChangedTask = restartableTask(async (content: string) => {
     await timeout(500);
     if (
@@ -388,15 +377,15 @@
       return language?.id ?? 'plaintext';
     }
     return undefined;
-=======
+  }
+
   @action
-  onListPanelContextChange(listPanelContext: PanelContext[]) {
+  private onListPanelContextChange(listPanelContext: PanelContext[]) {
     this.panelWidths.leftPanel = listPanelContext[0].width;
     this.panelWidths.codeEditorPanel = listPanelContext[1].width;
     this.panelWidths.rightPanel = listPanelContext[2].width;
 
     localStorage.setItem(CodeModePanelWidths, JSON.stringify(this.panelWidths));
->>>>>>> cc868109
   }
 
   <template>
@@ -407,34 +396,11 @@
       @realmInfo={{this.realmInfo}}
       class='card-url-bar'
     />
-<<<<<<< HEAD
     <div
       class='code-mode'
       data-test-code-mode
       data-test-save-idle={{this.contentChangedTask.isIdle}}
     >
-      <div class='columns'>
-        <div class='column'>
-          {{! Move each container and styles to separate component }}
-          <div class='inner-container'>
-            <header
-              class='inner-container__header'
-              aria-label='Inheritance Header'
-            >
-              Card Inheritance
-            </header>
-            <section class='inner-container__content'>
-              <CardInheritancePanel
-                @cardInstance={{this.cardResource.value}}
-                @openFile={{this.openFile}}
-                @realmInfo={{this.realmInfo}}
-                @realmIconURL={{this.realmIconURL}}
-                @importedModule={{this.importedModule}}
-                data-test-card-inheritance-panel
-              />
-            </section>
-=======
-    <div class='code-mode' data-test-code-mode>
       <ResizablePanelGroup
         @onListPanelContextChange={{this.onListPanelContextChange}}
         class='columns'
@@ -474,7 +440,6 @@
               </header>
               <section class='inner-container__content'></section>
             </aside>
->>>>>>> cc868109
           </div>
         </ResizablePanel>
         <ResizablePanel
