--- conflicted
+++ resolved
@@ -94,7 +94,13 @@
                     data-test-embedded-card-edit-button
                     {{on
                       'click'
-                      (fn this.openOrSelectCard renderedCard.card 'edit')
+                      (fn
+                        this.openOrSelectCard
+                        renderedCard.card
+                        'edit'
+                        renderedCard.fieldType
+                        renderedCard.fieldName
+                      )
                     }}
                   />
                 {{/if}}
@@ -320,6 +326,7 @@
         e.stopPropagation();
         this.openOrSelectCard(
           renderedCard.card,
+          renderedCard.stackItem.format,
           renderedCard.fieldType,
           renderedCard.fieldName
         );
@@ -336,23 +343,16 @@
     this.currentlyHoveredCard = renderedCard;
   };
 
-<<<<<<< HEAD
   @action openOrSelectCard(
     card: Card,
+    format: Format = 'isolated',
     fieldType?: 'linksTo' | 'contains' | 'containsMany' | 'linksToMany',
     fieldName?: string
   ) {
     if (this.args.toggleSelect && this.args.selectedCards?.length) {
       this.args.toggleSelect(card);
     } else {
-      this.args.publicAPI.viewCard(card, fieldType, fieldName);
-=======
-  @action openOrSelectCard(card: Card, format: Format = 'isolated') {
-    if (this.args.toggleSelect && this.args.selectedCards?.length) {
-      this.args.toggleSelect(card);
-    } else {
-      this.args.publicAPI.viewCard(card, format);
->>>>>>> e22d9998
+      this.args.publicAPI.viewCard(card, format, fieldType, fieldName);
     }
   }
 
