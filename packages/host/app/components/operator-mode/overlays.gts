import Component from '@glimmer/component';
import { tracked } from '@glimmer/tracking';
import { fn } from '@ember/helper';
import { on } from '@ember/modifier';
import { action } from '@ember/object';
import type { MiddlewareState } from '@floating-ui/dom';
import { TrackedWeakMap, type TrackedArray } from 'tracked-built-ins';
import { velcro } from 'ember-velcro';

import type { Card, Format } from 'https://cardstack.com/base/card-api';
import { type Actions, cardTypeDisplayName } from '@cardstack/runtime-common';
import { IconButton } from '@cardstack/boxel-ui';
import cn from '@cardstack/boxel-ui/helpers/cn';
import { and, bool, eq, not } from '@cardstack/boxel-ui/helpers/truth-helpers';
import OperatorModeOverlayItemHeader from './overlay-item-header';
import { RenderedCardForOverlayActions } from './stack-item';

interface Signature {
  Args: {
    renderedCardsForOverlayActions: RenderedCardForOverlayActions[];
    publicAPI: Actions;
    toggleSelect?: (card: Card) => void;
    selectedCards?: TrackedArray<Card>;
  };
}

export default class OperatorModeOverlays extends Component<Signature> {
  isEmbeddedCard(renderedCard: RenderedCardForOverlayActions) {
    return (
      renderedCard.fieldType === 'contains' ||
      renderedCard.fieldType === 'linksTo'
    );
  }

  <template>
    {{#each this.renderedCardsForOverlayActionsWithEvents as |renderedCard|}}
      {{#let
        renderedCard.card (this.isSelected renderedCard.card)
        as |card isSelected|
      }}
        <div
          class={{cn
            'actions-overlay'
            selected=isSelected
            hovered=(eq this.currentlyHoveredCard renderedCard)
          }}
          {{velcro renderedCard.element middleware=(Array this.offset)}}
          data-test-overlay-selected={{if isSelected card.id}}
          data-test-overlay-card-display-name={{cardTypeDisplayName card}}
        >
          {{#if (this.isEmbeddedCard renderedCard)}}
            <OperatorModeOverlayItemHeader
              @item={{renderedCard}}
              @openOrSelectCard={{this.openOrSelectCard}}
            />
            <IconButton
              {{on 'mouseenter' (fn this.setCurrentlyHoveredCard renderedCard)}}
              {{on 'mouseleave' (fn this.setCurrentlyHoveredCard null)}}
              class='hover-button hover-button-embedded-card preview'
              @icon='eye'
              aria-label='preview card'
            />
          {{/if}}

          {{#if
            (and (bool @toggleSelect) (not (this.isEmbeddedCard renderedCard)))
          }}
            <IconButton
              {{! @glint-ignore (glint thinks toggleSelect is not in this scope but it actually is - we check for it in the condition above) }}
              {{on 'click' (fn @toggleSelect card)}}
              {{on 'mouseenter' (fn this.setCurrentlyHoveredCard renderedCard)}}
              {{on 'mouseleave' (fn this.setCurrentlyHoveredCard null)}}
              class='hover-button select'
              @icon={{if isSelected 'icon-circle-selected' 'icon-circle'}}
              aria-label='select card'
              data-test-overlay-select={{card.id}}
            />
            <IconButton
              {{on 'mouseenter' (fn this.setCurrentlyHoveredCard renderedCard)}}
              {{on 'mouseleave' (fn this.setCurrentlyHoveredCard null)}}
              class='hover-button preview'
              @icon='eye'
              aria-label='preview card'
            />
            <IconButton
              {{on 'mouseenter' (fn this.setCurrentlyHoveredCard renderedCard)}}
              {{on 'mouseleave' (fn this.setCurrentlyHoveredCard null)}}
              class='hover-button more-actions'
              @icon='three-dots-horizontal'
              aria-label='more actions'
            />
          {{/if}}
        </div>
      {{/let}}
    {{/each}}
    <style>
      :global(:root) {
        --overlay-embedded-card-header-height: 44px;
      }
      .actions-overlay {
        border-radius: var(--boxel-border-radius);
        pointer-events: none;
      }
      .actions-overlay.selected {
        box-shadow: 0 0 0 2px var(--boxel-highlight);
      }
      .hovered {
        box-shadow: 0 1px 3px 0 rgba(0, 0, 0, 0.16);
      }
      .hover-button {
        display: none;
        position: absolute;
        width: 30px;
        height: 30px;
        pointer-events: auto;
      }
      .hovered .hover-button:not(:disabled),
      .hovered .hover-button.select {
        display: block;
      }
      .hover-button:not(:disabled):hover {
        --icon-color: var(--boxel-highlight);
      }
      .hover-button.select {
        top: 0;
        right: 0;
      }
      .hover-button.preview {
        top: 0;
        left: 0;
        visibility: collapse; /* remove this line to no longer hide the preview icon */
      }
      .hover-button.more-actions {
        bottom: 0;
        right: 0;
      }
      .hover-button.hover-button-embedded-card {
        left: calc(100% - var(--boxel-sp-xl));
        top: calc(
          (100% - var(--overlay-embedded-card-header-height)) / 2 +
            var(--overlay-embedded-card-header-height) - 1em
        );
        position: absolute;
      }
      .hover-button > svg {
        height: 100%;
      }
    </style>
  </template>

  @tracked currentlyHoveredCard: RenderedCardForOverlayActions | null = null;
  areEventsRegistered = new TrackedWeakMap<
    RenderedCardForOverlayActions,
    boolean
  >();

  offset = {
    name: 'offset',
    fn: (state: MiddlewareState) => {
      let { elements, rects } = state;
      let { floating, reference } = elements;
      let { width, height } = reference.getBoundingClientRect();

      floating.style.width = width + 'px';
      floating.style.height = height + 'px';
      floating.style.position = 'absolute';
      return {
        x: rects.reference.x,
        y: rects.reference.y,
      };
    },
  };

  // Since we put absolutely positined overlays containing operator mode actions on top of the rendered cards,
  // we are running into a problem where the overlays are interfering with scrolling of the container that holds the rendered cards.
  // That means scrolling stops when the cursor gets over the overlay, which is a bug. We solved this problem by disabling pointer
  // events on the overlay. However, that prevents the browser from detecting hover state, which is needed to show the operator mode actions, and
  // click event, needed to open the card. To solve this, we add event listeners to the rendered cards underneath the overlay, and use those to
  // detect hover state and click event.
  get renderedCardsForOverlayActionsWithEvents() {
    let renderedCards = this.args.renderedCardsForOverlayActions;
    for (const renderedCard of renderedCards) {
      if (this.areEventsRegistered.get(renderedCard)) continue;
      renderedCard.element.addEventListener(
        'mouseenter',
        (_e: MouseEvent) => (this.currentlyHoveredCard = renderedCard),
      );
      renderedCard.element.addEventListener(
        'mouseleave',
        (_e: MouseEvent) => (this.currentlyHoveredCard = null),
      );
      renderedCard.element.addEventListener('click', (e: MouseEvent) => {
        // prevent outer nested contains fields from triggering when inner most
        // contained field was clicked
        e.stopPropagation();
        this.openOrSelectCard(
          renderedCard.card,
          renderedCard.stackItem.format,
          renderedCard.fieldType,
          renderedCard.fieldName,
        );
      });
      renderedCard.element.style.cursor = 'pointer';
    }

    return renderedCards;
  }

  setCurrentlyHoveredCard = (
    renderedCard: RenderedCardForOverlayActions | null,
  ) => {
    this.currentlyHoveredCard = renderedCard;
  };

<<<<<<< HEAD
  @action openOrSelectCard(card: Card, _format: Format = 'isolated') {
    if (this.args.toggleSelect && this.args.selectedCards?.length) {
      this.args.toggleSelect(card);
    } else {
      this.args.publicAPI.viewCard(card);
=======
  @action openOrSelectCard(
    card: Card,
    format: Format = 'isolated',
    fieldType?: 'linksTo' | 'contains' | 'containsMany' | 'linksToMany',
    fieldName?: string,
  ) {
    if (this.args.toggleSelect && this.args.selectedCards?.length) {
      this.args.toggleSelect(card);
    } else {
      this.args.publicAPI.viewCard(card, format, fieldType, fieldName);
>>>>>>> 8e47aadb
    }
  }

  @action isSelected(card: Card) {
    return this.args.selectedCards?.some((c: Card) => c === card);
  }

  // TODO: actions for 'preview' and 'more-actions' buttons
}

declare module '@glint/environment-ember-loose/registry' {
  export default interface Registry {
    OperatorModeOverlays: typeof OperatorModeOverlays;
  }
}<|MERGE_RESOLUTION|>--- conflicted
+++ resolved
@@ -145,6 +145,7 @@
       .hover-button > svg {
         height: 100%;
       }
+
     </style>
   </template>
 
@@ -183,11 +184,11 @@
       if (this.areEventsRegistered.get(renderedCard)) continue;
       renderedCard.element.addEventListener(
         'mouseenter',
-        (_e: MouseEvent) => (this.currentlyHoveredCard = renderedCard),
+        (_e: MouseEvent) => (this.currentlyHoveredCard = renderedCard)
       );
       renderedCard.element.addEventListener(
         'mouseleave',
-        (_e: MouseEvent) => (this.currentlyHoveredCard = null),
+        (_e: MouseEvent) => (this.currentlyHoveredCard = null)
       );
       renderedCard.element.addEventListener('click', (e: MouseEvent) => {
         // prevent outer nested contains fields from triggering when inner most
@@ -197,7 +198,7 @@
           renderedCard.card,
           renderedCard.stackItem.format,
           renderedCard.fieldType,
-          renderedCard.fieldName,
+          renderedCard.fieldName
         );
       });
       renderedCard.element.style.cursor = 'pointer';
@@ -207,29 +208,21 @@
   }
 
   setCurrentlyHoveredCard = (
-    renderedCard: RenderedCardForOverlayActions | null,
+    renderedCard: RenderedCardForOverlayActions | null
   ) => {
     this.currentlyHoveredCard = renderedCard;
   };
 
-<<<<<<< HEAD
-  @action openOrSelectCard(card: Card, _format: Format = 'isolated') {
-    if (this.args.toggleSelect && this.args.selectedCards?.length) {
-      this.args.toggleSelect(card);
-    } else {
-      this.args.publicAPI.viewCard(card);
-=======
   @action openOrSelectCard(
     card: Card,
     format: Format = 'isolated',
     fieldType?: 'linksTo' | 'contains' | 'containsMany' | 'linksToMany',
-    fieldName?: string,
+    fieldName?: string
   ) {
     if (this.args.toggleSelect && this.args.selectedCards?.length) {
       this.args.toggleSelect(card);
     } else {
       this.args.publicAPI.viewCard(card, format, fieldType, fieldName);
->>>>>>> 8e47aadb
     }
   }
 
