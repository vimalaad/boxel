--- conflicted
+++ resolved
@@ -136,23 +136,21 @@
     return await this.operatorModeStateService.constructRecentCards();
   });
 
-<<<<<<< HEAD
   @action async onCommand(command: any) {
     // apply patch
-    if (command.type == "patch") {
-      let topOfStack = this.stacks[0].items[this.stacks[0].items.length-1];
-      await this.save(topOfStack)
+    if (command.type == 'patch') {
+      let topOfStack = this.stacks[0].items[this.stacks[0].items.length - 1];
+      await this.save(topOfStack);
     }
     // save
-    console.log("Clicked a command! Saved!", command);
-    //this.stacks[0].items[0]
+    console.log('Clicked a command! Saved!', command);
   }
 
   @action async onPreviewCommand(command: any) {
     // apply patch
-    console.log("Previewed a command!", command);
-    if (command.type == "patch") {
-      let topOfStack = this.stacks[0].items[this.stacks[0].items.length-1];
+    console.log('Previewed a command!', command);
+    if (command.type == 'patch') {
+      let topOfStack = this.stacks[0].items[this.stacks[0].items.length - 1];
       await this.saveCardFieldValues(topOfStack.card);
       await this.setFieldValues(topOfStack.card, command.patch.attributes);
     }
@@ -160,10 +158,10 @@
 
   @action async onCancelPreviewCommand(command: any) {
     // reset field values
-    console.log("Cancelled preview of a command!", command);
-    if (command.type == "patch") {
-      let topOfStack = this.stacks[0].items[this.stacks[0].items.length-1];
-      console.log("Rolling back!")
+    console.log('Cancelled preview of a command!', command);
+    if (command.type == 'patch') {
+      let topOfStack = this.stacks[0].items[this.stacks[0].items.length - 1];
+      console.log('Rolling back!');
       console.log(this.cardFieldValues.get(topOfStack.card));
       await this.cancel(topOfStack);
     }
@@ -173,7 +171,14 @@
     let fields = await this.cardService.getFields(card);
     for (let fieldName of Object.keys(values)) {
       let field = fields[fieldName];
-      console.log('Setting field', fieldName, 'on card', card, 'to', values[fieldName])
+      console.log(
+        'Setting field',
+        fieldName,
+        'on card',
+        card,
+        'to',
+        values[fieldName]
+      );
       if (fieldName === 'id') continue;
       try {
         if (
@@ -182,8 +187,15 @@
           !(await this.cardService.isPrimitive(field.card))
         ) {
           // This does not work
-          console.log('Nested change', (card as any)[fieldName] , values[fieldName]);
-          await this.setFieldValues((card as any)[fieldName] , values[fieldName]);     
+          console.log(
+            'Nested change',
+            (card as any)[fieldName],
+            values[fieldName]
+          );
+          await this.setFieldValues(
+            (card as any)[fieldName],
+            values[fieldName]
+          );
         } else {
           console.log('Setting', fieldName, values[fieldName], 'on card', card);
           (card as any)[fieldName] = values[fieldName];
@@ -192,7 +204,8 @@
         console.log(e);
       }
     }
-=======
+  }
+
   private getAddressableCard(item: StackItem): Card {
     return getCardStackItem(item, this.stacks[item.stackIndex]).card;
   }
@@ -204,7 +217,6 @@
       return card;
     }
     return get(card, path.join('.'));
->>>>>>> 4b626ff2
   }
 
   @action onCancelSearchSheet() {
@@ -664,7 +676,12 @@
         </div>
 
         {{#if this.isChatVisible}}
-          <ChatSidebar @onClose={{this.toggleChat}} @onCommand={{this.onCommand}} @onPreviewCommand={{this.onPreviewCommand}} @onCancelPreviewCommand={{this.onCancelPreviewCommand}} />
+          <ChatSidebar
+            @onClose={{this.toggleChat}}
+            @onCommand={{this.onCommand}}
+            @onPreviewCommand={{this.onPreviewCommand}}
+            @onCancelPreviewCommand={{this.onCancelPreviewCommand}}
+          />
         {{else}}
           <IconButton
             data-test-open-chat
