import Component from '@glimmer/component';
import { on } from '@ember/modifier';
import { Card, Format } from 'https://cardstack.com/base/card-api';
import { action } from '@ember/object';
import { fn } from '@ember/helper';
import { trackedFunction } from 'ember-resources/util/function';
import CardCatalogModal from '../card-catalog-modal';
import type CardService from '../../services/card-service';
import get from 'lodash/get';
import { eq } from '@cardstack/boxel-ui/helpers/truth-helpers';
import { Modal, IconButton } from '@cardstack/boxel-ui';
import cssVar from '@cardstack/boxel-ui/helpers/css-var';
import SearchSheet, { SearchSheetMode } from '../search-sheet';
import { restartableTask, task } from 'ember-concurrency';
import { TrackedArray, TrackedWeakMap } from 'tracked-built-ins';
import {
  Deferred,
  baseCardRef,
  chooseCard,
  type Actions,
  type CardRef,
  LooseSingleCardDocument,
} from '@cardstack/runtime-common';
import { RealmPaths } from '@cardstack/runtime-common/paths';
import type LoaderService from '../../services/loader-service';
import { service } from '@ember/service';
import { tracked } from '@glimmer/tracking';

import { registerDestructor } from '@ember/destroyable';
import type { Query } from '@cardstack/runtime-common/query';
import {
  getSearchResults,
  type Search,
} from '@cardstack/host/resources/search';
import { htmlSafe } from '@ember/template';
import { svgJar } from '@cardstack/boxel-ui/helpers/svg-jar';
import perform from 'ember-concurrency/helpers/perform';
import type OperatorModeStateService from '../../services/operator-mode-state-service';
import OperatorModeStack from './stack';
import type MatrixService from '../../services/matrix-service';
import ChatSidebar from '../matrix/chat-sidebar';

interface Signature {
  Args: {
    onClose: () => void;
  };
}

export interface OperatorModeState {
  stacks: Stack[];
}

export type Stack = StackItem[];

interface BaseItem {
  format: Format;
  request?: Deferred<Card | undefined>;
  stackIndex: number;
}

export interface CardStackItem extends BaseItem {
  type: 'card';
  card: Card;
  isLinkedCard?: boolean; // TODO: cnsider renaming this so its clearer that we use this for being able to tell whether the card needs to be closed after saving
}

export interface ContainedCardStackItem extends BaseItem {
  type: 'contained';
  fieldOfIndex: number; // index of the item in the stack that this is a field of
  fieldName: string;
}

export type StackItem = CardStackItem | ContainedCardStackItem;

enum SearchSheetTrigger {
  DropCardToLeftNeighborStackButton = 'drop-card-to-left-neighbor-stack-button',
  DropCardToRightNeighborStackButton = 'drop-card-to-right-neighbor-stack-button',
}

interface CopyButtonState {
  direction: 'left' | 'right';
  numberOfCards: number;
}

export default class OperatorModeContainer extends Component<Signature> {
  @service declare loaderService: LoaderService;
  @service declare cardService: CardService;
  @service declare operatorModeStateService: OperatorModeStateService;
  @service declare matrixService: MatrixService;
  @tracked searchSheetMode: SearchSheetMode = SearchSheetMode.Closed;
  @tracked searchSheetTrigger: SearchSheetTrigger | null = null;
  @tracked isChatVisible = false;
  private cardSelections = new TrackedWeakMap<StackItem, TrackedArray<Card>>();

  constructor(owner: unknown, args: any) {
    super(owner, args);

    (globalThis as any)._CARDSTACK_CARD_SEARCH = this;
    registerDestructor(this, () => {
      delete (globalThis as any)._CARDSTACK_CARD_SEARCH;
      this.operatorModeStateService.clearStacks();
    });
  }

  get stacks() {
    return this.operatorModeStateService.state?.stacks ?? [];
  }

  @action
  getCards(query: Query, realms?: string[]): Search {
    return getSearchResults(
      this,
      () => query,
      realms ? () => realms : undefined,
    );
  }

  @action
  toggleChat() {
    this.isChatVisible = !this.isChatVisible;
  }

  @action onFocusSearchInput(searchSheetTrigger?: SearchSheetTrigger) {
    if (
      searchSheetTrigger ==
        SearchSheetTrigger.DropCardToLeftNeighborStackButton ||
      searchSheetTrigger ==
        SearchSheetTrigger.DropCardToRightNeighborStackButton
    ) {
      this.searchSheetTrigger = searchSheetTrigger;
    }

    if (this.searchSheetMode == SearchSheetMode.Closed) {
      this.searchSheetMode = SearchSheetMode.SearchPrompt;
    }

    if (this.operatorModeStateService.recentCards.length === 0) {
      this.constructRecentCards.perform();
    }
  }

  constructRecentCards = restartableTask(async () => {
    return await this.operatorModeStateService.constructRecentCards();
  });

  private getAddressableCard(item: StackItem): Card {
    return getCardStackItem(item, this.stacks[item.stackIndex]).card;
  }

  private getCard(item: StackItem): Card {
    let card = this.getAddressableCard(item);
    let path = getPathToStackItem(item, this.stacks[item.stackIndex]);
    if (path.length === 0) {
      return card;
    }
    return get(card, path.join('.'));
  }

  @action
  onSelectedCards(selectedCards: Card[], stackItem: StackItem) {
    let selected = this.cardSelections.get(stackItem);
    if (!selected) {
      selected = new TrackedArray([]);
      this.cardSelections.set(stackItem, selected);
    }
    selected.splice(0, selected.length, ...selectedCards);
  }

  get selectedCards() {
    return this.operatorModeStateService
      .topMostStackItems()
      .map((i) => this.cardSelections.get(i) ?? []);
  }

  get copyButtonState(): CopyButtonState | undefined {
    // TODO need to consider whether receiving end is an index card
    // and/or sending end is a individual card

    let stackWithCards: number | undefined;
    for (let [index, stackSelections] of this.selectedCards.entries()) {
      // both stacks have selections--in this case don't show a copy button
      if (stackSelections.length > 0 && stackWithCards != null) {
        return;
      }
      if (stackSelections.length > 0) {
        stackWithCards = index;
      }
    }

    // no stacks have a selection
    if (stackWithCards == null) {
      return;
    }

    return {
      direction: stackWithCards === 0 ? 'right' : 'left', // assume we never have more than 2 stacks
      numberOfCards: this.selectedCards[stackWithCards].length,
    };
  }

  @action onCancelSearchSheet() {
    this.searchSheetMode = SearchSheetMode.Closed;
    this.searchSheetTrigger = null;
  }

  @action addToStack(item: StackItem) {
    this.operatorModeStateService.addItemToStack(item);
  }

  @action edit(item: StackItem) {
    this.updateItem(item, 'edit', new Deferred());
  }

  @action updateItem(
    item: StackItem,
    format: Format,
    request?: Deferred<Card | undefined>,
  ) {
    if (item.type === 'card') {
      this.operatorModeStateService.replaceItemInStack(item, {
        ...item,
        request,
        format,
      });
    }

    if (item.type === 'contained') {
      let addressableItem = getCardStackItem(
        item,
        this.stacks[item.stackIndex],
      );

      let pathSegments = getPathToStackItem(item, this.stacks[item.stackIndex]);
      this.operatorModeStateService.replaceItemInStack(addressableItem, {
        ...addressableItem,
        request,
        format,
      });
      pathSegments.forEach((_, index) => {
        let stack = this.stacks[item.stackIndex];
        let currentItem = stack[stack.length - index - 1];
        this.operatorModeStateService.replaceItemInStack(currentItem, {
          ...currentItem,
          format,
        });
      });
    }
  }

  close = task(async (item: StackItem) => {
    let card = this.getAddressableCard(item);
    let { request } = item;
    // close the item first so user doesn't have to wait for the save to complete
    this.operatorModeStateService.trimItemsFromStack(item);

    // only save when closing a stack item in edit mode. there should be no unsaved
    // changes in isolated mode because they were saved when user toggled between
    // edit and isolated formats
    if (item.format === 'edit') {
      let updatedCard = await this.write.perform(card);
      request?.fulfill(updatedCard);
    }
  });

  save = task(async (item: StackItem, dismissStackItem: boolean) => {
    let { request } = item;
    let stack = this.stacks[item.stackIndex];
    let addressableItem = getCardStackItem(item, stack);
    let updatedCard = await this.write.perform(addressableItem.card);

    if (updatedCard) {
      request?.fulfill(updatedCard);
      if (!dismissStackItem) {
        // if this is a newly created card from auto-save then we
        // need to replace the stack item to account for the new card's ID
        if (!addressableItem.card.id && updatedCard.id) {
          this.operatorModeStateService.replaceItemInStack(addressableItem, {
            ...addressableItem,
            card: updatedCard,
          });
        }
        return;
      }

      if (item.type === 'card' && item.isLinkedCard) {
        this.operatorModeStateService.trimItemsFromStack(item); // closes the 'create new card' editor for linked card fields
      } else {
        if (!addressableItem.card.id && updatedCard.id) {
          this.operatorModeStateService.trimItemsFromStack(addressableItem);
        } else {
          this.operatorModeStateService.replaceItemInStack(addressableItem, {
            ...addressableItem,
            card: updatedCard,
            request,
            format: 'isolated',
          });

          getPathToStackItem(item, this.stacks[item.stackIndex]).forEach(() =>
            this.operatorModeStateService.popItemFromStack(item.stackIndex),
          );
        }
      }
    }
  });

  // we debounce saves in the stack item--by the time they reach
  // this level we need to handle every request (so not restartable). otherwise
  // we might drop writes from different stack items that want to save
  // at the same time
  private write = task(async (card: Card) => {
    return await this.cardService.saveModel(card);
  });

  // The public API is wrapped in a closure so that whatever calls its methods
  // in the context of operator-mode, the methods can be aware of which stack to deal with (via stackIndex), i.e.
  // to which stack the cards will be added to, or from which stack the cards will be removed from.
  private publicAPI(here: OperatorModeContainer, stackIndex: number): Actions {
    return {
      createCard: async (
        ref: CardRef,
        relativeTo: URL | undefined,
        opts?: {
          isLinkedCard?: boolean;
          doc?: LooseSingleCardDocument; // fill in card data with values
        },
      ): Promise<Card | undefined> => {
        // prefers optional doc to be passed in
        // use case: to populate default values in a create modal
        let doc: LooseSingleCardDocument = opts?.doc ?? {
          data: { meta: { adoptsFrom: ref } },
        };
        // using RealmPaths API to correct for the trailing `/`
        let realmPath = new RealmPaths(
          relativeTo ?? here.cardService.defaultURL,
        );
        let newCard = await here.cardService.createFromSerialized(
          doc.data,
          doc,
          new URL(realmPath.url),
        );
        let newItem: StackItem = {
          type: 'card',
          card: newCard,
          format: 'edit',
          request: new Deferred(),
          isLinkedCard: opts?.isLinkedCard,
          stackIndex,
        };
        here.addToStack(newItem);
        return await newItem.request?.promise;
      },
      viewCard: async (
        card: Card,
        format: Format = 'isolated',
        fieldType?: 'linksTo' | 'contains' | 'containsMany' | 'linksToMany',
        fieldName?: string,
      ) => {
        let stack = here.stacks[stackIndex];
        let itemsCount = stack.length;

        let currentCardOnStack = here.getCard(stack[itemsCount - 1]!); // Last item on the stack

        // TODO this is a hack until contained cards go away
        // this lets us handle a contained card that is part of a card that has been auto-saved.
        // the deserialization from the auto save actually breaks object equality for contained cards.
        if (
          fieldType === 'contains' &&
          fieldName &&
          [
            ...Object.keys(
              await here.cardService.getFields(currentCardOnStack),
            ),
          ].includes(fieldName)
        ) {
          here.addToStack({
            type: 'contained',
            fieldOfIndex: itemsCount - 1,
            fieldName,
            format,
            stackIndex,
          });
          return;
        }

        let containedPath = await findContainedCardPath(
          currentCardOnStack,
          card,
          here.cardService,
        );
        if (containedPath.length > 0) {
          let currentIndex = itemsCount - 1;
          // add the nested contained cards in teh correct order
          for (let fieldName of containedPath) {
            here.addToStack({
              type: 'contained',
              fieldOfIndex: currentIndex++,
              fieldName,
              format,
              stackIndex,
            });
          }
        } else {
          here.addToStack({
            type: 'card',
            card,
            format,
            stackIndex,
          });
        }
      },
      createCardDirectly: async (
        doc: LooseSingleCardDocument,
        relativeTo: URL | undefined,
      ): Promise<void> => {
        let newCard = await here.cardService.createFromSerialized(
          doc.data,
          doc,
          relativeTo ?? here.cardService.defaultURL,
        );
        await here.cardService.saveModel(newCard);
        let newItem: StackItem = {
          type: 'card',
          card: newCard,
          format: 'isolated',
          stackIndex,
        };
        here.addToStack(newItem);
        return;
      },
    };
  }

  addCard = restartableTask(async () => {
    let type = baseCardRef;
    let chosenCard: Card | undefined = await chooseCard({
      filter: { type },
    });

    if (chosenCard) {
      let newItem: StackItem = {
        type: 'card',
        card: chosenCard,
        format: 'isolated',
        stackIndex: 0, // This is called when there are no cards in the stack left, so we can assume the stackIndex is 0
      };
      this.addToStack(newItem);
    }
  });

  fetchBackgroundImageURLs = trackedFunction(this, async () => {
    let result = await Promise.all(
      this.stacks.map(async (stack) => {
        if (stack.length === 0) {
          return;
        }
        let bottomMostCard = stack[0];
        if (bottomMostCard.type !== 'card') {
          throw new Error(
            `bug: the bottom most card for a stack cannot be a contained card`,
          );
        }
        return (await this.cardService.getRealmInfo(bottomMostCard.card))
          ?.backgroundURL;
      }),
    );
    return result;
  });

  get backgroundImageURLs() {
    return (
      this.fetchBackgroundImageURLs.value?.map((u) => (u ? u : undefined)) ?? []
    );
  }

  get backgroundImageStyle() {
    // only return a background image when both stacks originate from the same realm
    // otherwise we delegate to each stack to handle this
    if (
      this.backgroundImageURLs.length > 0 &&
      this.backgroundImageURLs.every(
        (u) => u != null && this.backgroundImageURLs[0] === u,
      )
    ) {
      return htmlSafe(`background-image: url(${this.backgroundImageURLs[0]});`);
    }
    return '';
  }

  get differingBackgroundImageURLs() {
    // if the this.backgroundImageStyle is undefined when there are images its because
    // they are different images--in that case we want to return these.
    if (this.backgroundImageURLs.length > 0 && !this.backgroundImageStyle) {
      return this.backgroundImageURLs;
    }
    return [];
  }

  get allStackItems() {
    return this.operatorModeStateService.state?.stacks.flat() ?? [];
  }

  @action onCardSelectFromSearch(card: Card) {
    let searchSheetTrigger = this.searchSheetTrigger; // Will be set by onFocusSearchInput

    // This logic assumes there is currently one stack when this method is called (i.e. the stack with index 0)

    // In case the left button was clicked, whatever is currently in stack with index 0 will be moved to stack with index 1,
    // and the card will be added to stack with index 0. shiftStack executes this logic.
    if (
      searchSheetTrigger ===
      SearchSheetTrigger.DropCardToLeftNeighborStackButton
    ) {
      for (
        let stackIndex = this.operatorModeStateService.state.stacks.length - 1;
        stackIndex >= 0;
        stackIndex--
      ) {
        this.operatorModeStateService.shiftStack(
          this.operatorModeStateService.state.stacks[stackIndex],
          stackIndex + 1,
        );
      }

      let stackItem: CardStackItem = {
        type: 'card',
        card,
        format: 'isolated',
        stackIndex: 0,
      };
      this.operatorModeStateService.addItemToStack(stackItem);

      // In case the right button was clicked, the card will be added to stack with index 1.
    } else if (
      searchSheetTrigger ===
      SearchSheetTrigger.DropCardToRightNeighborStackButton
    ) {
      this.operatorModeStateService.addItemToStack({
        type: 'card',
        card,
        format: 'isolated',
        stackIndex: this.operatorModeStateService.state.stacks.length,
      });
    } else {
      // In case, that the search was accessed directly without clicking right and left buttons,
      // the rightmost stack will be REPLACED by the selection
      let numberOfStacks = this.operatorModeStateService.numberOfStacks();
      let stackIndex = numberOfStacks - 1;
      if (numberOfStacks > 0) {
        //there will always be 1 stack
        let stack = this.operatorModeStateService.rightMostStack();
        if (stack) {
          let bottomMostItem = stack[0];
          if (bottomMostItem) {
            this.operatorModeStateService.clearStackAndAdd(stackIndex, {
              type: 'card',
              card,
              format: 'isolated',
              stackIndex,
            });
          }
        }
      }
    }

    // Close the search sheet
    this.onCancelSearchSheet();
  }

  // This determines whether we show the left and right button that trigger the search sheet whose card selection will go to the left or right stack
  // (there is a single stack with at least one card in it)
  get canCreateNeighborStack() {
    return (
      this.allStackItems.length > 0 &&
      this.operatorModeStateService.state.stacks.length === 1
    );
  }

  get chatVisibilityClass() {
    return this.isChatVisible ? 'chat-open' : 'chat-closed';
  }

  <template>
    <Modal
      class='operator-mode'
      @size='full-screen'
      @isOpen={{true}}
      @onClose={{@onClose}}
      @isOverlayDismissalDisabled={{true}}
      @boxelModalOverlayColor='var(--operator-mode-bg-color)'
    >

      <CardCatalogModal />

      <div>
        {{#if this.copyButtonState}}
          COPY BUTTON - direction:
          {{this.copyButtonState.direction}}
          num cards:
          {{this.copyButtonState.numberOfCards}}
        {{else}}
          NO COPY BUTTON
        {{/if}}
      </div>

      <div class='operator-mode__with-chat {{this.chatVisibilityClass}}'>
        <div
          class='operator-mode__main'
          data-test-save-idle={{this.write.isIdle}}
          style={{this.backgroundImageStyle}}
        >
          {{#if (eq this.allStackItems.length 0)}}
            <div class='no-cards'>
              <p class='add-card-title'>
                Add a card to get started
              </p>

              <button
                class='add-card-button icon-button'
                {{on 'click' (fn (perform this.addCard))}}
                data-test-add-card-button
              >
                {{svgJar 'icon-plus' width='50px' height='50px'}}
              </button>
            </div>
          {{else}}
            {{#each this.stacks as |stack stackIndex|}}
              <OperatorModeStack
                data-test-operator-mode-stack={{stackIndex}}
                class='operator-mode-stack'
                @stackItems={{stack}}
                @backgroundImageURL={{get
                  this.differingBackgroundImageURLs
                  stackIndex
                }}
                @stackIndex={{stackIndex}}
                @publicAPI={{this.publicAPI this stackIndex}}
                @close={{perform this.close}}
                @edit={{this.edit}}
<<<<<<< HEAD
                @save={{this.save}}
                @onSelectedCards={{this.onSelectedCards}}
=======
                @save={{perform this.save}}
>>>>>>> be994fae
              />
            {{/each}}
          {{/if}}

          {{#if this.canCreateNeighborStack}}
            <button
              data-test-add-card-left-stack
              class='add-card-to-neighbor-stack add-card-to-neighbor-stack--left
                {{if
                  (eq
                    this.searchSheetTrigger
                    SearchSheetTrigger.DropCardToLeftNeighborStackButton
                  )
                  "add-card-to-neighbor-stack--active"
                }}'
              {{on
                'click'
                (fn
                  this.onFocusSearchInput
                  SearchSheetTrigger.DropCardToLeftNeighborStackButton
                )
              }}
            >
              {{svgJar 'download' width='30px' height='30px'}}
            </button>
            <button
              data-test-add-card-right-stack
              class='add-card-to-neighbor-stack add-card-to-neighbor-stack--right
                {{if
                  (eq
                    this.searchSheetTrigger
                    SearchSheetTrigger.DropCardToRightNeighborStackButton
                  )
                  "add-card-to-neighbor-stack--active"
                }}'
              {{on
                'click'
                (fn
                  this.onFocusSearchInput
                  SearchSheetTrigger.DropCardToRightNeighborStackButton
                )
              }}
            >
              {{svgJar 'download' width='30px' height='30px'}}
            </button>
          {{/if}}
        </div>

        {{#if this.isChatVisible}}
          <ChatSidebar @onClose={{this.toggleChat}} />
        {{else}}
          <IconButton
            data-test-open-chat
            class='chat-btn'
            @icon='sparkle'
            @width='30px'
            @height='30px'
            {{on 'click' this.toggleChat}}
            style={{cssVar
              boxel-icon-button-width='50px'
              boxel-icon-button-height='50px'
            }}
          />
        {{/if}}
      </div>

      <SearchSheet
        @mode={{this.searchSheetMode}}
        @onCancel={{this.onCancelSearchSheet}}
        @onFocus={{this.onFocusSearchInput}}
        @onCardSelect={{this.onCardSelectFromSearch}}
      />
    </Modal>

    <style>
      :global(:root) {
        --operator-mode-bg-color: #686283;
        --boxel-modal-max-width: 100%;
      }
      :global(.operator-mode .boxel-modal__inner) {
        display: block;
      }
      .operator-mode > div {
        align-items: flex-start;
      }
      .no-cards {
        height: calc(100% -var(--search-sheet-closed-height));
        width: 100%;
        max-width: 50rem;
        display: flex;
        flex-direction: column;
        justify-content: center;
        align-items: center;
      }
      .add-card-title {
        color: var(--boxel-light);
        font: var(--boxel-font-lg);
      }
      .add-card-button {
        height: 350px;
        width: 200px;
        vertical-align: middle;
        background: var(--boxel-teal);
        border: none;
        border-radius: var(--boxel-border-radius);
      }
      .add-card-button:hover {
        background: var(--boxel-dark-teal);
      }
      .add-card-to-neighbor-stack {
        position: absolute;
        width: 60px;
        height: 60px;
        border-radius: 50%;
        background: #aeabba;
        fill: #3295a2;
        border-color: transparent;
      }
      .add-card-to-neighbor-stack:hover,
      .add-card-to-neighbor-stack--active {
        background: var(--boxel-light);
        fill: var(--boxel-teal);
      }
      .add-card-to-neighbor-stack--left {
        left: 0;
        margin-left: var(--boxel-sp-lg);
      }
      .add-card-to-neighbor-stack--right {
        right: 0;
        margin-right: var(--boxel-sp-lg);
      }

      .operator-mode__with-chat {
        display: grid;
        grid-template-rows: 1fr;
        grid-template-columns: 1.5fr 0.5fr;
        gap: 0px;
        height: 100%;
      }

      .chat-open {
        grid-template-columns: 1.5fr 0.5fr;
      }

      .chat-closed {
        grid-template-columns: 1fr;
      }

      .operator-mode__main {
        display: flex;
        justify-content: stretch;
        align-items: center;
        position: relative;
        background-position: center;
        background-size: cover;
      }

      .chat-btn {
        position: absolute;
        bottom: 6px;
        right: 6px;
        margin-right: 0;
        border-radius: var(--boxel-border-radius);
        background-color: var(--boxel-400);
        border: solid 1px var(--boxel-border-color);
        box-shadow: var(--boxel-box-shadow);
      }
      .chat-btn:hover {
        background: var(--boxel-light);
      }
    </style>
  </template>
}

export function getCardStackItem(
  stackItem: StackItem,
  stack: StackItem[],
): CardStackItem {
  if (stackItem.type === 'card') {
    return stackItem;
  }
  if (stackItem.fieldOfIndex >= stack.length) {
    throw new Error(
      `bug: the stack item (index ${stackItem.fieldOfIndex}) that is the parent of the contained field '${stackItem.fieldName}' no longer exists in the stack`,
    );
  }
  return getCardStackItem(stack[stackItem.fieldOfIndex], stack);
}

export function getPathToStackItem(
  stackItem: StackItem,
  stack: StackItem[],
  segments: string[] = [],
): string[] {
  if (stackItem.type === 'card') {
    return segments;
  }
  return getPathToStackItem(stack[stackItem.fieldOfIndex], stack, [
    stackItem.fieldName,
    ...segments,
  ]);
}

async function findContainedCardPath(
  possibleParent: Card,
  maybeContained: Card,
  cardService: CardService,
  path: string[] = [],
): Promise<string[]> {
  let fields = await cardService.getFields(possibleParent);

  for (let [fieldName, field] of Object.entries(fields)) {
    let value = (possibleParent as any)[fieldName];
    if (value === maybeContained && field.fieldType === 'contains') {
      return [...path, fieldName];
    }
    if (
      cardService.isCard(value) &&
      value !== maybeContained &&
      field.fieldType === 'contains'
    ) {
      path = await findContainedCardPath(value, maybeContained, cardService, [
        ...path,
        fieldName,
      ]);
      if (path.length > 0) {
        return path;
      }
    }
  }
  return [];
}

declare module '@glint/environment-ember-loose/registry' {
  export default interface Registry {
    'OperatorMode::Container': typeof OperatorModeContainer;
  }
}<|MERGE_RESOLUTION|>--- conflicted
+++ resolved
@@ -636,12 +636,8 @@
                 @publicAPI={{this.publicAPI this stackIndex}}
                 @close={{perform this.close}}
                 @edit={{this.edit}}
-<<<<<<< HEAD
-                @save={{this.save}}
                 @onSelectedCards={{this.onSelectedCards}}
-=======
                 @save={{perform this.save}}
->>>>>>> be994fae
               />
             {{/each}}
           {{/if}}
