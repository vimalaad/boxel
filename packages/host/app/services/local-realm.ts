--- conflicted
+++ resolved
@@ -12,12 +12,6 @@
 import { timeout } from '@cardstack/worker/src/util';
 import { Deferred } from '@cardstack/runtime-common';
 import { TaskInstance } from 'ember-resources';
-<<<<<<< HEAD
-import WorkerRenderer from './worker-renderer';
-import ENV from '@cardstack/host/config/environment';
-
-const { demoRealmURL } = ENV;
-=======
 import IndexerService from './indexer-service';
 import type RouterService from '@ember/routing/router-service';
 import {
@@ -26,7 +20,9 @@
   type SearchEntryWithErrors,
   type RunState,
 } from '@cardstack/runtime-common/search-index';
->>>>>>> c40953ed
+import ENV from '@cardstack/host/config/environment';
+
+const { demoRealmURL } = ENV;
 
 export default class LocalRealm extends Service {
   #setEntryDeferred: Deferred<void> | undefined;
