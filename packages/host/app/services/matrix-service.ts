import Service, { service } from '@ember/service';

import { tracked } from '@glimmer/tracking';

import { task } from 'ember-concurrency';

import { marked } from 'marked';
import {
  type IAuthData,
  type MatrixEvent,
  type RoomMember,
  type EmittedEvents,
  type IEvent,
  type MatrixClient,
} from 'matrix-js-sdk';
import { TrackedMap } from 'tracked-built-ins';

import {
  type LooseSingleCardDocument,
  type CodeRef,
  type MatrixCardError,
  sanitizeHtml,
} from '@cardstack/runtime-common';
import {
  basicMappings,
  generatePatchCallSpecification,
} from '@cardstack/runtime-common/helpers/ai';

import { Submode } from '@cardstack/host/components/submode-switcher';
import ENV from '@cardstack/host/config/environment';

import { getMatrixProfile } from '@cardstack/host/resources/matrix-profile';

import { type CardDef } from 'https://cardstack.com/base/card-api';
import type * as CardAPI from 'https://cardstack.com/base/card-api';
import type {
  RoomField,
  MatrixEvent as DiscreteMatrixEvent,
} from 'https://cardstack.com/base/room';
import type { RoomObjectiveField } from 'https://cardstack.com/base/room-objective';

import { Timeline, Membership, addRoomEvent } from '../lib/matrix-handlers';
import { importResource } from '../resources/import';

import type CardService from './card-service';
import type LoaderService from './loader-service';

import type * as MatrixSDK from 'matrix-js-sdk';

const { matrixURL } = ENV;
const SET_OBJECTIVE_POWER_LEVEL = 50;
const DEFAULT_PAGE_SIZE = 50;

export type Event = Partial<IEvent>;

export type OperatorModeContext = {
  submode: Submode;
  openCards: CardDef[];
};

export default class MatrixService extends Service {
  @service declare loaderService: LoaderService;
  @service declare cardService: CardService;
  @tracked private _client: MatrixClient | undefined;

  profile = getMatrixProfile(this, () => this.client.getUserId());

  rooms: TrackedMap<string, Promise<RoomField>> = new TrackedMap();
  roomObjectives: TrackedMap<string, RoomObjectiveField | MatrixCardError> =
    new TrackedMap();
  flushTimeline: Promise<void> | undefined;
  flushMembership: Promise<void> | undefined;
  roomMembershipQueue: { event: MatrixEvent; member: RoomMember }[] = [];
  timelineQueue: MatrixEvent[] = [];
  #ready: Promise<void>;
  #matrixSDK: typeof MatrixSDK | undefined;
  #eventBindings: [EmittedEvents, (...arg: any[]) => void][] | undefined;

  constructor(properties: object) {
    super(properties);
    this.#ready = this.loadSDK.perform();
  }

  get ready() {
    return this.#ready;
  }

  get isLoading() {
    return this.loadSDK.isRunning;
  }

  private cardAPIModule = importResource(
    this,
    () => 'https://cardstack.com/base/card-api',
  );

  private loadSDK = task(async () => {
    await this.cardAPIModule.loaded;
    // The matrix SDK is VERY big so we only load it when we need it
    this.#matrixSDK = await import('matrix-js-sdk');
    this._client = this.matrixSDK.createClient({ baseUrl: matrixURL });
    // building the event bindings like this so that we can consistently bind
    // and unbind these events programmatically--this way if we add a new event
    // we won't forget to unbind it.
    this.#eventBindings = [
      [
        this.matrixSDK.RoomMemberEvent.Membership,
        Membership.onMembership(this),
      ],
      [this.matrixSDK.RoomEvent.Timeline, Timeline.onTimeline(this)],
    ];
  });

  get isLoggedIn() {
    return this.client.isLoggedIn();
  }

  get client() {
    if (!this._client) {
      throw new Error(`cannot use matrix client before matrix SDK has loaded`);
    }
    return this._client;
  }

  get userId() {
    return this.client.getUserId();
  }

  get cardAPI() {
    if (this.cardAPIModule.error) {
      throw new Error(
        `Error loading Card API: ${JSON.stringify(this.cardAPIModule.error)}`,
      );
    }
    if (!this.cardAPIModule.module) {
      throw new Error(
        `bug: Card API has not loaded yet--make sure to await this.loaded before using the api`,
      );
    }
    return this.cardAPIModule.module as typeof CardAPI;
  }

  get matrixSDK() {
    if (!this.#matrixSDK) {
      throw new Error(`cannot use matrix SDK before it has loaded`);
    }
    return this.#matrixSDK;
  }

  async logout() {
    try {
      await this.flushMembership;
      await this.flushTimeline;
      clearAuth();
      this.unbindEventListeners();
      await this.client.logout(true);
    } catch (e) {
      console.log('Error logging out of Matrix', e);
    } finally {
      this.resetState();
    }
  }

  async startAndSetDisplayName(auth: IAuthData, displayName: string) {
    this.start(auth);
    this.setDisplayName(displayName);
  }

  async setDisplayName(displayName: string) {
    await this.client.setDisplayName(displayName);
  }

  async reloadProfile() {
    await this.profile.load.perform();
  }

  async start(auth?: IAuthData) {
    if (!auth) {
      auth = getAuth();
      if (!auth) {
        return;
      }
    }

    let {
      access_token: accessToken,
      user_id: userId,
      device_id: deviceId,
    } = auth;

    if (!accessToken) {
      throw new Error(
        `Cannot create matrix client from auth that has no access token: ${JSON.stringify(
          auth,
          null,
          2,
        )}`,
      );
    }
    if (!userId) {
      throw new Error(
        `Cannot create matrix client from auth that has no user id: ${JSON.stringify(
          auth,
          null,
          2,
        )}`,
      );
    }
    if (!deviceId) {
      throw new Error(
        `Cannot create matrix client from auth that has no device id: ${JSON.stringify(
          auth,
          null,
          2,
        )}`,
      );
    }
    this._client = this.matrixSDK.createClient({
      baseUrl: matrixURL,
      accessToken,
      userId,
      deviceId,
    });
    if (this.isLoggedIn) {
      saveAuth(auth);
      this.bindEventListeners();

      try {
        await this._client.startClient();
        await this.initializeRooms();
      } catch (e) {
        console.log('Error starting Matrix client', e);
        await this.logout();
      }
    }
  }

  async createRoom(
    name: string,
    invites: string[], // these can be local names
    topic?: string,
  ): Promise<string> {
    let userId = this.client.getUserId();
    if (!userId) {
      throw new Error(
        `bug: there is no userId associated with the matrix client`,
      );
    }
    let invite = invites.map((i) =>
      i.startsWith('@') ? i : `@${i}:${userId!.split(':')[1]}`,
    );
    let { room_id: roomId } = await this.client.createRoom({
      preset: this.matrixSDK.Preset.PrivateChat,
      invite,
      name,
      topic,
      room_alias_name: encodeURIComponent(name),
    });
    return roomId;
  }

  // these can be local names
  async invite(roomId: string, invite: string[]) {
    let userId = this.client.getUserId();
    if (!userId) {
      throw new Error(
        `bug: there is no userId associated with the matrix client`,
      );
    }
    await Promise.all(
      invite.map((i) =>
        this.client.invite(
          roomId,
          i.startsWith('@') ? i : `@${i}:${userId!.split(':')[1]}`,
        ),
      ),
    );
  }

  private async sendEvent(
    roomId: string,
    eventType: string,
    content: MatrixSDK.IContent,
  ) {
    if (content.data) {
      content.data = JSON.stringify(content.data);
    }
    await this.client.sendEvent(roomId, eventType, content);
  }

  async sendMessage(
    roomId: string,
    body: string | undefined,
    card?: CardDef,
    context?: OperatorModeContext,
  ): Promise<void> {
    let html = body != null ? sanitizeHtml(marked(body)) : '';
<<<<<<< HEAD
=======

>>>>>>> fc1fe4fd
    if (context?.submode === 'interact') {
      // Serialize the top of all cards on all stacks
      let serializedCards = await Promise.all(
        context!.openCards.map(async (card) => {
          return await this.cardService.serializeCard(card);
        }),
      );
<<<<<<< HEAD
      await this.sendEvent(roomId, 'm.room.message', {
        msgtype: 'org.boxel.message',
        body,
        formatted_body: html,
        data: {
          context: {
            openCards: serializedCards,
            submode: context.submode,
          },
=======
      let mappings = await basicMappings(this.loaderService.loader);

      // Limiting support to modifying the top of just one stack
      let patchSpec = generatePatchCallSpecification(
        context!.openCards[0].constructor,
        this.cardAPI,
        mappings,
      );
      await this.client.sendEvent(roomId, 'm.room.message', {
        msgtype: 'org.boxel.message',
        body,
        formatted_body: html,
        context: {
          openCards: serializedCards,
          cardSpec: patchSpec,
          submode: context.submode,
>>>>>>> fc1fe4fd
        },
      });
      return;
    }

    let serializedCard: LooseSingleCardDocument | undefined;
    if (card) {
      serializedCard = await this.cardService.serializeCard(card);
      body = `${body ?? ''} (Card: ${card.title ?? 'Untitled'}, ${
        card.id
      })`.trim();
    }
    if (card) {
      await this.sendEvent(roomId, 'm.room.message', {
        msgtype: 'org.boxel.card',
        body,
        formatted_body: html,
        data: {
          instance: serializedCard!,
        },
      });
    } else {
      await this.client.sendHtmlMessage(roomId, body ?? '', html);
    }
  }

  async allowedToSetObjective(roomId: string): Promise<boolean> {
    let powerLevels = await this.getPowerLevels(roomId);
    let myUserId = this.client.getUserId();
    if (!myUserId) {
      throw new Error(`bug: cannot get user ID for current matrix client`);
    }

    return (powerLevels[myUserId] ?? 0) >= SET_OBJECTIVE_POWER_LEVEL;
  }

  async setObjective(roomId: string, ref: CodeRef): Promise<void> {
    if (!this.allowedToSetObjective(roomId)) {
      throw new Error(
        `The user '${this.client.getUserId()}' is not permitted to set an objective in room '${roomId}'`,
      );
    }
    await this.client.sendEvent(roomId, 'm.room.message', {
      msgtype: 'org.boxel.objective',
      body: `Objective has been set by ${this.client.getUserId()}`,
      ref,
    });
  }

  async initializeRooms() {
    let { joined_rooms: joinedRooms } = await this.client.getJoinedRooms();
    for (let roomId of joinedRooms) {
      let stateEvents = await this.client.roomState(roomId);
      await Promise.all(stateEvents.map((event) => addRoomEvent(this, event)));
      let messages = await this.allRoomMessages(roomId);
      await Promise.all(messages.map((event) => addRoomEvent(this, event)));
    }
  }

  async allRoomMessages(roomId: string, opts?: MessageOptions) {
    let messages: DiscreteMatrixEvent[] = [];
    let from: string | undefined;

    do {
      let response = await fetch(
        `${matrixURL}/_matrix/client/v3/rooms/${roomId}/messages?dir=${
          opts?.direction ? opts.direction.slice(0, 1) : 'f'
        }&limit=${opts?.pageSize ?? DEFAULT_PAGE_SIZE}${
          from ? '&from=' + from : ''
        }`,
        {
          headers: {
            Authorization: `Bearer ${this.client.getAccessToken()}`,
          },
        },
      );
      let { chunk, end } = await response.json();
      from = end;
      let events: DiscreteMatrixEvent[] = chunk;
      if (opts?.onMessages) {
        await opts.onMessages(events);
      }
      messages.push(...events);
    } while (!from);
    return messages;
  }

  private async requestEmailToken(
    type: 'registration' | 'threepid',
    email: string,
    clientSecret: string,
    sendAttempt: number,
  ) {
    let url =
      type === 'registration'
        ? `${matrixURL}/_matrix/client/v3/register/email/requestToken`
        : `${matrixURL}/_matrix/client/v3/account/3pid/email/requestToken`;

    let response = await fetch(url, {
      method: 'POST',
      headers: {
        'Content-Type': 'application/json',
      },
      body: JSON.stringify({
        email,
        client_secret: clientSecret,
        send_attempt: sendAttempt,
      }),
    });
    if (response.ok) {
      return (await response.json()) as MatrixSDK.IRequestTokenResponse;
    } else {
      let data = (await response.json()) as { errcode: string; error: string };
      let error = new Error(data.error) as any;
      error.data = data;
      error.status = response.status;
      throw error;
    }
  }

  async requestRegisterEmailToken(
    email: string,
    clientSecret: string,
    sendAttempt: number,
  ) {
    return await this.requestEmailToken(
      'registration',
      email,
      clientSecret,
      sendAttempt,
    );
  }

  async requestChangeEmailToken(
    email: string,
    clientSecret: string,
    sendAttempt: number,
  ) {
    return await this.requestEmailToken(
      'threepid',
      email,
      clientSecret,
      sendAttempt,
    );
  }

  async getPowerLevels(roomId: string): Promise<{ [userId: string]: number }> {
    let response = await fetch(
      `${matrixURL}/_matrix/client/v3/rooms/${roomId}/state/m.room.power_levels/`,
      {
        headers: {
          Authorization: `Bearer ${this.client.getAccessToken()}`,
        },
      },
    );
    let { users } = await response.json();
    return users;
  }

  // the matrix SDK is using an old version of this API and
  // doesn't provide login using email, so we use the API directly
  async loginWithEmail(email: string, password: string) {
    let response = await fetch(`${matrixURL}/_matrix/client/v3/login`, {
      method: 'POST',
      headers: {
        'Content-Type': 'application/json',
      },
      body: JSON.stringify({
        identifier: {
          type: 'm.id.thirdparty',
          medium: 'email',
          address: email,
        },
        password,
        type: 'm.login.password',
      }),
    });
    if (response.ok) {
      return (await response.json()) as MatrixSDK.IAuthData;
    } else {
      let data = (await response.json()) as { errcode: string; error: string };
      let error = new Error(data.error) as any;
      error.data = data;
      error.status = response.status;
      throw error;
    }
  }

  async login(usernameOrEmail: string, password: string) {
    try {
      const cred = await this.client.loginWithPassword(
        usernameOrEmail,
        password,
      );
      return cred;
    } catch (error) {
      try {
        const cred = await this.loginWithEmail(usernameOrEmail, password);
        return cred;
      } catch (error2) {
        throw error;
      }
    }
  }

  private resetState() {
    this.rooms = new TrackedMap();
    this.roomMembershipQueue = [];
    this.timelineQueue = [];
    this.flushMembership = undefined;
    this.flushTimeline = undefined;
    this.unbindEventListeners();
    this._client = this.matrixSDK.createClient({ baseUrl: matrixURL });
  }

  private bindEventListeners() {
    if (!this.#eventBindings) {
      throw new Error(
        `cannot bind to matrix events before the matrix SDK has loaded`,
      );
    }
    for (let [event, handler] of this.#eventBindings) {
      this.client.on(event, handler);
    }
  }
  private unbindEventListeners() {
    if (!this.#eventBindings) {
      throw new Error(
        `cannot unbind to matrix events before the matrix SDK has loaded`,
      );
    }
    for (let [event, handler] of this.#eventBindings) {
      this.client.off(event, handler);
    }
  }
}

function saveAuth(auth: IAuthData) {
  localStorage.setItem('auth', JSON.stringify(auth));
}

function clearAuth() {
  localStorage.removeItem('auth');
}

function getAuth(): IAuthData | undefined {
  let auth = localStorage.getItem('auth');
  if (!auth) {
    return;
  }
  return JSON.parse(auth) as IAuthData;
}

interface MessageOptions {
  direction?: 'forward' | 'backward';
  onMessages?: (messages: DiscreteMatrixEvent[]) => Promise<void>;
  pageSize: number;
}<|MERGE_RESOLUTION|>--- conflicted
+++ resolved
@@ -295,10 +295,6 @@
     context?: OperatorModeContext,
   ): Promise<void> {
     let html = body != null ? sanitizeHtml(marked(body)) : '';
-<<<<<<< HEAD
-=======
-
->>>>>>> fc1fe4fd
     if (context?.submode === 'interact') {
       // Serialize the top of all cards on all stacks
       let serializedCards = await Promise.all(
@@ -306,7 +302,14 @@
           return await this.cardService.serializeCard(card);
         }),
       );
-<<<<<<< HEAD
+      let mappings = await basicMappings(this.loaderService.loader);
+
+      // Limiting support to modifying the top of just one stack
+      let patchSpec = generatePatchCallSpecification(
+        context!.openCards[0].constructor,
+        this.cardAPI,
+        mappings,
+      );
       await this.sendEvent(roomId, 'm.room.message', {
         msgtype: 'org.boxel.message',
         body,
@@ -314,26 +317,9 @@
         data: {
           context: {
             openCards: serializedCards,
+            cardSpec: patchSpec,
             submode: context.submode,
           },
-=======
-      let mappings = await basicMappings(this.loaderService.loader);
-
-      // Limiting support to modifying the top of just one stack
-      let patchSpec = generatePatchCallSpecification(
-        context!.openCards[0].constructor,
-        this.cardAPI,
-        mappings,
-      );
-      await this.client.sendEvent(roomId, 'm.room.message', {
-        msgtype: 'org.boxel.message',
-        body,
-        formatted_body: html,
-        context: {
-          openCards: serializedCards,
-          cardSpec: patchSpec,
-          submode: context.submode,
->>>>>>> fc1fe4fd
         },
       });
       return;
