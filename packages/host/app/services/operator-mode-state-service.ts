--- conflicted
+++ resolved
@@ -84,12 +84,8 @@
     codePath: null,
     openDirs: new TrackedMap<string, string[]>(),
   });
-<<<<<<< HEAD
-  @tracked needsAuthorization = false;
-=======
   @tracked needsRealmAuthorization = false;
 
->>>>>>> d42fcba6
   private cachedRealmURL: URL | null = null;
   private openFileSubscribers: OpenFileSubscriber[] = [];
 
@@ -114,7 +110,7 @@
       codePath: null,
       openDirs: new TrackedMap<string, string[]>(),
     });
-    this.needsAuthorization = false;
+    this.needsRealmAuthorization = false;
     this.cachedRealmURL = null;
     this.openFileSubscribers = [];
     this.schedulePersist();
