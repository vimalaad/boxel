--- conflicted
+++ resolved
@@ -307,13 +307,10 @@
     get(target, key, receiver) {
       let extendedTarget = target as unknown as ExtendedClient;
       switch (key) {
-<<<<<<< HEAD
         case 'setAccountData':
           return setAccountData.bind(extendedTarget, fetch);
         case 'getAccountData':
           return getAccountData.bind(extendedTarget, fetch);
-=======
->>>>>>> 4e385afb
         case 'hashMessageWithSecret':
           return hashMessageWithSecret.bind(extendedTarget, fetch);
         case 'allRoomMessages':
