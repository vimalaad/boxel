import {
  visit,
  click,
  waitFor,
  find,
  fillIn,
  triggerKeyEvent,
} from '@ember/test-helpers';

import percySnapshot from '@percy/ember';
import { setupApplicationTest } from 'ember-qunit';
import window from 'ember-window-mock';
import { setupWindowMock } from 'ember-window-mock/test-support';
import { module, test } from 'qunit';

import stringify from 'safe-stable-stringify';

import { baseRealm } from '@cardstack/runtime-common';

import { Realm } from '@cardstack/runtime-common/realm';

import type LoaderService from '@cardstack/host/services/loader-service';

import {
  TestRealm,
  TestRealmAdapter,
  setupLocalIndexing,
  setupMockMessageService,
  testRealmURL,
  sourceFetchRedirectHandle,
  sourceFetchReturnUrlHandle,
  getMonacoContent,
} from '../helpers';

const indexCardSource = `
  import { CardDef, Component } from "https://cardstack.com/base/card-api";

  export class Index extends CardDef {
    static isolated = class Isolated extends Component<typeof this> {
      <template>
        <div data-test-index-card>
          Hello, world!
        </div>
      </template>
    };
  }
`;

const personCardSource = `
  import { contains, containsMany, field, linksToMany, CardDef, Component } from "https://cardstack.com/base/card-api";
  import StringCard from "https://cardstack.com/base/string";
  import { Friend } from './friend';

  export class Person extends CardDef {
    static displayName = 'Person';
    @field firstName = contains(StringCard);
    @field lastName = contains(StringCard);
    @field title = contains(StringCard, {
      computeVia: function (this: Person) {
        return [this.firstName, this.lastName].filter(Boolean).join(' ');
      },
    });
    @field friends = linksToMany(() => Friend);
    @field address = containsMany(StringCard);
    static isolated = class Isolated extends Component<typeof this> {
      <template>
        <div data-test-person>
          <p>First name: <@fields.firstName /></p>
          <p>Last name: <@fields.lastName /></p>
          <p>Title: <@fields.title /></p>
          <p>Address List: <@fields.address /></p>
          <p>Friends: <@fields.friends /></p>
        </div>
        <style>
          div {
            color: green;
            content: '';
          }
        </style>
      </template>
    };
  }
`;

const employeeCardSource = `
  import {
    contains,
    field,
    Component,
  } from 'https://cardstack.com/base/card-api';
  import StringCard from 'https://cardstack.com/base/string';
  import { Person } from './person';

  export class Employee extends Person {
    static displayName = 'Employee';
    @field department = contains(StringCard);

    static isolated = class Isolated extends Component<typeof this> {
      <template>
        <@fields.firstName /> <@fields.lastName />

        Department: <@fields.department />
      </template>
    };
  }
`;

const inThisFileSource = `
  import {
    contains,
    field,
    CardDef,
    FieldDef,
  } from 'https://cardstack.com/base/card-api';
  import StringCard from 'https://cardstack.com/base/string';

  export const exportedVar = 'exported var';

  const localVar = 'local var';

  class LocalClass {}
  export class ExportedClass {}

  export class ExportedClassInheritLocalClass extends LocalClass {}

  function localFunction() {}
  export function exportedFunction() {}

  export { LocalClass as AClassWithExportName };

  class LocalCard extends CardDef {
    static displayName = 'local card';
  }

  export class ExportedCard extends CardDef {
    static displayName = 'exported card';
    @field someString = contains(StringCard);
  }

  export class ExportedCardInheritLocalCard extends LocalCard {
    static displayName = 'exported card extends local card';
  }

  class LocalField extends FieldDef {
    static displayName = 'local field';
  }
  export class ExportedField extends FieldDef {
    static displayName = 'exported field';
    @field someString = contains(StringCard);
  }

  export class ExportedFieldInheritLocalField extends LocalField {
    static displayName = 'exported field extends local field';
  }

  export default class DefaultClass {}
`;

const friendCardSource = `
  import { contains, linksTo, field, CardDef, Component } from "https://cardstack.com/base/card-api";
  import StringCard from "https://cardstack.com/base/string";

  export class Friend extends CardDef {
    static displayName = 'Friend';
    @field name = contains(StringCard);
    @field friend = linksTo(() => Friend);
    @field title = contains(StringCard, {
      computeVia: function (this: Person) {
        return name;
      },
    });
    static isolated = class Isolated extends Component<typeof this> {
      <template>
        <div data-test-person>
          <p>First name: <@fields.firstName /></p>
          <p>Last name: <@fields.lastName /></p>
          <p>Title: <@fields.title /></p>
        </div>
        <style>
          div {
            color: green;
            content: '';
          }
        </style>
      </template>
    };
  }
`;

module('Acceptance | code mode tests', function (hooks) {
  let realm: Realm;
  let adapter: TestRealmAdapter;

  setupApplicationTest(hooks);
  setupLocalIndexing(hooks);
  setupMockMessageService(hooks);
  setupWindowMock(hooks);

  hooks.afterEach(async function () {
    window.localStorage.removeItem('recent-files');
  });

  hooks.beforeEach(async function () {
    window.localStorage.removeItem('recent-files');

    // this seeds the loader used during index which obtains url mappings
    // from the global loader
    adapter = new TestRealmAdapter({
      'index.gts': indexCardSource,
      'pet-person.gts': personCardSource,
      'person.gts': personCardSource,
      'friend.gts': friendCardSource,
      'employee.gts': employeeCardSource,
      'in-this-file.gts': inThisFileSource,
      'person-entry.json': {
        data: {
          type: 'card',
          attributes: {
            title: 'Person',
            description: 'Catalog entry',
            ref: {
              module: `./person`,
              name: 'Person',
            },
          },
          meta: {
            adoptsFrom: {
              module: `${baseRealm.url}catalog-entry`,
              name: 'CatalogEntry',
            },
          },
        },
      },
      'index.json': {
        data: {
          type: 'card',
          attributes: {},
          meta: {
            adoptsFrom: {
              module: './index',
              name: 'Index',
            },
          },
        },
      },
      'not-json.json': 'I am not JSON.',
      'Person/1.json': {
        data: {
          type: 'card',
          attributes: {
            firstName: 'Hassan',
            lastName: 'Abdel-Rahman',
          },
          meta: {
            adoptsFrom: {
              module: '../person',
              name: 'Person',
            },
          },
        },
      },
      'z00.json': '{}',
      'z01.json': '{}',
      'z02.json': '{}',
      'z03.json': '{}',
      'z04.json': '{}',
      'z05.json': '{}',
      'z06.json': '{}',
      'z07.json': '{}',
      'z08.json': '{}',
      'z09.json': '{}',
      'z10.json': '{}',
      'z11.json': '{}',
      'z12.json': '{}',
      'z13.json': '{}',
      'z14.json': '{}',
      'z15.json': '{}',
      'z16.json': '{}',
      'z17.json': '{}',
      'z18.json': '{}',
      'z19.json': '{}',
      'zzz/zzz/file.json': '{}',
      '.realm.json': {
        name: 'Test Workspace B',
        backgroundURL:
          'https://i.postimg.cc/VNvHH93M/pawel-czerwinski-Ly-ZLa-A5jti-Y-unsplash.jpg',
        iconURL: 'https://i.postimg.cc/L8yXRvws/icon.png',
      },
    });

    let loader = (this.owner.lookup('service:loader-service') as LoaderService)
      .loader;

    realm = await TestRealm.createWithAdapter(adapter, loader, this.owner, {
      isAcceptanceTest: true,
      overridingHandlers: [
        async (req: Request) => {
          return sourceFetchRedirectHandle(req, adapter, testRealmURL);
        },
        async (req: Request) => {
          return sourceFetchReturnUrlHandle(req, realm.maybeHandle.bind(realm));
        },
      ],
    });
    await realm.ready;
  });

  test('defaults to inheritance view and can toggle to file view', async function (assert) {
    let operatorModeStateParam = stringify({
      stacks: [
        [
          {
            id: `${testRealmURL}Person/1`,
            format: 'isolated',
          },
        ],
      ],
      submode: 'code',
      codePath: `${testRealmURL}Person/1.json`,
    })!;

    await visit(
      `/?operatorModeEnabled=true&operatorModeState=${encodeURIComponent(
        operatorModeStateParam,
      )}`,
    );

    assert
      .dom('[data-test-file-view-header]')
      .hasAttribute('aria-label', 'Inheritance');
    assert.dom('[data-test-inheritance-toggle]').hasClass('active');
    assert.dom('[data-test-file-browser-toggle]').doesNotHaveClass('active');

    await waitFor('[data-test-card-inheritance-panel]');

    assert.dom('[data-test-card-inheritance-panel]').exists();
    assert.dom('[data-test-file]').doesNotExist();

    await click('[data-test-file-browser-toggle]');

    assert
      .dom('[data-test-file-view-header]')
      .hasAttribute('aria-label', 'File Browser');
    assert.dom('[data-test-inheritance-toggle]').doesNotHaveClass('active');
    assert.dom('[data-test-file-browser-toggle]').hasClass('active');

    await waitFor('[data-test-file]');

    assert.dom('[data-test-inheritance-placeholder]').doesNotExist();
    assert.dom('[data-test-file]').exists();
  });

  test('can navigate file tree, file view mode is persisted in query parameter', async function (assert) {
    let codeModeStateParam = stringify({
      stacks: [
        [
          {
            id: `${testRealmURL}Person/1`,
            format: 'isolated',
          },
        ],
      ],
      submode: 'code',
      fileView: 'browser',
      codePath: `${testRealmURL}person.gts`,
    })!;

    await visit(
      `/?operatorModeEnabled=true&operatorModeState=${encodeURIComponent(
        codeModeStateParam,
      )}`,
    );

    await waitFor('[data-test-file]');

    assert
      .dom('[data-test-directory="Person/"]')
      .exists('Person/ directory entry is rendered');
    assert.dom('[data-test-directory="Person/"] .icon').hasClass('closed');

    assert
      .dom('[data-test-file="person.gts"]')
      .exists('person.gts file entry is rendered');

    await click('[data-test-directory="Person/"]');
    assert.dom('[data-test-directory="Person/"] .icon').hasClass('open');

    await waitFor('[data-test-file="Person/1.json"]');
    assert
      .dom('[data-test-file="Person/1.json"]')
      .exists('Person/1.json file entry is rendered');
    await click('[data-test-directory="Person/"]');
    assert
      .dom('[data-test-file="Person/1.json"]')
      .doesNotExist('Person/1.json file entry is not rendered');
  });

  test('can open files', async function (assert) {
    let codeModeStateParam = stringify({
      stacks: [
        [
          {
            id: `${testRealmURL}Person/1`,
            format: 'isolated',
          },
        ],
      ],
      submode: 'code',
      fileView: 'browser',
      codePath: `${testRealmURL}Person/1.json`,
    })!;

    await visit(
      `/?operatorModeEnabled=true&operatorModeState=${encodeURIComponent(
        codeModeStateParam,
      )}`,
    );

    await waitFor('[data-test-file="pet-person.gts"]');

    await click('[data-test-file="pet-person.gts"]');

    await waitFor('[data-test-file="pet-person.gts"]');
    assert.dom('[data-test-file="pet-person.gts"]').hasClass('selected');
    assert.dom('[data-test-file="person.gts"]').doesNotHaveClass('selected');

    await click('[data-test-file="Person/1.json"]');

    assert.dom('[data-test-person]').exists();
  });

  test('navigating to a file in a different realm causes it to become active in the file tree', async function (assert) {
    let codeModeStateParam = stringify({
      stacks: [
        [
          {
            id: `${testRealmURL}Person/1`,
            format: 'isolated',
          },
        ],
      ],
      submode: 'code',
      fileView: 'browser',
      codePath: `${testRealmURL}Person/1.json`,
      openDirs: { [testRealmURL]: ['Person/'] },
    })!;

    await visit(
      `/?operatorModeEnabled=true&operatorModeState=${encodeURIComponent(
        codeModeStateParam,
      )}`,
    );

    await fillIn(
      '[data-test-card-url-bar-input]',
      `http://localhost:4202/test/mango.png`,
    );
    await triggerKeyEvent(
      '[data-test-card-url-bar-input]',
      'keypress',
      'Enter',
    );

    await waitFor('[data-test-file="mango.png"]');
    assert.dom('[data-test-file="mango.png"]').hasClass('selected');
  });

  test('open directories are persisted', async function (assert) {
    let codeModeStateParam = stringify({
      stacks: [
        [
          {
            id: `${testRealmURL}Person/1`,
            format: 'isolated',
          },
        ],
      ],
      submode: 'code',
      fileView: 'browser',
      codePath: `${testRealmURL}Person/1.json`,
      openDirs: { [testRealmURL]: ['Person/'] },
    })!;

    await visit(
      `/?operatorModeEnabled=true&operatorModeState=${encodeURIComponent(
        codeModeStateParam,
      )}`,
    );
    await waitFor('[data-test-file]');

    assert.dom('[data-test-directory="Person/"] .icon').hasClass('open');
  });

  test('open file is within view when the file browser renders', async function (assert) {
    let openFilename = 'z19.json';

    let codeModeStateParam = stringify({
      stacks: [
        [
          {
            id: 'http://test-realm/test/index',
            format: 'isolated',
          },
        ],
      ],
      submode: 'code',
      codePath: `http://test-realm/test/${openFilename}`,
      fileView: 'browser',
      openDirs: { [testRealmURL]: ['Person/'] },
    })!;

    await visit(
      `/?operatorModeEnabled=true&operatorModeState=${encodeURIComponent(
        codeModeStateParam,
      )}`,
    );
    await waitFor('[data-test-file]');

    let fileElement = find(`[data-test-file="${openFilename}"]`)!;
    assert.ok(
      await elementIsVisible(fileElement),
      'expected open file to be scrolled into view',
    );
  });

  test('open file is within view even when its parent directory is not stored as open', async function (assert) {
    let openFilename = 'zzz/zzz/file.json';

    let codeModeStateParam = stringify({
      stacks: [
        [
          {
            id: 'http://test-realm/test/index',
            format: 'isolated',
          },
        ],
      ],
      submode: 'code',
      codePath: `http://test-realm/test/index`,
      openDirs: { [testRealmURL]: ['Person/'] },
    })!;

    await visit(
      `/?operatorModeEnabled=true&operatorModeState=${encodeURIComponent(
        codeModeStateParam,
      )}`,
    );

    await fillIn(
      '[data-test-card-url-bar-input]',
      `${testRealmURL}${openFilename}`,
    );
    await triggerKeyEvent(
      '[data-test-card-url-bar-input]',
      'keypress',
      'Enter',
    );

    await click('[data-test-file-browser-toggle]');
    await waitFor(`[data-test-file="${openFilename}"]`);

    let fileElement = find(`[data-test-file="${openFilename}"]`)!;

    if (!fileElement) {
      assert.ok(fileElement, 'file element should exist');
    } else {
      assert.ok(
        await elementIsVisible(fileElement),
        'expected open file to be scrolled into view',
      );
    }

    await click('[data-test-directory="zzz/"]');
    assert.dom(`[data-test-file="${openFilename}"]`).doesNotExist();
  });

  test('opening another file preserves the scroll position', async function (assert) {
    let openFilename = 'person.gts';
    let filenameToOpen = 'z19.json';

    let codeModeStateParam = stringify({
      stacks: [
        [
          {
            id: 'http://test-realm/test/index',
            format: 'isolated',
          },
        ],
      ],
      submode: 'code',
      codePath: `http://test-realm/test/${openFilename}`,
      fileView: 'browser',
      openDirs: { [testRealmURL]: ['Person/'] },
    })!;

    await visit(
      `/?operatorModeEnabled=true&operatorModeState=${encodeURIComponent(
        codeModeStateParam,
      )}`,
    );
    await waitFor('[data-test-file]');

    let openFileSelector = `[data-test-file="${openFilename}"]`;
    let openFileElement = find(openFileSelector)!;
    assert.ok(
      await elementIsVisible(openFileElement),
      'expected near-top file to be visible',
    );

    let fileToOpenSelector = `[data-test-file="${filenameToOpen}"]`;
    let fileToOpenElement = find(fileToOpenSelector)!;
    assert.notOk(
      await elementIsVisible(fileToOpenElement),
      'expected near-bottom file to not be visible',
    );

    fileToOpenElement.scrollIntoView({ block: 'center' });

    assert.notOk(
      await elementIsVisible(openFileElement),
      'expected near-top file to not be visible after scrolling to near bottom',
    );
    assert.ok(
      await elementIsVisible(fileToOpenElement),
      'expected near-bottom file to be visible after scrolling to near bottom',
    );

    await click(fileToOpenElement);
    await waitFor(openFileSelector);

    openFileElement = find(openFileSelector)!;
    fileToOpenElement = find(fileToOpenSelector)!;

    assert.notOk(
      await elementIsVisible(openFileElement),
      'expected near-top file to not be visible after opening near-bottom file',
    );
    assert.ok(
      await elementIsVisible(fileToOpenElement),
      'expected near-bottom file to be visible after opening it',
    );
  });

  test('recent file links are shown', async function (assert) {
    window.localStorage.setItem(
      'recent-files',
      JSON.stringify([
        [testRealmURL, 'index.json'],
        ['http://localhost:4202/test/', 'person.gts'],
        'a-non-url-to-ignore',
      ]),
    );

    let codeModeStateParam = stringify({
      stacks: [
        [
          {
            id: `${testRealmURL}Person/1`,
            format: 'isolated',
          },
        ],
      ],
      submode: 'code',
      codePath: `${testRealmURL}Person/1.json`,
      fileView: 'browser',
      openDirs: {},
    })!;

    await visit(
      `/?operatorModeEnabled=true&operatorModeState=${encodeURIComponent(
        codeModeStateParam,
      )}`,
    );
    await waitFor('[data-test-file]');
    await waitFor('[data-test-directory]');

    assert.dom('[data-test-recent-file]').exists({ count: 2 });

    assert
      .dom('[data-test-recent-file]:nth-child(1) [data-test-realm-icon-url]')
      .hasAttribute('src', 'https://i.postimg.cc/L8yXRvws/icon.png')
      .hasAttribute('alt', 'Icon for realm Test Workspace B');

    assert
      .dom('[data-test-recent-file]:nth-child(2) [data-test-realm-icon-url]')
      .hasAttribute('src', 'https://i.postimg.cc/d0B9qMvy/icon.png');

    await click('[data-test-file="index.json"]');
    assert
      .dom('[data-test-recent-file]:nth-child(1)')
      .containsText('Person/1.json');

    await waitFor('[data-test-file="Person/1.json"]');
    await click('[data-test-file="Person/1.json"]');

    assert
      .dom('[data-test-recent-file]:nth-child(1)')
      .containsText('index.json');

    await waitFor('[data-test-file="person.gts"]');
    await click('[data-test-file="person.gts"]');

    assert
      .dom('[data-test-recent-file]:first-child')
      .containsText('Person/1.json')
      .doesNotContainText(testRealmURL, 'expected realm root to be hidden');
    assert
      .dom('[data-test-recent-file]:nth-child(2)')
      .containsText('index.json');

    await click('[data-test-recent-file]:nth-child(2)');
    assert.dom('[data-test-index-card]').exists('index card is rendered');

    assert
      .dom('[data-test-recent-file]:first-child')
      .containsText('person.gts');
    assert
      .dom('[data-test-recent-file]:nth-child(2)')
      .containsText('Person/1.json');

    assert.deepEqual(
      JSON.parse(window.localStorage.getItem('recent-files') || '[]'),
      [
        [testRealmURL, 'index.json'],
        [testRealmURL, 'person.gts'],
        [testRealmURL, 'Person/1.json'],
        ['http://localhost:4202/test/', 'person.gts'],
      ],
    );
  });

  test('recent files are truncated at 100', async function (assert) {
    let recentFilesEntries = [];

    for (let i = 0; i < 100; i++) {
      recentFilesEntries.push([testRealmURL, `file-${i}.txt`]);
    }

    window.localStorage.setItem(
      'recent-files',
      JSON.stringify(recentFilesEntries),
    );

    let codeModeStateParam = stringify({
      stacks: [
        [
          {
            id: `${testRealmURL}Person/1`,
            format: 'isolated',
          },
        ],
      ],
      submode: 'code',
      codePath: `${testRealmURL}Person/1.json`,
      fileView: 'browser',
      openDirs: {},
    })!;

    await visit(
      `/?operatorModeEnabled=true&operatorModeState=${encodeURIComponent(
        codeModeStateParam,
      )}`,
    );
    await waitFor('[data-test-file]');
    await waitFor('[data-test-directory]');

    await percySnapshot(assert);

    assert.dom('[data-test-recent-file]').exists({ count: 99 });

    await click('[data-test-file="index.json"]');
    assert.dom('[data-test-recent-file]').exists({ count: 100 });

    assert
      .dom('[data-test-recent-file]:nth-child(1)')
      .containsText('Person/1.json');

    assert
      .dom('[data-test-recent-file]:nth-child(99)')
      .containsText('file-97.txt');
  });

  test('inspector will show json instance definition and module definition in card inheritance panel', async function (assert) {
    let operatorModeStateParam = stringify({
      stacks: [
        [
          {
            id: `${testRealmURL}Person/1`,
            format: 'isolated',
          },
        ],
      ],
      submode: 'code',
      codePath: `${testRealmURL}Person/1.json`,
    })!;

    await visit(
      `/?operatorModeEnabled=true&operatorModeState=${encodeURIComponent(
        operatorModeStateParam,
      )}`,
    );

    await waitFor('[data-test-card-inheritance-panel]');
    await waitFor('[data-test-card-module-definition]');
    await waitFor('[data-test-card-instance-definition]');

    assert.dom('[data-test-card-module-definition]').includesText('Card');
    assert
      .dom(
        '[data-test-card-module-definition] [data-test-definition-file-extension]',
      )
      .includesText('.gts');
    await waitFor(
      '[data-test-card-module-definition] [data-test-definition-realm-name]',
    );
    assert
      .dom(
        '[data-test-card-module-definition] [data-test-definition-realm-name]',
      )
      .includesText('Test Workspace B');
    assert.dom('[data-test-card-module-definition]').doesNotHaveClass('active');
    assert
      .dom('[data-test-card-instance-definition]')
      .includesText('Hassan Abdel-Rahman');
    assert
      .dom(
        '[data-test-card-instance-definition] [data-test-definition-file-extension]',
      )
      .includesText('.JSON');
    await waitFor(
      '[data-test-card-instance-definition] [data-test-definition-realm-name]',
    );
    assert
      .dom(
        '[data-test-card-instance-definition] [data-test-definition-realm-name]',
      )
      .includesText('Test Workspace B');
    assert
      .dom(
        '[data-test-card-instance-definition] [data-test-definition-info-text]',
      )
      .includesText('Last saved just now');
    assert
      .dom('[data-test-card-instance-definition] [data-test-definition-header]')
      .hasClass('active');
  });

  test('inspector will show module definition in card inheritance panel', async function (assert) {
    let operatorModeStateParam = stringify({
      stacks: [[]],
      submode: 'code',
      codePath: `${testRealmURL}person.gts`,
    })!;

    await visit(
      `/?operatorModeEnabled=true&operatorModeState=${encodeURIComponent(
        operatorModeStateParam,
      )}`,
    );

    await waitFor('[data-test-card-inheritance-panel]');
    await waitFor('[data-test-card-module-definition]');

    assert.dom('[data-test-card-module-definition]').includesText('Card');

    assert
      .dom('[data-test-card-url-bar-input]')
      .hasValue(`${testRealmURL}person.gts`);

    assert
      .dom('[data-test-card-module-definition] [data-test-definition-header]')
      .hasClass('active');
    assert
      .dom(
        '[data-test-card-module-definition] [data-test-definition-file-extension]',
      )
      .includesText('.gts');

    assert
      .dom('[data-test-card-url-bar-input]')
      .hasValue(`${testRealmURL}person.gts`);
    assert.dom('[data-test-card-module-definition]').includesText('Card');
    await waitFor(
      '[data-test-card-module-definition] [data-test-definition-realm-name]',
    );
    assert
      .dom(
        '[data-test-card-module-definition] [data-test-definition-realm-name]',
      )
      .includesText('Test Workspace B');
    assert.dom('[data-test-card-instance-definition]').doesNotExist();
  });

  test('inspector displays elements "in-this-file" panel and can select', async function (assert) {
    let operatorModeStateParam = stringify({
      stacks: [[]],
      submode: 'code',
      codePath: `${testRealmURL}in-this-file.gts`,
    })!;

    await visit(
      `/?operatorModeEnabled=true&operatorModeState=${encodeURIComponent(
        operatorModeStateParam,
      )}`,
    );

    await waitFor('[data-test-card-inheritance-panel]');
    await waitFor('[data-test-current-module-name]');
    await waitFor('[data-test-in-this-file-selector]');
    //default is the 1st index
    let elementName = 'LocalClass';
    assert
      .dom('[data-test-boxel-selector-item]:nth-of-type(1)')
      .hasText(elementName);
    // elements must be ordered by the way they appear in the source code
    const expectedElementNames = [
      'LocalClass',
      'ExportedClass',
      'ExportedClassInheritLocalClass',
      'exportedFunction',
      'local card', //TODO: CS-6009 will probably change this
      'exported card',
      'exported card extends local card',
      'local field', //TODO: CS-6009 will probably change this
      'exported field',
      'exported field extends local field',
      'DefaultClass',
    ];
    expectedElementNames.forEach(async (elementName, index) => {
      await waitFor(
        `[data-test-boxel-selector-item]:nth-of-type(${index + 1})`,
      );
      assert
        .dom(`[data-test-boxel-selector-item]:nth-of-type(${index + 1})`)
        .hasText(elementName);
    });
    assert.dom('[data-test-boxel-selector-item]').exists({ count: 11 });
    assert.dom('[data-test-boxel-selector-item-selected]').hasText(elementName);
    assert.dom('[data-test-inheritance-panel-header]').doesNotExist();

    // clicking on a card
    elementName = 'exported card';
    await click(`[data-test-boxel-selector-item-text="${elementName}"]`);
    assert.dom('[data-test-boxel-selector-item-selected]').hasText(elementName);
    await waitFor('[data-test-card-module-definition]');
    assert.dom('[data-test-inheritance-panel-header]').exists();
    assert.dom('[data-test-card-module-definition]').exists();
    assert.dom('[data-test-definition-header]').includesText('Card Definition');
    assert.dom('[data-test-card-module-definition]').includesText(elementName);
    await waitFor('[data-test-card-schema="exported card"]');
    assert.dom('[data-test-card-schema="exported card"]').exists({ count: 1 });
    assert
      .dom(
        `[data-test-card-schema="${elementName}"] [data-test-field-name="someString"] [data-test-card-display-name="String"]`,
      )
      .exists();
    assert.dom(`[data-test-total-fields]`).containsText('4 Fields');

    // clicking on a field
    elementName = 'exported field';
    await click(`[data-test-boxel-selector-item-text="${elementName}"]`);
    assert.dom('[data-test-boxel-selector-item-selected]').hasText(elementName);
    await waitFor('[data-test-card-module-definition]');
    assert.dom('[data-test-inheritance-panel-header]').exists();
    assert
      .dom('[data-test-definition-header]')
      .includesText('Field Definition');
    assert.dom('[data-test-card-module-definition]').includesText(elementName);
    await waitFor('[data-test-card-schema="exported field"]');
    assert.dom('[data-test-card-schema="exported field"]').exists({ count: 1 });
    assert.dom(`[data-test-total-fields]`).containsText('1 Field');
    assert
      .dom(
        `[data-test-card-schema="${elementName}"] [data-test-field-name="someString"] [data-test-card-display-name="String"]`,
      )
      .exists();

    // clicking on an exported function
    elementName = 'exportedFunction';
    await click(`[data-test-boxel-selector-item-text="${elementName}"]`);
    assert.dom('[data-test-boxel-selector-item-selected]').hasText(elementName);
    assert.dom('[data-test-inheritance-panel-header]').doesNotExist();
    assert.dom('[data-test-card-module-definition]').doesNotExist();
    assert.dom('[data-test-schema-editor-incompatible]').exists();
  });

  test('non-card JSON is shown as just a file with empty schema editor', async function (assert) {
    let operatorModeStateParam = stringify({
      stacks: [
        [
          {
            id: `${testRealmURL}Person/1`,
            format: 'isolated',
          },
        ],
      ],
      submode: 'code',
      codePath: `${testRealmURL}z01.json`,
    })!;

    await visit(
      `/?operatorModeEnabled=true&operatorModeState=${encodeURIComponent(
        operatorModeStateParam,
      )}`,
    );

    await waitFor('[data-test-file-definition]');

    assert.dom('[data-test-definition-file-extension]').hasText('.json');
    await waitFor('[data-test-definition-realm-name]');
    assert
      .dom('[data-test-definition-realm-name]')
      .hasText('in Test Workspace B');

    assert.dom('[data-test-schema-editor-incompatible]').exists();
  });

  test('invalid JSON is shown as just a file with empty schema editor', async function (assert) {
    let operatorModeStateParam = stringify({
      stacks: [
        [
          {
            id: `${testRealmURL}Person/1`,
            format: 'isolated',
          },
        ],
      ],
      submode: 'code',
      codePath: `${testRealmURL}not-json.json`,
    })!;

    await visit(
      `/?operatorModeEnabled=true&operatorModeState=${encodeURIComponent(
        operatorModeStateParam,
      )}`,
    );

    await waitFor('[data-test-file-definition]');

    assert.dom('[data-test-definition-file-extension]').hasText('.json');
    await waitFor('[data-test-definition-realm-name]');
    assert
      .dom('[data-test-definition-realm-name]')
      .hasText('in Test Workspace B');

    assert.dom('[data-test-schema-editor-incompatible]').exists();
  });

  test('empty state displays default realm info', async function (assert) {
    let operatorModeStateParam = stringify({
      stacks: [],
      submode: 'code',
      codePath: null,
    })!;

    await visit(
      `/?operatorModeEnabled=true&operatorModeState=${encodeURIComponent(
        operatorModeStateParam,
      )}`,
    );

    await waitFor('[data-test-file]');

    assert.dom('[data-test-file]').exists();
    assert.dom('[data-test-file-browser-toggle]').hasClass('active');
    assert.dom('[data-test-card-inheritance-panel]').doesNotExist();
    assert
      .dom('[data-test-file-view-header]')
      .hasAttribute('aria-label', 'File Browser');
    assert.dom('[data-test-inheritance-toggle]').isDisabled();

    assert.dom('[data-test-empty-code-mode]').exists();
    assert
      .dom('[data-test-empty-code-mode]')
      .containsText('Choose a file on the left to open it');

    assert.dom('[data-test-card-url-bar-input]').hasValue('');
    assert
      .dom('[data-test-card-url-bar-realm-info]')
      .containsText('in Test Workspace B');
  });

  test('not-found state displays default realm info', async function (assert) {
    let operatorModeStateParam = stringify({
      stacks: [],
      submode: 'code',
      codePath: `${testRealmURL}perso`, // purposely misspelled
    })!;

    await visit(
      `/?operatorModeEnabled=true&operatorModeState=${encodeURIComponent(
        operatorModeStateParam,
      )}`,
    );

    await waitFor('[data-test-file]');

    assert.dom('[data-test-file]').exists();
    assert.dom('[data-test-file-browser-toggle]').hasClass('active');
    assert.dom('[data-test-card-inheritance-panel]').doesNotExist();
    assert
      .dom('[data-test-file-view-header]')
      .hasAttribute('aria-label', 'File Browser');
    assert.dom('[data-test-inheritance-toggle]').isDisabled();

    assert.dom('[data-test-empty-code-mode]').doesNotExist();
    assert
      .dom('[data-test-card-url-bar-input]')
      .hasValue(`${testRealmURL}perso`);
    assert
      .dom('[data-test-card-url-bar-realm-info]')
      .containsText('in Test Workspace B');
  });

  test('recent files section does not list files not-found', async function (assert) {
    let operatorModeStateParam = stringify({
      stacks: [],
      submode: 'code',
      codePath: `${testRealmURL}person.gts`,
    })!;

    await visit(
      `/?operatorModeEnabled=true&operatorModeState=${encodeURIComponent(
        operatorModeStateParam,
      )}`,
    );

    await waitFor('[data-test-card-module-definition]');

    assert
      .dom('[data-test-card-url-bar-input]')
      .hasValue(`${testRealmURL}person.gts`);
    assert.dom('[data-test-card-url-bar-error]').doesNotExist();
    assert.dom('[data-test-recent-files]').exists();
    assert.dom('[data-test-recent-file]').doesNotExist();

    await fillIn('[data-test-card-url-bar-input]', `${testRealmURL}pers`);
    await triggerKeyEvent(
      '[data-test-card-url-bar-input]',
      'keypress',
      'Enter',
    );
    await waitFor('[data-test-card-module-definition]', { count: 0 });

    assert
      .dom('[data-test-card-url-bar-input]')
      .hasValue(`${testRealmURL}pers`);
    assert
      .dom('[data-test-card-url-bar-error]')
      .containsText('This resource does not exist');
    assert.dom('[data-test-recent-file]').exists({ count: 1 });
    assert.dom(`[data-test-recent-file="${testRealmURL}person.gts"]`).exists();
    assert
      .dom(`[data-test-recent-file]:first-child`)
      .containsText('person.gts');

    await fillIn(
      '[data-test-card-url-bar-input]',
      `${testRealmURL}Person/1.json`,
    );
    await triggerKeyEvent(
      '[data-test-card-url-bar-input]',
      'keypress',
      'Enter',
    );

    assert
      .dom('[data-test-card-url-bar-input]')
      .hasValue(`${testRealmURL}Person/1.json`);
    assert.dom('[data-test-card-url-bar-error]').doesNotExist();
    assert.dom('[data-test-recent-file]').exists({ count: 1 });
    assert.dom(`[data-test-recent-file="${testRealmURL}pers"]`).doesNotExist();
    assert
      .dom(`[data-test-recent-file]:first-child`)
      .containsText('person.gts');
  });

  test('schema editor lists the inheritance chain', async function (assert) {
    let operatorModeStateParam = stringify({
      stacks: [],
      submode: 'code',
      codePath: `${testRealmURL}person.gts`,
    })!;

    await visit(
      `/?operatorModeEnabled=true&operatorModeState=${encodeURIComponent(
        operatorModeStateParam,
      )}`,
    );

    await waitFor('[data-test-card-schema]');

    assert.dom('[data-test-card-schema]').exists({ count: 3 });
    assert.dom('[data-test-total-fields]').containsText('8 Fields');

    assert
      .dom('[data-test-card-schema="Person"] [data-test-total-fields]')
      .containsText('+ 5 Fields');
    assert
      .dom(
        `[data-test-card-schema="Person"] [data-test-field-name="firstName"] [data-test-card-display-name="String"]`,
      )
      .exists();
    assert
      .dom(
        `[data-test-card-schema="Person"] [data-test-field-name="lastName"] [data-test-card-display-name="String"]`,
      )
      .exists();
    assert
      .dom(
        `[data-test-card-schema="Person"] [data-test-field-name="title"] [data-test-card-display-name="String"]`,
      )
      .exists();
    assert
      .dom(
        `[data-test-card-schema="Person"] [data-test-field-name="title"] [data-test-field-types]`,
      )
      .hasText('Override, Computed');
    assert
      .dom(
        `[data-test-card-schema="Person"] [data-test-field-name="title"] [data-test-computed-icon]`,
      )
      .exists();

    assert
      .dom(
        `[data-test-card-schema="Person"] [data-test-field-name="friends"] [data-test-card-display-name="Friend"]`,
      )
      .exists();
    assert
      .dom(
        `[data-test-card-schema="Person"] [data-test-field-name="friends"] [data-test-field-types]`,
      )
      .hasText('Link, Collection');
    assert
      .dom(
        `[data-test-card-schema="Person"] [data-test-field-name="friends"] [data-test-linked-icon]`,
      )
      .exists();

    assert
      .dom(
        `[data-test-card-schema="Person"] [data-test-field-name="address"] [data-test-card-display-name="String"]`,
      )
      .exists();
    assert
      .dom(
        `[data-test-card-schema="Person"] [data-test-field-name="address"] [data-test-field-types]`,
      )
      .hasText('Collection');

    assert
      .dom('[data-test-card-schema="Card"] [data-test-total-fields]')
      .containsText('+ 3 Fields');
    assert
      .dom(
        `[data-test-card-schema="Card"] [data-test-field-name="title"] [data-test-overridden-field-link]`,
      )
      .exists();
    assert
      .dom(
        `[data-test-card-schema="Card"] [data-test-field-name="title"] [data-test-field-types]`,
      )
      .hasText('Overridden');

    assert
      .dom(
        `[data-test-card-schema="Card"] [data-test-field-name="description"] [data-test-card-display-name="String"]`,
      )
      .exists();
    assert
      .dom(
        `[data-test-card-schema="Card"] [data-test-field-name="thumbnailURL"] [data-test-card-display-name="String"]`,
      )
      .exists();

    assert
      .dom('[data-test-card-schema="Base"] [data-test-total-fields]')
      .containsText('No Fields');
    assert.dom(`[data-test-card-schema="Base"]`).exists();

    // Check that realm icons in the schema editor are correct (card and its fields)

    let realm1IconUrl = 'https://i.postimg.cc/L8yXRvws/icon.png';
    let realm2IconUrl = 'https://i.postimg.cc/d0B9qMvy/icon.png';

    await waitFor(
      // using non test selectors to disambiguate what we are waiting for, as
      // without these the selectors are matching DOM that is not being tested
      '[data-test-card-schema="Person"] .pill .realm-icon [data-test-realm-icon-url]',
    );
    assert
      .dom(`[data-test-card-schema="Person"] [data-test-realm-icon-url]`)
      .hasAttribute('data-test-realm-icon-url', realm1IconUrl);

    await waitFor(
      '[data-test-card-schema="Person"] [data-test-field-name="firstName"] [data-test-realm-icon-url]',
    );

    assert
      .dom(
        `[data-test-card-schema="Person"] [data-test-field-name="firstName"] [data-test-realm-icon-url]`,
      )
      .hasAttribute('data-test-realm-icon-url', realm2IconUrl);

    await waitFor(
      // using non test selectors to disambiguate what we are waiting for, as
      // without these the selectors are matching DOM that is not being tested
      '[data-test-card-schema="Card"] .pill .realm-icon [data-test-realm-icon-url]',
    );
    assert
      .dom(`[data-test-card-schema="Card"] [data-test-realm-icon-url]`)
      .hasAttribute('data-test-realm-icon-url', realm2IconUrl);
  });

  test('shows displayName of CardResource when field refers to itself', async function (assert) {
    let operatorModeStateParam = stringify({
      stacks: [],
      submode: 'code',
      codePath: `${testRealmURL}friend.gts`,
    })!;

    await visit(
      `/?operatorModeEnabled=true&operatorModeState=${encodeURIComponent(
        operatorModeStateParam,
      )}`,
    );

    await waitFor('[data-test-card-schema]');

    assert
      .dom('[data-test-card-schema-navigational-button]')
      .containsText('Friend');
    assert
      .dom(
        `[data-test-card-schema="Friend"] [data-test-field-name="name"] [data-test-card-display-name="String"]`,
      )
      .exists();
  });

  test('card type and fields are clickable and navigate to the correct file', async function (assert) {
    let operatorModeStateParam = stringify({
      stacks: [],
      submode: 'code',
      codePath: `${testRealmURL}employee.gts`,
    })!;

    await visit(
      `/?operatorModeEnabled=true&operatorModeState=${encodeURIComponent(
        operatorModeStateParam,
      )}`,
    );

    await waitFor(
      '[data-test-card-schema="Employee"] [data-test-card-schema-navigational-button]',
    );

    // Click on card definition button
    await click(
      '[data-test-card-schema="Person"] [data-test-card-schema-navigational-button]',
    );

    await waitFor('[data-test-current-module-name="person.gts"]');

    assert.dom('[data-test-current-module-name]').hasText('person.gts');

    // Go back so that we can test clicking on a field definition button
    await visit(
      `/?operatorModeEnabled=true&operatorModeState=${encodeURIComponent(
        operatorModeStateParam,
      )}`,
    );

    await waitFor(
      '[data-test-card-schema="Employee"] [data-test-field-name="department"] [data-test-card-display-name="String"]',
    );

    await click(
      '[data-test-card-schema="Employee"] [data-test-field-name="department"] [data-test-card-display-name="String"]',
    );

    // TODO: CS-6110
    // await waitFor('[data-test-current-module-name="string.ts"]');
    // assert.dom('[data-test-current-module-name]').hasText('string.ts');
  });

  test('code mode handles binary files', async function (assert) {
    let operatorModeStateParam = stringify({
      stacks: [],
      submode: 'code',
      codePath: `http://localhost:4202/test/mango.png`,
    })!;

    await visit(
      `/?operatorModeEnabled=true&operatorModeState=${encodeURIComponent(
        operatorModeStateParam,
      )}`,
    );

    await waitFor('[data-test-file-definition]');

    assert.dom('[data-test-definition-file-extension]').hasText('.png');
    await waitFor('[data-test-definition-realm-name]');
    assert
      .dom('[data-test-definition-realm-name]')
      .hasText('in Test Workspace A');
    assert.dom('[data-test-definition-info-text]').containsText('Last saved');
    assert
      .dom('[data-test-binary-info] [data-test-file-name]')
      .hasText('mango.png');
    assert.dom('[data-test-binary-info] [data-test-size]').hasText('114.71 kB');
    assert
      .dom('[data-test-binary-info] [data-test-last-modified]')
      .containsText('Last modified');
    assert.dom('[data-test-schema-editor-incompatible]').exists();

    await percySnapshot(assert);
  });

  test('can handle error when user puts unidentified domain in card URL bar', async function (assert) {
    let codeModeStateParam = stringify({
      stacks: [
        [
          {
            id: `${testRealmURL}Person/1`,
            format: 'isolated',
          },
        ],
      ],
      submode: 'code',
      fileView: 'browser',
      codePath: `${testRealmURL}Person/1.json`,
      openDirs: { [testRealmURL]: ['Person/'] },
    })!;

    await visit(
      `/?operatorModeEnabled=true&operatorModeState=${encodeURIComponent(
        codeModeStateParam,
      )}`,
    );

    await fillIn(
      '[data-test-card-url-bar-input]',
      `http://unknown-domain.com/test/mango.png`,
    );
    await triggerKeyEvent(
      '[data-test-card-url-bar-input]',
      'keypress',
      'Enter',
    );
    await waitFor('[data-test-card-url-bar-error]');
    assert
      .dom('[data-test-card-url-bar-error]')
      .containsText('This resource does not exist');
  });

<<<<<<< HEAD
  test('deleting a field from schema editor', async function (assert) {
=======
  test('adding a field from schema editor - whole flow test', async function (assert) {
>>>>>>> 406f6a55
    let operatorModeStateParam = stringify({
      stacks: [],
      submode: 'code',
      codePath: `${testRealmURL}person.gts`,
    })!;

    await visit(
      `/?operatorModeEnabled=true&operatorModeState=${encodeURIComponent(
        operatorModeStateParam,
      )}`,
    );

<<<<<<< HEAD
    await waitFor('[data-test-card-schema]');

    await click(
      '[data-test-card-schema="Person"] [data-test-field-name="firstName"] [data-test-schema-editor-field-contextual-button]',
    );

    assert
      .dom('[data-test-card-schema="Person"] [data-test-total-fields]')
      .containsText('+ 5 Fields');

    assert.true(
      getMonacoContent().includes('firstName = contains(StringCard)'),
    );

    await click('[data-test-boxel-menu-item-text="Remove Field"]');

    await waitFor('[data-test-card-schema]');
    assert
      .dom('[data-test-card-schema="Person"] [data-test-total-fields]')
      .containsText('+ 4 Fields'); // One field less

    assert.false(
      getMonacoContent().includes('firstName = contains(StringCard)'),
    );

    assert
      .dom(
        `[data-test-card-schema="Person"] [data-test-field-name="firstName"]`,
      )
      .doesNotExist();
=======
    await waitFor('[data-test-add-field-button]');
    assert.dom('[data-test-add-field-button]').exists({ count: 1 }); // Only top level card has an option to add a field

    await click('[data-test-add-field-button]');
    assert.dom('[data-test-save-field-button]').hasAttribute('disabled');

    await click('[data-test-cancel-adding-field-button]');
    assert.dom('[data-test-add-field-modal]').doesNotExist();

    await click('[data-test-add-field-button]');
    assert.dom('[data-test-add-field-modal]').exists();

    await click('[data-test-choose-card-button]');
    await waitFor(
      '[data-test-select="https://cardstack.com/base/fields/biginteger-field"]',
    );
    await click(
      '[data-test-select="https://cardstack.com/base/fields/biginteger-field"]',
    );
    await click('[data-test-card-catalog-go-button]');
    await assert.dom('[data-test-selected-field-realm-icon] img').exists();
    await assert
      .dom('[data-test-selected-field-display-name]')
      .hasText('BigInteger');

    await click('[data-test-choose-card-button]');

    await waitFor(
      '[data-test-select="https://cardstack.com/base/fields/date-field"]',
    );

    await click(
      '[data-test-select="https://cardstack.com/base/fields/date-field"]',
    );
    await click('[data-test-card-catalog-go-button]');
    await assert.dom('[data-test-selected-field-display-name]').hasText('Date');
    assert.dom('[data-test-save-field-button]').hasAttribute('disabled');

    await fillIn('[data-test-field-name-input]', ' birth date');
    assert
      .dom('[data-test-boxel-input-error-message]')
      .hasText('Field names cannot contain spaces');
    await fillIn('[data-test-field-name-input]', 'Birth');
    assert
      .dom('[data-test-boxel-input-error-message]')
      .hasText('Field names must start with a lowercase letter');
    await fillIn('[data-test-field-name-input]', 'birthdate');

    assert
      .dom('[data-test-save-field-button]')
      .doesNotHaveAttribute('disabled');

    await click('[data-test-save-field-button]');
    await waitFor(
      '[data-test-card-schema="Person"] [data-test-field-name="birthdate"] [data-test-card-display-name="Date"]',
    );

    assert
      .dom(
        `[data-test-card-schema="Person"] [data-test-field-name="birthdate"] [data-test-card-display-name="Date"]`,
      )
      .exists();

    assert.ok(getMonacoContent().includes('birthdate = contains(DateCard)'));
  });

  test('adding a field from schema editor - cardinality test', async function (assert) {
    let operatorModeStateParam = stringify({
      stacks: [],
      submode: 'code',
      codePath: `${testRealmURL}person.gts`,
    })!;

    await visit(
      `/?operatorModeEnabled=true&operatorModeState=${encodeURIComponent(
        operatorModeStateParam,
      )}`,
    );

    await waitFor('[data-test-add-field-button]');

    // Field is a card descending from FieldDef
    await click('[data-test-add-field-button]');
    await click('[data-test-choose-card-button]');
    await waitFor(
      '[data-test-select="https://cardstack.com/base/fields/biginteger-field"]',
    );
    await click(
      '[data-test-select="https://cardstack.com/base/fields/biginteger-field"]',
    );
    await click('[data-test-card-catalog-go-button]');
    await fillIn('[data-test-field-name-input]', 'luckyNumbers');
    await click('[data-test-boxel-radio-option-id="many"]');
    await click('[data-test-save-field-button]');

    await waitFor(
      '[data-test-card-schema="Person"] [data-test-field-name="luckyNumbers"] [data-test-card-display-name="BigInteger"]',
    );
    assert
      .dom(
        `[data-test-card-schema="Person"] [data-test-field-name="luckyNumbers"] [data-test-field-types]`,
      )
      .hasText('Collection');

    assert.ok(
      getMonacoContent().includes(
        'luckyNumbers = containsMany(BigIntegerCard)',
      ),
    );

    // Field is a card descending from CardDef (cardinality: one)
    await waitFor('[data-test-add-field-button]');
    await click('[data-test-add-field-button]');
    await click('[data-test-choose-card-button]');
    +(await waitFor(
      '[data-test-select="http://test-realm/test/person-entry"]',
    ));
    await click('[data-test-select="http://test-realm/test/person-entry"]');
    await click('[data-test-card-catalog-go-button]');
    await fillIn('[data-test-field-name-input]', 'favPerson');
    await click('[data-test-boxel-radio-option-id="one"]');

    await click('[data-test-save-field-button]');
    await waitFor(
      '[data-test-card-schema="Person"] [data-test-field-name="favPerson"] [data-test-card-display-name="Person"]',
    );
    assert
      .dom(
        `[data-test-card-schema="Person"] [data-test-field-name="favPerson"] [data-test-field-types]`,
      )
      .hasText('Link');

    assert.ok(
      getMonacoContent().includes('favPerson = linksTo(() => Person);'),
    );

    // Field is a card descending from CardDef (cardinality: many)
    await waitFor('[data-test-add-field-button]');
    await click('[data-test-add-field-button]');
    await click('[data-test-choose-card-button]');
    await waitFor('[data-test-select="http://test-realm/test/person-entry"]');
    await click('[data-test-select="http://test-realm/test/person-entry"]');
    await click('[data-test-card-catalog-go-button]');
    await fillIn('[data-test-field-name-input]', 'favPeople');
    await click('[data-test-boxel-radio-option-id="many"]');
    await click('[data-test-save-field-button]');
    await waitFor(
      '[data-test-card-schema="Person"] [data-test-field-name="favPeople"] [data-test-card-display-name="Person"]',
    );
    assert
      .dom(
        `[data-test-card-schema="Person"] [data-test-field-name="favPeople"] [data-test-field-types]`,
      )
      .hasText('Link, Collection');

    assert.ok(
      getMonacoContent().includes('favPeople = linksToMany(() => Person);'),
    );
>>>>>>> 406f6a55
  });
});

async function elementIsVisible(element: Element) {
  return new Promise((resolve) => {
    let intersectionObserver = new IntersectionObserver(function (entries) {
      intersectionObserver.unobserve(element);

      resolve(entries[0].isIntersecting);
    });

    intersectionObserver.observe(element);
  });
}<|MERGE_RESOLUTION|>--- conflicted
+++ resolved
@@ -1454,11 +1454,7 @@
       .containsText('This resource does not exist');
   });
 
-<<<<<<< HEAD
-  test('deleting a field from schema editor', async function (assert) {
-=======
   test('adding a field from schema editor - whole flow test', async function (assert) {
->>>>>>> 406f6a55
     let operatorModeStateParam = stringify({
       stacks: [],
       submode: 'code',
@@ -1471,38 +1467,6 @@
       )}`,
     );
 
-<<<<<<< HEAD
-    await waitFor('[data-test-card-schema]');
-
-    await click(
-      '[data-test-card-schema="Person"] [data-test-field-name="firstName"] [data-test-schema-editor-field-contextual-button]',
-    );
-
-    assert
-      .dom('[data-test-card-schema="Person"] [data-test-total-fields]')
-      .containsText('+ 5 Fields');
-
-    assert.true(
-      getMonacoContent().includes('firstName = contains(StringCard)'),
-    );
-
-    await click('[data-test-boxel-menu-item-text="Remove Field"]');
-
-    await waitFor('[data-test-card-schema]');
-    assert
-      .dom('[data-test-card-schema="Person"] [data-test-total-fields]')
-      .containsText('+ 4 Fields'); // One field less
-
-    assert.false(
-      getMonacoContent().includes('firstName = contains(StringCard)'),
-    );
-
-    assert
-      .dom(
-        `[data-test-card-schema="Person"] [data-test-field-name="firstName"]`,
-      )
-      .doesNotExist();
-=======
     await waitFor('[data-test-add-field-button]');
     assert.dom('[data-test-add-field-button]').exists({ count: 1 }); // Only top level card has an option to add a field
 
@@ -1661,7 +1625,51 @@
     assert.ok(
       getMonacoContent().includes('favPeople = linksToMany(() => Person);'),
     );
->>>>>>> 406f6a55
+  });
+
+  test('deleting a field from schema editor', async function (assert) {
+    let operatorModeStateParam = stringify({
+      stacks: [],
+      submode: 'code',
+      codePath: `${testRealmURL}person.gts`,
+    })!;
+
+    await visit(
+      `/?operatorModeEnabled=true&operatorModeState=${encodeURIComponent(
+        operatorModeStateParam,
+      )}`,
+    );
+
+    await waitFor('[data-test-card-schema]');
+
+    await click(
+      '[data-test-card-schema="Person"] [data-test-field-name="firstName"] [data-test-schema-editor-field-contextual-button]',
+    );
+
+    assert
+      .dom('[data-test-card-schema="Person"] [data-test-total-fields]')
+      .containsText('+ 5 Fields');
+
+    assert.true(
+      getMonacoContent().includes('firstName = contains(StringCard)'),
+    );
+
+    await click('[data-test-boxel-menu-item-text="Remove Field"]');
+
+    await waitFor('[data-test-card-schema]');
+    assert
+      .dom('[data-test-card-schema="Person"] [data-test-total-fields]')
+      .containsText('+ 4 Fields'); // One field less
+
+    assert.false(
+      getMonacoContent().includes('firstName = contains(StringCard)'),
+    );
+
+    assert
+      .dom(
+        `[data-test-card-schema="Person"] [data-test-field-name="firstName"]`,
+      )
+      .doesNotExist();
   });
 });
 
