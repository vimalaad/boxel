--- conflicted
+++ resolved
@@ -477,13 +477,7 @@
       .dom('[data-test-create-definition]')
       .isEnabled('create button is enabled');
 
-<<<<<<< HEAD
-    await percySnapshot(assert);
-
     this.onSave((_, content) => {
-=======
-    this.onSave((content) => {
->>>>>>> e6dc8118
       if (typeof content !== 'string') {
         throw new Error(`expected string save data`);
       }
