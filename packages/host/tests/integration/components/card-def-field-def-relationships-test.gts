--- conflicted
+++ resolved
@@ -54,16 +54,10 @@
   hooks.beforeEach(async function () {
     let permissions: Permissions = {
       canWrite: true,
-<<<<<<< HEAD
       canRead: true,
     };
     provideConsumeContext(PermissionsContextName, permissions);
-    loader = (this.owner.lookup('service:loader-service') as LoaderService)
-      .loader;
-=======
-    });
     loader = lookupLoaderService().loader;
->>>>>>> b728c92c
     cardApi = await loader.import(`${baseRealm.url}card-api`);
     string = await loader.import(`${baseRealm.url}string`);
     number = await loader.import(`${baseRealm.url}number`);
