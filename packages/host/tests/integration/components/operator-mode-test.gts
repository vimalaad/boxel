--- conflicted
+++ resolved
@@ -840,56 +840,6 @@
       );
     });
 
-<<<<<<< HEAD
-    await waitFor('[data-test-open-ai-assistant]');
-    await click('[data-test-open-ai-assistant]');
-    matrixService.createAndJoinRoom('testroom');
-    addRoomEvent(matrixService, {
-      event_id: 'event1',
-      room_id: 'testroom',
-      state_key: 'state',
-      type: 'm.room.message',
-      origin_server_ts: new Date(1994, 0, 1, 12, 30).getTime(),
-      content: {
-        body: '',
-        formatted_body: '',
-        msgtype: 'org.boxel.cardFragment',
-        data: JSON.stringify({
-          index: 0,
-          totalParts: 1,
-          cardFragment: JSON.stringify({
-            data: {
-              id: 'http://this-is-not-a-real-card.com',
-              type: 'card',
-              attributes: {
-                firstName: 'Boom',
-              },
-              meta: {
-                adoptsFrom: {
-                  module: 'http://not-a-real-card.com',
-                  name: 'Boom',
-                },
-              },
-            },
-          }),
-        }),
-      },
-    });
-    addRoomEvent(matrixService, {
-      event_id: 'event2',
-      room_id: 'testroom',
-      state_key: 'state',
-      type: 'm.room.message',
-      origin_server_ts: new Date(1994, 0, 1, 12, 30).getTime(),
-      content: {
-        body: 'card with error',
-        formatted_body: 'card with error',
-        msgtype: 'org.boxel.message',
-        data: JSON.stringify({
-          attachedCardsEventIds: ['event1'],
-        }),
-      },
-=======
     test('it can handle an error in a card attached to a matrix message', async function (assert) {
       await setCardInOperatorModeState();
       await renderComponent(
@@ -902,8 +852,39 @@
       );
 
       let roomId = await openAiAssistant();
-      await addRoomEvent(matrixService, {
+      addRoomEvent(matrixService, {
         event_id: 'event1',
+        room_id: roomId,
+        state_key: 'state',
+        type: 'm.room.message',
+        origin_server_ts: new Date(1994, 0, 1, 12, 30).getTime(),
+        content: {
+          body: '',
+          formatted_body: '',
+          msgtype: 'org.boxel.cardFragment',
+          data: JSON.stringify({
+            index: 0,
+            totalParts: 1,
+            cardFragment: JSON.stringify({
+              data: {
+                id: 'http://this-is-not-a-real-card.com',
+                type: 'card',
+                attributes: {
+                  firstName: 'Boom',
+                },
+                meta: {
+                  adoptsFrom: {
+                    module: 'http://not-a-real-card.com',
+                    name: 'Boom',
+                  },
+                },
+              },
+            }),
+          }),
+        },
+      });
+      addRoomEvent(matrixService, {
+        event_id: 'event2',
         room_id: roomId,
         state_key: 'state',
         type: 'm.room.message',
@@ -913,23 +894,7 @@
           formatted_body: 'card with error',
           msgtype: 'org.boxel.message',
           data: JSON.stringify({
-            attachedCards: [
-              {
-                data: {
-                  id: 'http://this-is-not-a-real-card.com',
-                  type: 'card',
-                  attributes: {
-                    firstName: 'Boom',
-                  },
-                  meta: {
-                    adoptsFrom: {
-                      module: 'http://not-a-real-card.com',
-                      name: 'Boom',
-                    },
-                  },
-                },
-              },
-            ],
+            attachedCardsEventIds: ['event1'],
           }),
         },
       });
@@ -941,7 +906,6 @@
           'Error: cannot render card http://this-is-not-a-real-card.com/: status: 500 - Failed to fetch.',
         );
       await percySnapshot(assert);
->>>>>>> 037ab946
     });
 
     test('it can handle an error during room creation', async function (assert) {
