--- conflicted
+++ resolved
@@ -767,85 +767,11 @@
         },
       });
 
-<<<<<<< HEAD
-  test('it can handle an error in a card attached to a matrix message', async function (assert) {
-    await setCardInOperatorModeState(`${testRealmURL}Person/fadhlan`);
-    let operatorModeStateService = this.owner.lookup(
-      'service:operator-mode-state-service',
-    ) as OperatorModeStateService;
-=======
       await waitFor('[data-test-command-apply]');
       await click('[data-test-command-apply]');
 
       await waitFor('[data-test-person="Fadhlan"]');
       assert.dom('[data-test-person]').hasText('Fadhlan');
-    });
-
-    test('it sends regular messages without any context while the share checkbox is unticked', async function (assert) {
-      await setCardInOperatorModeState(`${testRealmURL}Person/fadhlan`);
-      await renderComponent(
-        class TestDriver extends GlimmerComponent {
-          <template>
-            <OperatorMode @onClose={{noop}} />
-            <CardPrerender />
-          </template>
-        },
-      );
-
-      await waitFor('[data-test-person]');
-      assert.dom('[data-test-boxel-header-title]').hasText('Person');
-      assert.dom('[data-test-person]').hasText('Fadhlan');
-
-      let roomId = await openAiAssistant();
-
-      // Add some text so that we can click the send button
-      // Do not share the context here
-      assert.dom(`[data-test-message-field="${roomId}"]`).exists();
-      await fillIn(`[data-test-message-field="${roomId}"]`, 'hello');
-
-      // Send message
-      await click('[data-test-send-message-btn]');
-      assert.deepEqual(matrixService.lastMessageSent, {
-        body: 'hello',
-        cards: undefined,
-        context: undefined,
-        roomId,
-      });
-    });
-
-    test('sends the top stack cards when context sharing is on', async function (assert) {
-      await setCardInOperatorModeState(`${testRealmURL}Pet/mango`);
-      await renderComponent(
-        class TestDriver extends GlimmerComponent {
-          <template>
-            <OperatorMode @onClose={{noop}} />
-            <CardPrerender />
-          </template>
-        },
-      );
->>>>>>> a5c092f5
-
-      await waitFor('[data-test-boxel-header-title]');
-      assert.dom('[data-test-boxel-header-title]').hasText('Pet');
-
-      let roomId = await openAiAssistant();
-
-      // Add some text so that we can click the send button
-      assert.dom(`[data-test-message-field="${roomId}"]`).exists();
-      await fillIn(`[data-test-message-field="${roomId}"]`, 'hello');
-      // Set sharing the context to true
-      await click('[data-test-share-context]');
-
-      // Send message
-      await click('[data-test-send-message-btn]');
-      // Checking the object itself has issues due to serialisation
-      // checking we're sharing the correct card should be enough
-      assert.equal(matrixService.lastMessageSent.context.openCards.length, 1);
-      assert.equal(matrixService.lastMessageSent.context.submode, 'interact');
-      assert.equal(
-        matrixService.lastMessageSent.context.openCards[0].id,
-        'http://test-realm/test/Pet/mango',
-      );
     });
 
     test('it can handle an error in a card attached to a matrix message', async function (assert) {
