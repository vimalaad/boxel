import {
  waitFor,
  waitUntil,
  click,
  fillIn,
  focus,
  blur,
  setupOnerror,
  triggerEvent,
  triggerKeyEvent,
  typeIn,
} from '@ember/test-helpers';
import GlimmerComponent from '@glimmer/component';

import { setupRenderingTest } from 'ember-qunit';
import { setupWindowMock } from 'ember-window-mock/test-support';
import { module, test } from 'qunit';

import { FieldContainer } from '@cardstack/boxel-ui/components';

import { baseRealm, Deferred } from '@cardstack/runtime-common';
import { Loader } from '@cardstack/runtime-common/loader';

import CardPrerender from '@cardstack/host/components/card-prerender';
import OperatorMode from '@cardstack/host/components/operator-mode/container';

<<<<<<< HEAD
import {
  addRoomEvent,
  updateRoomEvent,
  getCommandResultEvents,
  getCommandReactionEvents,
} from '@cardstack/host/lib/matrix-handlers';

import type LoaderService from '@cardstack/host/services/loader-service';

=======
>>>>>>> f8dbeec3
import OperatorModeStateService from '@cardstack/host/services/operator-mode-state-service';

import {
  percySnapshot,
  testRealmURL,
  setupCardLogs,
  setupIntegrationTestRealm,
  setupLocalIndexing,
  setupServerSentEvents,
  setupOnSave,
  showSearchResult,
  type TestContextWithSave,
  lookupLoaderService,
} from '../../helpers';
import { TestRealmAdapter } from '../../helpers/adapter';
import { setupMatrixServiceMock } from '../../helpers/mock-matrix-service';
import { renderComponent } from '../../helpers/render-component';

module('Integration | operator-mode', function (hooks) {
  setupRenderingTest(hooks);

  const realmName = 'Operator Mode Workspace';
  let loader: Loader;
  let testRealmAdapter: TestRealmAdapter;
  let operatorModeStateService: OperatorModeStateService;

  hooks.beforeEach(function () {
    loader = lookupLoaderService().loader;
    operatorModeStateService = this.owner.lookup(
      'service:operator-mode-state-service',
    ) as OperatorModeStateService;
  });

  setupLocalIndexing(hooks);
  setupOnSave(hooks);
  setupCardLogs(
    hooks,
    async () => await loader.import(`${baseRealm.url}card-api`),
  );
  setupServerSentEvents(hooks);
  setupMatrixServiceMock(hooks, { autostart: true });
  setupWindowMock(hooks);
  let noop = () => {};

  hooks.beforeEach(async function () {
    let cardApi: typeof import('https://cardstack.com/base/card-api');
    let string: typeof import('https://cardstack.com/base/string');
    let textArea: typeof import('https://cardstack.com/base/text-area');
    let cardsGrid: typeof import('https://cardstack.com/base/cards-grid');
    let catalogEntry: typeof import('https://cardstack.com/base/catalog-entry');

    cardApi = await loader.import(`${baseRealm.url}card-api`);
    string = await loader.import(`${baseRealm.url}string`);
    textArea = await loader.import(`${baseRealm.url}text-area`);
    cardsGrid = await loader.import(`${baseRealm.url}cards-grid`);
    catalogEntry = await loader.import(`${baseRealm.url}catalog-entry`);

    let {
      field,
      contains,
      linksTo,
      linksToMany,
      serialize,
      CardDef,
      Component,
      FieldDef,
    } = cardApi;
    let { default: StringField } = string;
    let { default: TextAreaField } = textArea;
    let { CardsGrid } = cardsGrid;
    let { CatalogEntry } = catalogEntry;

    class Pet extends CardDef {
      static displayName = 'Pet';
      @field name = contains(StringField);
      @field title = contains(StringField, {
        computeVia: function (this: Pet) {
          return this.name;
        },
      });
      static embedded = class Embedded extends Component<typeof this> {
        <template>
          <h3 data-test-pet={{@model.name}}>
            <@fields.name />
          </h3>
        </template>
      };
    }

    class ShippingInfo extends FieldDef {
      static displayName = 'Shipping Info';
      @field preferredCarrier = contains(StringField);
      @field remarks = contains(StringField);
      @field title = contains(StringField, {
        computeVia: function (this: ShippingInfo) {
          return this.preferredCarrier;
        },
      });
      static embedded = class Embedded extends Component<typeof this> {
        <template>
          <span data-test-preferredCarrier={{@model.preferredCarrier}}>
            <@fields.preferredCarrier />
          </span>
        </template>
      };
    }

    class Address extends FieldDef {
      static displayName = 'Address';
      @field city = contains(StringField);
      @field country = contains(StringField);
      @field shippingInfo = contains(ShippingInfo);
      static embedded = class Embedded extends Component<typeof this> {
        <template>
          <div data-test-address>
            <h3 data-test-city={{@model.city}}>
              <@fields.city />
            </h3>
            <h3 data-test-country={{@model.country}}>
              <@fields.country />
            </h3>
            <div data-test-shippingInfo-field><@fields.shippingInfo /></div>
          </div>
        </template>
      };

      static edit = class Edit extends Component<typeof this> {
        <template>
          <FieldContainer @label='city' @tag='label' data-test-boxel-input-city>
            <@fields.city />
          </FieldContainer>
          <FieldContainer
            @label='country'
            @tag='label'
            data-test-boxel-input-country
          >
            <@fields.country />
          </FieldContainer>
          <div data-test-shippingInfo-field><@fields.shippingInfo /></div>
        </template>
      };
    }

    // Friend card that can link to another friend
    class Friend extends CardDef {
      static displayName = 'Friend';
      @field name = contains(StringField);
      @field friend = linksTo(() => Friend);
      static embedded = class Embedded extends Component<typeof this> {
        <template>
          <@fields.name />
        </template>
      };
    }

    class Person extends CardDef {
      static displayName = 'Person';
      @field firstName = contains(StringField);
      @field pet = linksTo(Pet);
      @field friends = linksToMany(Pet);
      @field firstLetterOfTheName = contains(StringField, {
        computeVia: function (this: Person) {
          return this.firstName[0];
        },
      });
      @field title = contains(StringField, {
        computeVia: function (this: Person) {
          return this.firstName;
        },
      });
      @field address = contains(Address);
      static isolated = class Isolated extends Component<typeof this> {
        <template>
          <h2 data-test-person={{@model.firstName}}>
            <@fields.firstName />
          </h2>
          <p data-test-first-letter-of-the-name={{@model.firstLetterOfTheName}}>
            <@fields.firstLetterOfTheName />
          </p>
          Pet:
          <@fields.pet />
          Friends:
          <@fields.friends />
          <div data-test-addresses>Address: <@fields.address /></div>
        </template>
      };
    }

    // this field explodes when serialized (saved)
    class BoomField extends StringField {
      static [serialize](_boom: any) {
        throw new Error('Boom!');
      }
      static embedded = class Embedded extends Component<typeof this> {
        <template>
          {{@model}}
        </template>
      };
    }
    class BoomPet extends Pet {
      static displayName = 'Boom Pet';
      @field boom = contains(BoomField);

      static isolated = class Isolated extends Component<typeof this> {
        <template>
          <h2 data-test-pet={{@model.name}}>
            <@fields.name />
            <@fields.boom />
          </h2>
        </template>
      };
    }

    class Author extends CardDef {
      static displayName = 'Author';
      @field firstName = contains(StringField);
      @field lastName = contains(StringField);
      @field title = contains(StringField, {
        computeVia: function (this: Author) {
          return [this.firstName, this.lastName].filter(Boolean).join(' ');
        },
      });
      static isolated = class Isolated extends Component<typeof this> {
        <template>
          <div data-test-isolated-author>
            <@fields.title />
            <@fields.firstName />
            <@fields.lastName />
          </div>
        </template>
      };
      static embedded = class Embedded extends Component<typeof this> {
        <template>
          <span data-test-author='{{@model.firstName}}'>
            <@fields.firstName />
            <@fields.lastName />
          </span>
        </template>
      };
    }

    class BlogPost extends CardDef {
      static displayName = 'Blog Post';
      @field title = contains(StringField);
      @field slug = contains(StringField);
      @field body = contains(TextAreaField);
      @field authorBio = linksTo(Author);
      static embedded = class Embedded extends Component<typeof this> {
        <template>
          <@fields.title /> by <@fields.authorBio />
        </template>
      };
      static isolated = class Isolated extends Component<typeof this> {
        <template>
          <div data-test-blog-post-isolated>
            <@fields.title />
            by
            <@fields.authorBio />
          </div>
        </template>
      };
    }

    class PublishingPacket extends CardDef {
      static displayName = 'Publishing Packet';
      @field blogPost = linksTo(BlogPost);
      @field socialBlurb = contains(TextAreaField);
    }

    class PetRoom extends CardDef {
      static displayName = 'Pet Room';
      @field name = contains(StringField);
      @field title = contains(StringField, {
        computeVia: function (this: PetRoom) {
          return this.name;
        },
      });
    }

    let petMango = new Pet({ name: 'Mango' });
    let petJackie = new Pet({ name: 'Jackie' });
    let petWoody = new Pet({ name: 'Woody' });
    let petBuzz = new Pet({ name: 'Buzz' });
    let friendB = new Friend({ name: 'Friend B' });
    let author1 = new Author({
      firstName: 'Alien',
      lastName: 'Bob',
    });

    //Generate 11 person card to test recent card menu in card sheet
    let personCards: Map<String, any> = new Map<String, any>();
    for (let i = 1; i <= 11; i++) {
      personCards.set(
        `Person/${i}.json`,
        new Person({
          firstName: String(i),
          address: new Address({
            city: 'Bandung',
            country: 'Indonesia',
          }),
          pet: petMango,
        }),
      );
    }

    ({ adapter: testRealmAdapter } = await setupIntegrationTestRealm({
      loader,
      contents: {
        'pet.gts': { Pet },
        'shipping-info.gts': { ShippingInfo },
        'address.gts': { Address },
        'person.gts': { Person },
        'boom-field.gts': { BoomField },
        'boom-pet.gts': { BoomPet },
        'blog-post.gts': { BlogPost },
        'author.gts': { Author },
        'friend.gts': { Friend },
        'publishing-packet.gts': { PublishingPacket },
        'pet-room.gts': { PetRoom },
        'Pet/mango.json': petMango,
        'BoomPet/paper.json': new BoomPet({ name: 'Paper' }),
        'Pet/jackie.json': petJackie,
        'Pet/woody.json': petWoody,
        'Pet/buzz.json': petBuzz,
        'Person/fadhlan.json': new Person({
          firstName: 'Fadhlan',
          address: new Address({
            city: 'Bandung',
            country: 'Indonesia',
            shippingInfo: new ShippingInfo({
              preferredCarrier: 'DHL',
              remarks: `Don't let bob deliver the package--he's always bringing it to the wrong address`,
            }),
          }),
          pet: petMango,
        }),
        'Person/burcu.json': new Person({
          firstName: 'Burcu',
          friends: [petJackie, petWoody, petBuzz],
        }),
        'Friend/friend-b.json': friendB,
        'Friend/friend-a.json': new Friend({
          name: 'Friend A',
          friend: friendB,
        }),
        'grid.json': new CardsGrid(),
        'CatalogEntry/publishing-packet.json': new CatalogEntry({
          title: 'Publishing Packet',
          description: 'Catalog entry for PublishingPacket',
          isField: false,
          ref: {
            module: `${testRealmURL}publishing-packet`,
            name: 'PublishingPacket',
          },
        }),
        'CatalogEntry/pet-room.json': new CatalogEntry({
          title: 'General Pet Room',
          description: 'Catalog entry for Pet Room Card',
          isField: false,
          ref: {
            module: `${testRealmURL}pet-room`,
            name: 'PetRoom',
          },
        }),
        'CatalogEntry/pet-card.json': new CatalogEntry({
          title: 'Pet',
          description: 'Catalog entry for Pet',
          ref: {
            module: `${testRealmURL}pet`,
            name: 'Pet',
          },
          isField: false,
        }),
        'Author/1.json': author1,
        'Author/2.json': new Author({ firstName: 'R2-D2' }),
        'Author/mark.json': new Author({
          firstName: 'Mark',
          lastName: 'Jackson',
        }),
        'BlogPost/1.json': new BlogPost({
          title: 'Outer Space Journey',
          body: 'Hello world',
          authorBio: author1,
        }),
        'BlogPost/2.json': new BlogPost({ title: 'Beginnings' }),
        '.realm.json': `{ "name": "${realmName}", "iconURL": "https://example-icon.test" }`,
        ...Object.fromEntries(personCards),
      },
    }));
  });

<<<<<<< HEAD
  module('matrix', function () {
    async function openAiAssistant(): Promise<string> {
      await waitFor('[data-test-open-ai-assistant]');
      await click('[data-test-open-ai-assistant]');
      await waitFor('[data-test-room-settled]');
      let roomId = document
        .querySelector('[data-test-room]')
        ?.getAttribute('data-test-room');
      if (!roomId) {
        throw new Error('Expected a room ID');
      }
      return roomId;
    }

    test<TestContextWithSave>('it allows chat commands to change cards in the stack', async function (assert) {
      assert.expect(4);
      await setCardInOperatorModeState(`${testRealmURL}Person/fadhlan`);
      await renderComponent(
        class TestDriver extends GlimmerComponent {
          <template>
            <OperatorMode @onClose={{noop}} />
            <CardPrerender />
          </template>
        },
      );

      await waitFor('[data-test-person]');
      assert.dom('[data-test-boxel-header-title]').hasText('Person');
      assert.dom('[data-test-person]').hasText('Fadhlan');

      let roomId = await openAiAssistant();
      await addRoomEvent(matrixService, {
        event_id: 'event1',
        room_id: roomId,
        state_key: 'state',
        type: 'm.room.message',
        origin_server_ts: new Date(2024, 0, 3, 12, 30).getTime(),
        sender: '@aibot:localhost',
        content: {
          body: 'i am the body',
          msgtype: 'org.boxel.command',
          formatted_body: 'A patch',
          format: 'org.matrix.custom.html',
          data: JSON.stringify({
            toolCall: {
              name: 'patchCard',
              arguments: {
                card_id: `${testRealmURL}Person/fadhlan`,
                attributes: { firstName: 'Dave' },
              },
            },
            eventId: 'patch1',
          }),
          'm.relates_to': {
            rel_type: 'm.replace',
            event_id: 'patch1',
          },
        },
        status: null,
      });

      await waitFor('[data-test-command-apply]');
      this.onSave((_, json) => {
        if (typeof json === 'string') {
          throw new Error('expected JSON save data');
        }
        assert.strictEqual(json.data.attributes?.firstName, 'Dave');
      });
      await click('[data-test-command-apply]');
      await waitFor('[data-test-command-card-idle]');

      assert.dom('[data-test-person]').hasText('Dave');
    });

    test('it maintains status of apply buttons during a session when switching between rooms', async function (assert) {
      await setCardInOperatorModeState(`${testRealmURL}Person/fadhlan`);
      await renderComponent(
        class TestDriver extends GlimmerComponent {
          <template>
            <OperatorMode @onClose={{noop}} />
            <CardPrerender />
          </template>
        },
      );
      await waitFor('[data-test-person="Fadhlan"]');
      await matrixService.createAndJoinRoom('room1', 'test room 1');
      await matrixService.createAndJoinRoom('room2', 'test room 2');
      await addRoomEvent(matrixService, {
        event_id: 'room1-event1',
        room_id: 'room1',
        state_key: 'state',
        type: 'm.room.message',
        origin_server_ts: new Date(2024, 0, 3, 12, 30).getTime(),
        sender: '@aibot:localhost',
        content: {
          msgtype: 'org.boxel.command',
          formatted_body: 'Changing first name to Evie',
          format: 'org.matrix.custom.html',
          data: JSON.stringify({
            toolCall: {
              name: 'patchCard',
              arguments: {
                card_id: `${testRealmURL}Person/fadhlan`,
                attributes: { firstName: 'Evie' },
              },
            },
            eventId: 'room1-event1',
          }),
          'm.relates_to': {
            rel_type: 'm.replace',
            event_id: 'room1-event1',
          },
        },
        status: null,
      });
      await addRoomEvent(matrixService, {
        event_id: 'room1-event2',
        room_id: 'room1',
        state_key: 'state',
        type: 'm.room.message',
        origin_server_ts: new Date(2024, 0, 3, 12, 30).getTime(),
        sender: '@aibot:localhost',
        content: {
          msgtype: 'org.boxel.command',
          formatted_body: 'Changing first name to Jackie',
          format: 'org.matrix.custom.html',
          data: JSON.stringify({
            toolCall: {
              name: 'patchCard',
              arguments: {
                card_id: `${testRealmURL}Person/fadhlan`,
                attributes: { firstName: 'Jackie' },
              },
            },
            eventId: 'room1-event2',
          }),
          'm.relates_to': {
            rel_type: 'm.replace',
            event_id: 'room1-event2',
          },
        },
        status: null,
      });
      await addRoomEvent(matrixService, {
        event_id: 'room2-event1',
        room_id: 'room2',
        state_key: 'state',
        type: 'm.room.message',
        origin_server_ts: new Date(2024, 0, 3, 12, 30).getTime(),
        sender: '@aibot:localhost',
        content: {
          msgtype: 'org.boxel.command',
          formatted_body: 'Incorrect command',
          format: 'org.matrix.custom.html',
          data: JSON.stringify({
            toolCall: {
              name: 'patchCard',
              arguments: {
                card_id: `${testRealmURL}Person/fadhlan`,
                relationships: { pet: null }, // this will error
              },
            },
            eventId: 'room2-event1',
          }),
          'm.relates_to': {
            rel_type: 'm.replace',
            event_id: 'room2-event1',
          },
        },
        status: null,
      });

      await click('[data-test-open-ai-assistant]');
      await waitFor('[data-test-room-name="test room 1"]');
      await waitFor('[data-test-message-idx="1"] [data-test-command-apply]');
      await click('[data-test-message-idx="1"] [data-test-command-apply]');
      await waitFor('[data-test-command-card-idle]');

      assert
        .dom('[data-test-message-idx="1"] [data-test-apply-state="applied"]')
        .exists();
      assert
        .dom('[data-test-message-idx="0"] [data-test-apply-state="ready"]')
        .exists();

      await click('[data-test-past-sessions-button]');
      await click(`[data-test-enter-room="room2"]`);
      await waitFor('[data-test-room-name="test room 2"]');
      await waitFor('[data-test-command-apply]');
      await click('[data-test-command-apply]');
      await waitFor('[data-test-command-card-idle]');
      assert
        .dom('[data-test-message-idx="0"] [data-test-apply-state="failed"]')
        .exists();

      // reopen ai assistant panel
      await click('[data-test-close-ai-assistant]');
      await waitFor('[data-test-ai-assistant-panel]', { count: 0 });
      await click('[data-test-open-ai-assistant]');
      await waitFor('[data-test-ai-assistant-panel]');

      await click('[data-test-past-sessions-button]');
      await click(`[data-test-enter-room="room1"]`);
      await waitFor('[data-test-room-name="test room 1"]');
      assert
        .dom('[data-test-message-idx="1"] [data-test-apply-state="applied"]')
        .exists();
      assert
        .dom('[data-test-message-idx="0"] [data-test-apply-state="ready"]')
        .exists();

      await click('[data-test-past-sessions-button]');
      await click(`[data-test-enter-room="room2"]`);
      await waitFor('[data-test-room-name="test room 2"]');
      assert
        .dom('[data-test-message-idx="0"] [data-test-apply-state="failed"]')
        .exists();
    });

    test('it only applies changes from the chat if the stack contains a card with that ID', async function (assert) {
      await setCardInOperatorModeState(`${testRealmURL}Person/fadhlan`);
      await renderComponent(
        class TestDriver extends GlimmerComponent {
          <template>
            <OperatorMode @onClose={{noop}} />
            <CardPrerender />
          </template>
        },
      );

      await waitFor('[data-test-person]');
      assert.dom('[data-test-boxel-header-title]').hasText('Person');
      assert.dom('[data-test-person]').hasText('Fadhlan');

      let roomId = await openAiAssistant();
      let otherCardID = `${testRealmURL}Person/burcu`;
      await addRoomEvent(matrixService, {
        event_id: 'event1',
        room_id: roomId,
        state_key: 'state',
        type: 'm.room.message',
        origin_server_ts: new Date(2024, 0, 3, 12, 30).getTime(),
        sender: '@aibot:localhost',
        content: {
          body: 'i am the body',
          msgtype: 'org.boxel.command',
          formatted_body: 'A patch',
          format: 'org.matrix.custom.html',
          data: JSON.stringify({
            toolCall: {
              name: 'patchCard',
              arguments: {
                card_id: otherCardID,
                attributes: { firstName: 'Dave' },
              },
            },
            eventId: 'event1',
          }),
          'm.relates_to': {
            rel_type: 'm.replace',
            event_id: 'event1',
          },
        },
        status: null,
      });

      await waitFor('[data-test-command-apply="ready"]');
      await click('[data-test-command-apply]');

      await waitFor('[data-test-command-card-idle]');
      assert
        .dom('[data-test-card-error]')
        .containsText(
          `Please open card '${otherCardID}' to make changes to it.`,
        );
      assert.dom('[data-test-apply-state="failed"]').exists();
      assert.dom('[data-test-ai-bot-retry-button]').exists();
      assert.dom('[data-test-command-apply]').doesNotExist();
      assert.dom('[data-test-person]').hasText('Fadhlan');

      await waitFor('[data-test-embedded-card-options-button]');
      await percySnapshot(
        'Integration | operator-mode > matrix | it only applies changes from the chat if the stack contains a card with that ID | error',
      );

      await setCardInOperatorModeState(otherCardID);
      await waitFor('[data-test-person="Burcu"]');
      await click('[data-test-ai-bot-retry-button]'); // retry the command with correct card
      assert.dom('[data-test-apply-state="applying"]').exists();

      await waitFor('[data-test-command-card-idle]');
      assert.dom('[data-test-apply-state="applied"]').exists();
      assert.dom('[data-test-person]').hasText('Dave');
      assert.dom('[data-test-command-apply]').doesNotExist();
      assert.dom('[data-test-ai-bot-retry-button]').doesNotExist();

      await waitUntil(
        () =>
          document.querySelectorAll('[data-test-embedded-card-options-button]')
            .length === 3,
      );
      await percySnapshot(
        'Integration | operator-mode > matrix | it only applies changes from the chat if the stack contains a card with that ID | error fixed',
      );
    });

    test('it can apply change to nested contains field', async function (assert) {
      await setCardInOperatorModeState(`${testRealmURL}Person/fadhlan`);
      await renderComponent(
        class TestDriver extends GlimmerComponent {
          <template>
            <OperatorMode @onClose={{noop}} />
            <CardPrerender />
          </template>
        },
      );
      await waitFor('[data-test-person="Fadhlan"]');
      assert.dom(`[data-test-preferredcarrier="DHL"]`).exists();

      let roomId = await openAiAssistant();
      let payload = {
        card_id: `${testRealmURL}Person/fadhlan`,
        attributes: {
          firstName: 'Joy',
          address: { shippingInfo: { preferredCarrier: 'UPS' } },
        },
      };

      await addRoomEvent(matrixService, {
        event_id: 'event1',
        room_id: roomId,
        state_key: 'state',
        type: 'm.room.message',
        origin_server_ts: new Date(2024, 0, 3, 12, 30).getTime(),
        sender: '@aibot:localhost',
        content: {
          body: 'A patch',
          msgtype: 'org.boxel.command',
          formatted_body: 'A patch',
          format: 'org.matrix.custom.html',
          data: JSON.stringify({
            toolCall: {
              name: 'patchCard',
              arguments: payload,
            },
            eventId: 'event1',
          }),
          'm.relates_to': {
            rel_type: 'm.replace',
            event_id: 'event1',
          },
        },
        status: null,
      });

      await waitFor('[data-test-view-code-button]');
      await click('[data-test-view-code-button]');

      await waitForCodeEditor();
      assert.deepEqual(
        JSON.parse(getMonacoContent()),
        {
          name: 'patchCard',
          payload,
        },
        'it can preview code when a change is proposed',
      );
      assert.dom('[data-test-copy-code]').isEnabled('copy button is available');

      await click('[data-test-view-code-button]');
      assert.dom('[data-test-code-editor]').doesNotExist();

      await click('[data-test-command-apply="ready"]');
      await waitFor('[data-test-command-card-idle]');
      assert.dom('[data-test-apply-state="applied"]').exists();
      assert.dom('[data-test-person]').hasText('Joy');
      assert.dom(`[data-test-preferredcarrier]`).hasText('UPS');
      assert.dom(`[data-test-city="Bandung"]`).exists();
      assert.dom(`[data-test-country="Indonesia"]`).exists();
    });

    test('it can apply change to a linksTo field', async function (assert) {
      let id = `${testRealmURL}Person/fadhlan`;
      await setCardInOperatorModeState(id);
      await renderComponent(
        class TestDriver extends GlimmerComponent {
          <template>
            <OperatorMode @onClose={{noop}} />
            <CardPrerender />
          </template>
        },
      );
      await waitFor('[data-test-person="Fadhlan"]');

      let roomId = await openAiAssistant();
      await addRoomEvent(matrixService, {
        event_id: 'event0',
        room_id: roomId,
        state_key: 'state',
        type: 'm.room.message',
        origin_server_ts: new Date(2024, 0, 3, 12, 30).getTime(),
        sender: '@aibot:localhost',
        content: {
          msgtype: 'org.boxel.command',
          formatted_body: 'Removing pet and changing preferred carrier',
          format: 'org.matrix.custom.html',
          data: JSON.stringify({
            toolCall: {
              name: 'patchCard',
              arguments: {
                card_id: id,
                attributes: {
                  address: { shippingInfo: { preferredCarrier: 'Fedex' } },
                },
                relationships: {
                  pet: { links: { self: null } },
                },
              },
            },
            eventId: 'patch0',
          }),
          'm.relates_to': {
            rel_type: 'm.replace',
            event_id: 'patch0',
          },
        },
        status: null,
      });

      const stackCard = `[data-test-stack-card="${testRealmURL}Person/fadhlan"]`;

      await waitFor('[data-test-command-apply="ready"]');
      assert.dom(`${stackCard} [data-test-preferredcarrier="DHL"]`).exists();
      assert.dom(`${stackCard} [data-test-pet="Mango"]`).exists();

      await click('[data-test-command-apply]');
      await waitFor('[data-test-command-card-idle]');
      assert.dom('[data-test-apply-state="applied"]').exists();
      assert.dom(`${stackCard} [data-test-preferredcarrier="Fedex"]`).exists();
      assert.dom(`${stackCard} [data-test-pet="Mango"]`).doesNotExist();

      await addRoomEvent(matrixService, {
        event_id: 'event1',
        room_id: roomId,
        state_key: 'state',
        type: 'm.room.message',
        origin_server_ts: new Date(2024, 0, 3, 12, 30).getTime(),
        sender: '@aibot:localhost',
        content: {
          msgtype: 'org.boxel.command',
          formatted_body: 'Link to pet and change preferred carrier',
          format: 'org.matrix.custom.html',
          data: JSON.stringify({
            toolCall: {
              name: 'patchCard',
              arguments: {
                card_id: id,
                attributes: {
                  address: { shippingInfo: { preferredCarrier: 'UPS' } },
                },
                relationships: {
                  pet: {
                    links: { self: `${testRealmURL}Pet/mango` },
                  },
                },
              },
            },
            eventId: 'patch1',
          }),
          'm.relates_to': {
            rel_type: 'm.replace',
            event_id: 'patch1',
          },
        },
        status: null,
      });
      await waitFor('[data-test-command-apply="ready"]');
      assert.dom(`${stackCard} [data-test-preferredcarrier="Fedex"]`).exists();
      assert.dom(`${stackCard} [data-test-pet]`).doesNotExist();

      await click('[data-test-command-apply]');
      await waitFor(
        '[data-test-message-idx="1"] [data-test-command-card-idle]',
      );
      assert
        .dom('[data-test-message-idx="1"] [data-test-apply-state="applied"]')
        .exists();
      assert.dom(`${stackCard} [data-test-preferredcarrier="UPS"]`).exists();
      assert.dom(`${stackCard} [data-test-pet="Mango"]`).exists();
      assert.dom(`${stackCard} [data-test-city="Bandung"]`).exists();
      assert.dom(`${stackCard} [data-test-country="Indonesia"]`).exists();
    });

    test('it does not crash when applying change to a card with preexisting nested linked card', async function (assert) {
      let id = `${testRealmURL}Person/mickey`;
      await setCardInOperatorModeState(id);
      await renderComponent(
        class TestDriver extends GlimmerComponent {
          <template>
            <OperatorMode @onClose={{noop}} />
            <CardPrerender />
          </template>
        },
      );
      await waitFor('[data-test-person="Mickey"]');
      assert.dom('[data-test-tripTitle]').hasText('Summer Vacation');

      let roomId = await openAiAssistant();
      await addRoomEvent(matrixService, {
        event_id: 'event1',
        room_id: roomId,
        state_key: 'state',
        type: 'm.room.message',
        origin_server_ts: new Date(2024, 0, 3, 12, 30).getTime(),
        sender: '@aibot:localhost',
        content: {
          msgtype: 'org.boxel.command',
          formatted_body: 'Change tripTitle to Trip to Japan',
          format: 'org.matrix.custom.html',
          data: JSON.stringify({
            toolCall: {
              name: 'patchCard',
              arguments: {
                card_id: id,
                attributes: { trips: { tripTitle: 'Trip to Japan' } },
              },
              eventId: 'event1',
            },
          }),
          'm.relates_to': {
            rel_type: 'm.replace',
            event_id: 'event1',
          },
        },
        status: null,
      });

      await waitFor('[data-test-command-apply="ready"]');
      await click('[data-test-command-apply]');
      await waitFor('[data-test-command-card-idle]');
      assert.dom('[data-test-apply-state="applied"]').exists();
      assert.dom('[data-test-tripTitle]').hasText('Trip to Japan');
    });

    test('button states only apply to a single button in a chat room', async function (assert) {
      let id = `${testRealmURL}Person/fadhlan`;
      await setCardInOperatorModeState(id);
      await renderComponent(
        class TestDriver extends GlimmerComponent {
          <template>
            <OperatorMode @onClose={{noop}} />
            <CardPrerender />
          </template>
        },
      );
      await waitFor('[data-test-person="Fadhlan"]');

      let roomId = await openAiAssistant();
      await addRoomEvent(matrixService, {
        event_id: 'event1',
        room_id: roomId,
        state_key: 'state',
        type: 'm.room.message',
        origin_server_ts: new Date(2024, 0, 3, 12, 30).getTime(),
        sender: '@aibot:localhost',
        content: {
          msgtype: 'org.boxel.command',
          formatted_body: 'Change first name to Dave',
          format: 'org.matrix.custom.html',
          data: JSON.stringify({
            toolCall: {
              name: 'patchCard',
              arguments: {
                card_id: id,
                attributes: { firstName: 'Dave' },
              },
            },
            eventId: 'event1',
          }),
          'm.relates_to': {
            rel_type: 'm.replace',
            event_id: 'event1',
          },
        },
        status: null,
      });
      await addRoomEvent(matrixService, {
        event_id: 'event2',
        room_id: roomId,
        state_key: 'state',
        type: 'm.room.message',
        origin_server_ts: new Date(2024, 0, 3, 12, 30).getTime(),
        sender: '@aibot:localhost',
        content: {
          msgtype: 'org.boxel.command',
          formatted_body: 'Incorrect patch command',
          format: 'org.matrix.custom.html',
          data: JSON.stringify({
            toolCall: {
              name: 'patchCard',
              arguments: {
                card_id: id,
                relationships: { pet: null }, // this will error
              },
            },
            eventId: 'event2',
          }),
          'm.relates_to': {
            rel_type: 'm.replace',
            event_id: 'event2',
          },
        },
        status: null,
      });
      await addRoomEvent(matrixService, {
        event_id: 'event3',
        room_id: roomId,
        state_key: 'state',
        type: 'm.room.message',
        origin_server_ts: new Date(2024, 0, 3, 12, 30).getTime(),
        sender: '@aibot:localhost',
        content: {
          msgtype: 'org.boxel.command',
          formatted_body: 'Change first name to Jackie',
          format: 'org.matrix.custom.html',
          data: JSON.stringify({
            toolCall: {
              name: 'patchCard',
              arguments: {
                card_id: id,
                attributes: { firstName: 'Jackie' },
              },
            },
            eventId: 'event3',
          }),
          'm.relates_to': {
            rel_type: 'm.replace',
            event_id: 'event3',
          },
        },
        status: null,
      });

      await waitFor('[data-test-command-apply="ready"]', { count: 3 });

      await click('[data-test-message-idx="2"] [data-test-command-apply]');
      assert.dom('[data-test-apply-state="applying"]').exists({ count: 1 });
      assert
        .dom('[data-test-message-idx="2"] [data-test-apply-state="applying"]')
        .exists();

      await waitFor(
        '[data-test-message-idx="2"] [data-test-command-card-idle]',
      );
      assert.dom('[data-test-apply-state="applied"]').exists({ count: 1 });
      assert
        .dom('[data-test-message-idx="2"] [data-test-apply-state="applied"]')
        .exists();
      assert.dom('[data-test-command-apply="ready"]').exists({ count: 2 });
      assert.dom('[data-test-person]').hasText('Jackie');

      await click('[data-test-message-idx="1"] [data-test-command-apply]');
      await waitFor(
        '[data-test-message-idx="1"] [data-test-command-card-idle]',
      );
      assert.dom('[data-test-apply-state="failed"]').exists({ count: 1 });
      assert
        .dom('[data-test-message-idx="1"] [data-test-apply-state="failed"]')
        .exists();
      assert.dom('[data-test-command-apply="ready"]').exists({ count: 1 });
      assert
        .dom('[data-test-message-idx="0"] [data-test-command-apply="ready"]')
        .exists();
    });

    test('assures applied state displayed as a check mark even eventId in command payload is undefined', async function (assert) {
      let id = `${testRealmURL}Person/fadhlan`;
      await setCardInOperatorModeState(id);
      await renderComponent(
        class TestDriver extends GlimmerComponent {
          <template>
            <OperatorMode @onClose={{noop}} />
            <CardPrerender />
          </template>
        },
      );
      await waitFor('[data-test-person="Fadhlan"]');

      let roomId = await openAiAssistant();
      await addRoomEvent(matrixService, {
        event_id: 'event1',
        room_id: roomId,
        state_key: 'state',
        type: 'm.room.message',
        origin_server_ts: new Date(2024, 0, 3, 12, 30).getTime(),
        sender: '@aibot:localhost',
        content: {
          msgtype: 'org.boxel.command',
          formatted_body: 'Change first name to Dave',
          format: 'org.matrix.custom.html',
          data: JSON.stringify({
            toolCall: {
              name: 'patchCard',
              arguments: {
                card_id: id,
                attributes: { firstName: 'Dave' },
              },
            },
            eventId: undefined,
          }),
          'm.relates_to': {
            rel_type: 'm.replace',
            event_id: 'event1',
          },
        },
        status: null,
      });

      await waitFor('[data-test-command-apply="ready"]', { count: 1 });

      await click('[data-test-message-idx="0"] [data-test-command-apply]');
      assert.dom('[data-test-apply-state="applying"]').exists({ count: 1 });
      assert
        .dom('[data-test-message-idx="0"] [data-test-apply-state="applying"]')
        .exists();

      await waitFor(
        '[data-test-message-idx="0"] [data-test-command-card-idle]',
      );
      assert.dom('[data-test-apply-state="applied"]').exists({ count: 1 });
      assert
        .dom('[data-test-message-idx="0"] [data-test-apply-state="applied"]')
        .exists();
      assert.dom('[data-test-person]').hasText('Dave');
    });

    test('it can handle an error in a card attached to a matrix message', async function (assert) {
      await setCardInOperatorModeState();
      await renderComponent(
        class TestDriver extends GlimmerComponent {
          <template>
            <OperatorMode @onClose={{noop}} />
            <CardPrerender />
          </template>
        },
      );

      let roomId = await openAiAssistant();
      await addRoomEvent(matrixService, {
        event_id: 'event1',
        room_id: roomId,
        state_key: 'state',
        type: 'm.room.message',
        origin_server_ts: new Date(1994, 0, 1, 12, 30).getTime(),
        content: {
          body: '',
          formatted_body: '',
          msgtype: 'org.boxel.cardFragment',
          data: JSON.stringify({
            index: 0,
            totalParts: 1,
            cardFragment: JSON.stringify({
              data: {
                id: 'http://this-is-not-a-real-card.com',
                type: 'card',
                attributes: {
                  firstName: 'Boom',
                },
                meta: {
                  adoptsFrom: {
                    module: 'http://not-a-real-card.com',
                    name: 'Boom',
                  },
                },
              },
            }),
          }),
        },
        status: null,
      });
      await addRoomEvent(matrixService, {
        event_id: 'event2',
        room_id: roomId,
        state_key: 'state',
        type: 'm.room.message',
        origin_server_ts: new Date(1994, 0, 1, 12, 30).getTime(),
        content: {
          body: 'card with error',
          formatted_body: 'card with error',
          msgtype: 'org.boxel.message',
          data: JSON.stringify({
            attachedCardsEventIds: ['event1'],
          }),
        },
        status: null,
      });

      await waitFor('[data-test-card-error]');
      assert
        .dom('[data-test-card-error]')
        .containsText('Error rendering attached cards');
      await percySnapshot(assert);
    });

    test('it can handle an error during room creation', async function (assert) {
      await setCardInOperatorModeState();
      await renderComponent(
        class TestDriver extends GlimmerComponent {
          <template>
            <OperatorMode @onClose={{noop}} />
            <CardPrerender />
            <div class='invisible' data-test-throw-room-error />
            <style>
              .invisible {
                display: none;
              }
            </style>
          </template>
        },
      );

      await waitFor('[data-test-open-ai-assistant]');
      await click('[data-test-open-ai-assistant]');
      await waitFor('[data-test-new-session]');
      assert.dom('[data-test-room-error]').exists();
      assert.dom('[data-test-room]').doesNotExist();
      assert.dom('[data-test-past-sessions-button]').isDisabled();
      await percySnapshot(
        'Integration | operator-mode > matrix | it can handle an error during room creation | error state',
      );

      document.querySelector('[data-test-throw-room-error]')?.remove();
      await click('[data-test-room-error] > button');
      await waitFor('[data-test-room]');
      assert.dom('[data-test-room-error]').doesNotExist();
      assert.dom('[data-test-past-sessions-button]').isEnabled();
      await percySnapshot(
        'Integration | operator-mode > matrix | it can handle an error during room creation | new room state',
      );
    });

    test('when opening ai panel it opens the most recent room', async function (assert) {
      await setCardInOperatorModeState(`${testRealmURL}Pet/mango`);
      await renderComponent(
        class TestDriver extends GlimmerComponent {
          <template>
            <OperatorMode @onClose={{noop}} />
            <CardPrerender />
          </template>
        },
      );

      let tinyDelay = () => new Promise((resolve) => setTimeout(resolve, 1)); // Add a tiny artificial delay to ensure rooms are created in the correct order with increasing timestamps
      await matrixService.createAndJoinRoom('test1', 'test room 1');
      await tinyDelay();
      const room2Id = await matrixService.createAndJoinRoom(
        'test2',
        'test room 2',
      );
      await tinyDelay();
      const room3Id = await matrixService.createAndJoinRoom(
        'test3',
        'test room 3',
      );

      await waitFor(`[data-test-open-ai-assistant]`);
      await click('[data-test-open-ai-assistant]');
      await waitFor(`[data-room-settled]`);

      assert
        .dom(`[data-test-room="${room3Id}"]`)
        .exists(
          "test room 3 is the most recently created room and it's opened initially",
        );

      await click('[data-test-past-sessions-button]');
      await click(`[data-test-enter-room="${room2Id}"]`);

      await click('[data-test-close-ai-assistant]');
      await click('[data-test-open-ai-assistant]');
      await waitFor(`[data-room-settled]`);
      assert
        .dom(`[data-test-room="${room2Id}"]`)
        .exists(
          "test room 2 is the most recently selected room and it's opened initially",
        );

      await click('[data-test-close-ai-assistant]');
      window.localStorage.setItem(
        'aiPanelCurrentRoomId',
        "room-id-that-doesn't-exist-and-should-not-break-the-implementation",
      );
      await click('[data-test-open-ai-assistant]');
      await waitFor(`[data-room-settled]`);
      assert
        .dom(`[data-test-room="${room3Id}"]`)
        .exists(
          "test room 3 is the most recently created room and it's opened initially",
        );

      window.localStorage.removeItem('aiPanelCurrentRoomId'); // Cleanup
    });

    test('can close past-sessions list on outside click', async function (assert) {
      await setCardInOperatorModeState();
      await renderComponent(
        class TestDriver extends GlimmerComponent {
          <template>
            <OperatorMode @onClose={{noop}} />
            <CardPrerender />
          </template>
        },
      );

      let room = await openAiAssistant();
      await click('[data-test-past-sessions-button]');
      assert.dom('[data-test-past-sessions]').exists();
      assert.dom('[data-test-joined-room]').exists({ count: 1 });
      await click('.operator-mode__main');
      assert.dom('[data-test-past-sessions]').doesNotExist();

      await click('[data-test-past-sessions-button]');
      await click('[data-test-past-sessions]');
      assert.dom('[data-test-past-sessions]').exists();
      await click(`[data-test-past-session-options-button="${room}"]`);
      assert.dom('[data-test-past-sessions]').exists();
      await click('[data-test-message-field]');
      assert.dom('[data-test-past-sessions]').doesNotExist();
    });

    test('it can render a markdown message from ai bot', async function (assert) {
      await setCardInOperatorModeState();
      await renderComponent(
        class TestDriver extends GlimmerComponent {
          <template>
            <OperatorMode @onClose={{noop}} />
            <CardPrerender />
          </template>
        },
      );
      let roomId = await openAiAssistant();
      await addRoomEvent(matrixService, {
        event_id: 'event1',
        room_id: roomId,
        state_key: 'state',
        type: 'm.room.message',
        sender: '@aibot:localhost',
        content: {
          body: "# Beagles: Loyal Companions\n\nEnergetic and friendly, beagles are wonderful family pets. They _love_ company and always crave playtime.\n\nTheir keen noses lead adventures, unraveling scents. Always curious, they're the perfect mix of independence and affection.",
          msgtype: 'm.text',
          formatted_body:
            "# Beagles: Loyal Companions\n\nEnergetic and friendly, beagles are wonderful family pets. They _love_ company and always crave playtime.\n\nTheir keen noses lead adventures, unraveling scents. Always curious, they're the perfect mix of independence and affection.",
          format: 'org.matrix.custom.html',
        },
        origin_server_ts: 1709652566421,
        unsigned: {
          age: 105,
          transaction_id: '1',
        },
        status: null,
      });
      await waitFor(`[data-test-room="${roomId}"] [data-test-message-idx="0"]`);
      assert.dom('[data-test-message-idx="0"] h1').containsText('Beagles');
      assert.dom('[data-test-message-idx="0"]').doesNotContainText('# Beagles');
      assert.dom('[data-test-message-idx="0"] p').exists({ count: 2 });
      assert.dom('[data-test-message-idx="0"] em').hasText('love');
      assert.dom('[data-test-message-idx="0"]').doesNotContainText('_love_');
    });

    test('displays message slightly muted when it is being sent', async function (assert) {
      await setCardInOperatorModeState(`${testRealmURL}Person/fadhlan`);
      await renderComponent(
        class TestDriver extends GlimmerComponent {
          <template>
            <OperatorMode @onClose={{noop}} />
            <CardPrerender />
          </template>
        },
      );

      let originalSendMessage = matrixService.sendMessage;
      let clientGeneratedId = '';
      let event: any;
      matrixService.sendMessage = async function (
        roomId: string,
        body: string,
        attachedCards: CardDef[],
        _clientGeneratedId: string,
        _context?: any,
      ) {
        let serializedCard = cardApi.serializeCard(attachedCards[0]);
        let cardFragmentEvent = {
          event_id: 'test-card-fragment-event-id',
          room_id: roomId,
          state_key: 'state',
          type: 'm.room.message',
          sender: matrixService.userId!,
          content: {
            msgtype: 'org.boxel.cardFragment' as const,
            format: 'org.boxel.card' as const,
            body: `card fragment 1 of 1`,
            formatted_body: `card fragment 1 of 1`,
            data: JSON.stringify({
              cardFragment: JSON.stringify(serializedCard),
              index: 0,
              totalParts: 1,
            }),
          },
          origin_server_ts: new Date(2024, 0, 3, 12, 30).getTime(),
          unsigned: {
            age: 105,
            transaction_id: '1',
          },
          status: null,
        };
        await addRoomEvent(this, cardFragmentEvent);

        clientGeneratedId = _clientGeneratedId;
        event = {
          event_id: 'test-event-id',
          room_id: roomId,
          state_key: 'state',
          type: 'm.room.message',
          sender: matrixService.userId!,
          content: {
            body,
            msgtype: 'org.boxel.message',
            formatted_body: body,
            format: 'org.matrix.custom.html',
            clientGeneratedId,
            data: JSON.stringify({
              attachedCardsEventIds: [cardFragmentEvent.event_id],
            }),
          },
          origin_server_ts: new Date(2024, 0, 3, 12, 30).getTime(),
          unsigned: {
            age: 105,
            transaction_id: '1',
          },
          status: EventStatus.SENDING,
        };
        await addRoomEvent(this, event);
      };
      await openAiAssistant();

      await fillIn('[data-test-message-field]', 'Test Message');
      assert.dom('[data-test-message-field]').hasValue('Test Message');
      assert.dom('[data-test-send-message-btn]').isEnabled();
      assert.dom('[data-test-ai-assistant-message]').doesNotExist();
      await click('[data-test-send-message-btn]');

      assert.dom('[data-test-message-field]').hasValue('');
      assert.dom('[data-test-send-message-btn]').isDisabled();
      assert.dom('[data-test-ai-assistant-message]').exists({ count: 1 });
      assert.dom('[data-test-ai-assistant-message]').hasClass('is-pending');
      await percySnapshot(assert);

      let newEvent = {
        ...event,
        event_id: 'updated-event-id',
        status: EventStatus.SENT,
      };
      await updateRoomEvent(matrixService, newEvent, event.event_id);
      await waitUntil(
        () =>
          !(
            document.querySelector(
              '[data-test-send-message-btn]',
            ) as HTMLButtonElement
          ).disabled,
      );
      assert.dom('[data-test-ai-assistant-message]').exists({ count: 1 });
      assert.dom('[data-test-ai-assistant-message]').hasNoClass('is-pending');
      matrixService.sendMessage = originalSendMessage;
    });

    test('displays retry button for message that failed to send', async function (assert) {
      await setCardInOperatorModeState(`${testRealmURL}Person/fadhlan`);
      await renderComponent(
        class TestDriver extends GlimmerComponent {
          <template>
            <OperatorMode @onClose={{noop}} />
            <CardPrerender />
          </template>
        },
      );

      let originalSendMessage = matrixService.sendMessage;
      let clientGeneratedId = '';
      let event: any;
      matrixService.sendMessage = async function (
        roomId: string,
        body: string,
        _attachedCards: [],
        _clientGeneratedId: string,
        _context?: any,
      ) {
        clientGeneratedId = _clientGeneratedId;
        event = {
          event_id: 'test-event-id',
          room_id: roomId,
          state_key: 'state',
          type: 'm.room.message',
          sender: matrixService.userId!,
          content: {
            body,
            msgtype: 'org.boxel.message',
            formatted_body: body,
            format: 'org.matrix.custom.html',
            clientGeneratedId,
          },
          origin_server_ts: new Date(2024, 0, 3, 12, 30).getTime(),
          unsigned: {
            age: 105,
            transaction_id: '1',
          },
          status: EventStatus.SENDING,
        };
        await addRoomEvent(this, event);
      };
      await openAiAssistant();

      await fillIn('[data-test-message-field]', 'Test Message');
      assert.dom('[data-test-message-field]').hasValue('Test Message');
      assert.dom('[data-test-send-message-btn]').isEnabled();
      assert.dom('[data-test-ai-assistant-message]').doesNotExist();
      await click('[data-test-send-message-btn]');

      assert.dom('[data-test-message-field]').hasValue('');
      assert.dom('[data-test-send-message-btn]').isDisabled();
      assert.dom('[data-test-ai-assistant-message]').exists({ count: 1 });
      assert.dom('[data-test-ai-assistant-message]').hasClass('is-pending');

      let newEvent = {
        ...event,
        event_id: 'updated-event-id',
        status: EventStatus.NOT_SENT,
      };
      await updateRoomEvent(matrixService, newEvent, event.event_id);
      await waitUntil(
        () =>
          !(
            document.querySelector(
              '[data-test-send-message-btn]',
            ) as HTMLButtonElement
          ).disabled,
      );
      assert.dom('[data-test-ai-assistant-message]').exists({ count: 1 });
      assert.dom('[data-test-ai-assistant-message]').hasClass('is-error');
      assert.dom('[data-test-card-error]').containsText('Failed to send');
      assert.dom('[data-test-ai-bot-retry-button]').exists();
      await percySnapshot(assert);

      matrixService.sendMessage = async function (
        _roomId: string,
        _body: string,
        _attachedCards: [],
        _clientGeneratedId: string,
        _context?: any,
      ) {
        event = {
          ...event,
          status: null,
        };
        await addRoomEvent(this, event);
      };
      await click('[data-test-ai-bot-retry-button]');
      assert.dom('[data-test-ai-assistant-message]').exists({ count: 1 });
      assert.dom('[data-test-ai-assistant-message]').hasNoClass('is-error');
      matrixService.sendMessage = originalSendMessage;
    });

    test('it displays the streaming indicator when ai bot message is in progress (streaming words)', async function (assert) {
      await setCardInOperatorModeState();
      await renderComponent(
        class TestDriver extends GlimmerComponent {
          <template>
            <OperatorMode @onClose={{noop}} />
            <CardPrerender />
          </template>
        },
      );
      let roomId = await openAiAssistant();

      await addRoomEvent(matrixService, {
        event_id: 'event0',
        room_id: roomId,
        state_key: 'state',
        type: 'm.room.message',
        sender: '@matic:boxel',
        content: {
          body: 'Say one word.',
          msgtype: 'org.boxel.message',
          formatted_body: 'Say one word.',
          format: 'org.matrix.custom.html',
        },
        origin_server_ts: Date.now() - 100,
        unsigned: {
          age: 105,
          transaction_id: '1',
        },
        status: null,
      });

      await addRoomEvent(matrixService, {
        event_id: 'event1',
        room_id: roomId,
        state_key: 'state',
        type: 'm.room.message',
        sender: '@aibot:localhost',
        content: {
          body: 'French.',
          msgtype: 'm.text',
          formatted_body: 'French.',
          format: 'org.matrix.custom.html',
          isStreamingFinished: true,
        },
        origin_server_ts: Date.now() - 99,
        unsigned: {
          age: 105,
          transaction_id: '1',
        },
        status: null,
      });

      await addRoomEvent(matrixService, {
        event_id: 'event2',
        room_id: roomId,
        state_key: 'state',
        type: 'm.room.message',
        sender: '@matic:boxel',
        content: {
          body: 'What is a french bulldog?',
          msgtype: 'org.boxel.message',
          formatted_body: 'What is a french bulldog?',
          format: 'org.matrix.custom.html',
        },
        origin_server_ts: Date.now() - 98,
        unsigned: {
          age: 105,
          transaction_id: '1',
        },
        status: null,
      });

      await addRoomEvent(matrixService, {
        event_id: 'event3',
        room_id: roomId,
        state_key: 'state',
        type: 'm.room.message',
        sender: '@aibot:localhost',
        content: {
          body: 'French bulldog is a',
          msgtype: 'm.text',
          formatted_body: 'French bulldog is a',
          format: 'org.matrix.custom.html',
        },
        origin_server_ts: Date.now() - 97,
        unsigned: {
          age: 105,
          transaction_id: '1',
        },
        status: null,
      });

      await waitFor('[data-test-message-idx="3"]');

      assert
        .dom('[data-test-message-idx="1"] [data-test-ai-avatar]')
        .doesNotHaveClass(
          'ai-avatar-animated',
          'Answer to my previous question is not in progress',
        );
      assert
        .dom('[data-test-message-idx="3"] [data-test-ai-avatar]')
        .hasClass(
          'ai-avatar-animated',
          'Answer to my current question is in progress',
        );

      await addRoomEvent(matrixService, {
        event_id: 'event4',
        room_id: roomId,
        state_key: 'state',
        type: 'm.room.message',
        sender: '@aibot:localhost',
        content: {
          body: 'French bulldog is a French breed of companion dog or toy dog.',
          msgtype: 'm.text',
          formatted_body:
            'French bulldog is a French breed of companion dog or toy dog',
          format: 'org.matrix.custom.html',
          isStreamingFinished: true, // This is an indicator from the ai bot that the message is finalized and the openai is done streaming
          'm.relates_to': {
            rel_type: 'm.replace',
            event_id: 'event3',
          },
        },
        origin_server_ts: Date.now() - 96,
        unsigned: {
          age: 105,
          transaction_id: '1',
        },
        status: null,
      });

      await waitFor('[data-test-message-idx="3"]');
      assert
        .dom('[data-test-message-idx="1"] [data-test-ai-avatar]')
        .doesNotHaveClass(
          'ai-avatar-animated',
          'Answer to my previous question is not in progress',
        );
      assert
        .dom('[data-test-message-idx="3"] [data-test-ai-avatar]')
        .doesNotHaveClass(
          'ai-avatar-animated',
          'Answer to my last question is not in progress',
        );
    });

    test('it does not display the streaming indicator when ai bot sends an option', async function (assert) {
      await setCardInOperatorModeState();
      await renderComponent(
        class TestDriver extends GlimmerComponent {
          <template>
            <OperatorMode @onClose={{noop}} />
            <CardPrerender />
          </template>
        },
      );
      let roomId = await openAiAssistant();

      await addRoomEvent(matrixService, {
        event_id: 'event1',
        room_id: roomId,
        state_key: 'state',
        type: 'm.room.message',
        origin_server_ts: new Date(2024, 0, 3, 12, 30).getTime(),
        sender: '@aibot:localhost',
        content: {
          body: 'i am the body',
          msgtype: 'org.boxel.command',
          formatted_body: 'A patch',
          format: 'org.matrix.custom.html',
          data: JSON.stringify({
            toolCall: {
              name: 'patchCard',
              arguments: {
                card_id: `${testRealmURL}Person/fadhlan`,
                attributes: { firstName: 'Dave' },
              },
            },
            eventId: 'patch1',
          }),
          'm.relates_to': {
            rel_type: 'm.replace',
            event_id: 'patch1',
          },
        },
        status: null,
      });

      await waitFor('[data-test-message-idx="0"]');
      assert
        .dom('[data-test-message-idx="0"] [data-test-ai-avatar]')
        .doesNotHaveClass(
          'ai-avatar-animated',
          'ai bot patch message does not have a spinner',
        );
    });

    test('it can retry a message when receiving an error from the AI bot', async function (assert) {
      await setCardInOperatorModeState(`${testRealmURL}Person/fadhlan`);
      await renderComponent(
        class TestDriver extends GlimmerComponent {
          <template>
            <OperatorMode @onClose={{noop}} />
            <CardPrerender />
          </template>
        },
      );
      let roomId = await openAiAssistant();

      await addRoomEvent(matrixService, {
        event_id: 'event1',
        room_id: roomId,
        state_key: 'state',
        type: 'm.room.message',
        sender: '@testuser:staging',
        content: {
          body: 'I have a feeling something will go wrong',
          msgtype: 'org.boxel.message',
          formatted_body: 'I have a feeling something will go wrong',
          format: 'org.matrix.custom.html',
        },
        origin_server_ts: Date.now() - 100,
        unsigned: {
          age: 105,
          transaction_id: '1',
        },
        status: null,
      });

      await addRoomEvent(matrixService, {
        event_id: 'event2',
        room_id: roomId,
        state_key: 'state',
        type: 'm.room.message',
        sender: '@aibot:localhost',
        content: {
          body: 'There was an error processing your request, please try again later',
          msgtype: 'm.text',
          formatted_body:
            'There was an error processing your request, please try again later',
          format: 'org.matrix.custom.html',
          isStreamingFinished: true,
          errorMessage: 'AI bot error',
        },
        origin_server_ts: Date.now() - 99,
        unsigned: {
          age: 105,
          transaction_id: '1',
        },
        status: null,
      });

      await addRoomEvent(matrixService, {
        event_id: 'event3',
        room_id: roomId,
        state_key: 'state',
        type: 'm.room.message',
        sender: '@testuser:staging',
        content: {
          body: 'I have a feeling something will go wrong',
          msgtype: 'org.boxel.message',
          formatted_body: 'I have a feeling something will go wrong',
          format: 'org.matrix.custom.html',
        },
        origin_server_ts: Date.now() - 98,
        unsigned: {
          age: 105,
          transaction_id: '1',
        },
        status: null,
      });

      await addRoomEvent(matrixService, {
        event_id: 'event4',
        room_id: roomId,
        state_key: 'state',
        type: 'm.room.message',
        sender: '@aibot:localhost',
        content: {
          body: 'There was an error processing your request, please try again later',
          msgtype: 'm.text',
          formatted_body:
            'There was an error processing your request, please try again later',
          format: 'org.matrix.custom.html',
          isStreamingFinished: true,
          errorMessage: 'AI bot error',
        },
        origin_server_ts: Date.now() - 97,
        unsigned: {
          age: 105,
          transaction_id: '1',
        },
        status: null,
      });

      await waitFor('[data-test-message-idx="0"]');
      assert
        .dom('[data-test-message-idx="1"]')
        .containsText(
          'There was an error processing your request, please try again later',
        );
      assert
        .dom('[data-test-message-idx="1"] [data-test-ai-bot-retry-button]')
        .doesNotExist('Only last errored message has a retry button');

      assert
        .dom('[data-test-message-idx="3"]')
        .containsText(
          'There was an error processing your request, please try again later',
        );
      assert
        .dom('[data-test-message-idx="3"] [data-test-ai-bot-retry-button]')
        .exists('Only last errored message has a retry button');

      assert.dom('[data-test-message-idx="4"]').doesNotExist();

      await click('[data-test-ai-bot-retry-button]');

      // This below is user's previous message that is sent again after retry button is clicked
      assert
        .dom('[data-test-message-idx="4"]')
        .exists('Retry message is sent to the AI bot');

      assert
        .dom('[data-test-message-idx="4"]')
        .containsText('I have a feeling something will go wrong');
    });

    test('replacement message should use `created` from the oldest message', async function (assert) {
      await setCardInOperatorModeState(`${testRealmURL}Person/fadhlan`);
      await renderComponent(
        class TestDriver extends GlimmerComponent {
          <template>
            <OperatorMode @onClose={{noop}} />
            <CardPrerender />
          </template>
        },
      );
      let roomId = await openAiAssistant();

      let firstMessage = {
        event_id: 'first-message-event',
        room_id: roomId,
        state_key: 'state',
        type: 'm.room.message',
        sender: '@aibot:localhost',
        content: {
          body: 'This is the first message',
          msgtype: 'org.text',
          formatted_body: 'This is the first message',
          format: 'org.matrix.custom.html',
          'm.new_content': {
            body: 'This is the first message replacement comes after second message, but must be displayed before second message because it will be used creted from the oldest',
            msgtype: 'org.text',
            formatted_body:
              'This is the first message replacement comes after second message, but must be displayed before second message because it will be used creted from the oldest',
            format: 'org.matrix.custom.html',
          },
        },
        origin_server_ts: new Date(2024, 0, 3, 12, 30).getTime(),
        unsigned: {
          age: 105,
          transaction_id: '1',
        },
        status: null,
      };
      let secondMessage = {
        event_id: 'second-message-event',
        room_id: roomId,
        state_key: 'state',
        type: 'm.room.message',
        sender: '@aibot:localhost',
        content: {
          body: 'This is the second message comes after the first message and before the replacement of the first message',
          msgtype: 'org.text',
          formatted_body:
            'This is the second message comes after the first message and before the replacement of the first message',
          format: 'org.matrix.custom.html',
        },
        origin_server_ts: new Date(2024, 0, 3, 12, 31).getTime(),
        unsigned: {
          age: 105,
          transaction_id: '1',
        },
        status: null,
      };
      let firstMessageReplacement = {
        event_id: 'first-message-replacement-event',
        room_id: roomId,
        state_key: 'state',
        type: 'm.room.message',
        sender: '@aibot:localhost',
        content: {
          body: 'This is the first message replacement comes after second message, but must be displayed before second message because it will be used creted from the oldest',
          msgtype: 'org.text',
          formatted_body:
            'This is the first message replacement comes after second message, but must be displayed before second message because it will be used creted from the oldest',
          format: 'org.matrix.custom.html',
          ['m.new_content']: {
            body: 'This is the first message replacement comes after second message, but must be displayed before second message because it will be used creted from the oldest',
            msgtype: 'org.text',
            formatted_body:
              'This is the first message replacement comes after second message, but must be displayed before second message because it will be used creted from the oldest',
            format: 'org.matrix.custom.html',
          },
          ['m.relates_to']: {
            event_id: 'first-message-event',
            rel_type: 'm.replace',
          },
        },
        origin_server_ts: new Date(2024, 0, 3, 12, 32).getTime(),
        unsigned: {
          age: 105,
          transaction_id: '1',
        },
        status: null,
      };

      await addRoomEvent(matrixService, firstMessage);

      await addRoomEvent(matrixService, secondMessage);

      await addRoomEvent(matrixService, firstMessageReplacement);

      await waitFor('[data-test-message-idx="0"]');

      assert
        .dom('[data-test-message-idx="0"]')
        .containsText(
          'Wednesday Jan 3, 2024, 12:30 PM This is the first message replacement comes after second message, but must be displayed before second message because it will be used creted from the oldest',
        );
      assert
        .dom('[data-test-message-idx="1"]')
        .containsText(
          'Wednesday Jan 3, 2024, 12:31 PM This is the second message comes after the first message and before the replacement of the first message',
        );
    });

    test('after command is issued, a reaction event will be dispatched', async function (assert) {
      await setCardInOperatorModeState(`${testRealmURL}Person/fadhlan`);
      await renderComponent(
        class TestDriver extends GlimmerComponent {
          <template>
            <OperatorMode @onClose={{noop}} />
            <CardPrerender />
          </template>
        },
      );
      await waitFor('[data-test-person="Fadhlan"]');
      await matrixService.createAndJoinRoom('room1', 'test room 1');
      await addRoomEvent(matrixService, {
        event_id: 'room1-event1',
        room_id: 'room1',
        state_key: 'state',
        type: 'm.room.message',
        origin_server_ts: new Date(2024, 0, 3, 12, 30).getTime(),
        sender: '@aibot:localhost',
        content: {
          msgtype: 'org.boxel.command',
          formatted_body: 'Changing first name to Evie',
          format: 'org.matrix.custom.html',
          data: JSON.stringify({
            toolCall: {
              name: 'patchCard',
              arguments: {
                card_id: `${testRealmURL}Person/fadhlan`,
                attributes: { firstName: 'Evie' },
              },
            },
            eventId: 'room1-event1',
          }),
          'm.relates_to': {
            rel_type: 'm.replace',
            event_id: 'room1-event1',
          },
        },
        status: null,
      });
      let commandReactionEvents = await getCommandReactionEvents(
        matrixService,
        'room1',
      );
      assert.equal(
        commandReactionEvents.length,
        0,
        'reaction event is not dispatched',
      );

      await click('[data-test-open-ai-assistant]');
      await waitFor('[data-test-room-name="test room 1"]');
      await waitFor('[data-test-message-idx="0"] [data-test-command-apply]');
      await click('[data-test-message-idx="0"] [data-test-command-apply]');
      await waitFor('[data-test-command-card-idle]');

      assert
        .dom('[data-test-message-idx="0"] [data-test-apply-state="applied"]')
        .exists();

      commandReactionEvents = await getCommandReactionEvents(
        matrixService,
        'room1',
      );
      assert.equal(
        commandReactionEvents.length,
        1,
        'reaction event is dispatched',
      );
    });

    test('after command is issued, a command result event is dispatched if a result is returned', async function (assert) {
      await setCardInOperatorModeState(`${testRealmURL}Person/fadhlan`);
      await renderComponent(
        class TestDriver extends GlimmerComponent {
          <template>
            <OperatorMode @onClose={{noop}} />
            <CardPrerender />
          </template>
        },
      );
      await waitFor('[data-test-person="Fadhlan"]');
      await matrixService.createAndJoinRoom('room1', 'test room 1');
      await addRoomEvent(matrixService, {
        event_id: 'room1-event1',
        room_id: 'room1',
        state_key: 'state',
        type: 'm.room.message',
        origin_server_ts: new Date(2024, 0, 3, 12, 30).getTime(),
        sender: '@aibot:localhost',
        content: {
          msgtype: 'org.boxel.command',
          formatted_body: 'Changing first name to Evie',
          format: 'org.matrix.custom.html',
          data: JSON.stringify({
            toolCall: {
              name: 'patchCard',
              arguments: {
                card_id: `${testRealmURL}Person/fadhlan`,
                attributes: { firstName: 'Evie' },
              },
            },
            eventId: 'room1-event1',
          }),
          'm.relates_to': {
            rel_type: 'm.replace',
            event_id: 'room1-event1',
          },
        },
        status: null,
      });
      let commandResultEvents = await getCommandResultEvents(
        matrixService,
        'room1',
      );
      assert.equal(
        commandResultEvents.length,
        0,
        'command result event is not dispatched',
      );
      await click('[data-test-open-ai-assistant]');
      await waitFor('[data-test-room-name="test room 1"]');
      await waitFor('[data-test-message-idx="0"] [data-test-command-apply]');
      await click('[data-test-message-idx="0"] [data-test-command-apply]');
      await waitFor('[data-test-command-card-idle]');

      assert
        .dom('[data-test-message-idx="0"] [data-test-apply-state="applied"]')
        .exists();

      commandResultEvents = await getCommandResultEvents(
        matrixService,
        'room1',
      );
      assert.equal(
        commandResultEvents.length,
        1,
        'command result event is dispatched',
      );
      assert.equal(
        commandResultEvents[0].content.result[0].firstName,
        'Evie',
        'field has been changed',
      );
    });
  });
=======
  async function setCardInOperatorModeState(
    cardURL?: string,
    format: 'isolated' | 'edit' = 'isolated',
  ) {
    await operatorModeStateService.restore({
      stacks: cardURL ? [[{ id: cardURL, format }]] : [[]],
    });
  }
>>>>>>> f8dbeec3

  test('it loads a card and renders its isolated view', async function (assert) {
    await setCardInOperatorModeState(`${testRealmURL}Person/fadhlan`);
    await renderComponent(
      class TestDriver extends GlimmerComponent {
        <template>
          <OperatorMode @onClose={{noop}} />
          <CardPrerender />
        </template>
      },
    );
    assert.dom('[data-test-boxel-header-title]').hasText('Person');
    assert
      .dom(`[data-test-boxel-header-icon="https://example-icon.test"]`)
      .exists();
    assert.dom('[data-test-person]').hasText('Fadhlan');
    assert.dom('[data-test-first-letter-of-the-name]').hasText('F');
    assert.dom('[data-test-city]').hasText('Bandung');
    assert.dom('[data-test-country]').hasText('Indonesia');
    assert.dom('[data-test-stack-card]').exists({ count: 1 });
    await waitFor('[data-test-pet="Mango"]');
    await click('[data-test-pet="Mango"]');
    await waitFor(`[data-test-stack-card="${testRealmURL}Pet/mango"]`);
    assert.dom('[data-test-stack-card]').exists({ count: 2 });
    assert.dom('[data-test-stack-card-index="1"]').includesText('Mango');
  });

  test<TestContextWithSave>('it auto saves the field value', async function (assert) {
    assert.expect(3);
    await setCardInOperatorModeState(`${testRealmURL}Person/fadhlan`);

    await renderComponent(
      class TestDriver extends GlimmerComponent {
        <template>
          <OperatorMode @onClose={{noop}} />
          <CardPrerender />
        </template>
      },
    );
    await waitFor('[data-test-person]');
    await click('[data-test-edit-button]');
    this.onSave((_, json) => {
      if (typeof json === 'string') {
        throw new Error('expected JSON save data');
      }
      assert.strictEqual(json.data.attributes?.firstName, 'EditedName');
    });
    await fillIn('[data-test-boxel-input]', 'EditedName');
    await setCardInOperatorModeState(`${testRealmURL}Person/fadhlan`);

    await waitFor('[data-test-person="EditedName"]');
    assert.dom('[data-test-person]').hasText('EditedName');
    assert.dom('[data-test-first-letter-of-the-name]').hasText('E');
  });

  // TODO CS-6268 visual indicator for failed auto-save should build off of this test
  test('an error in auto-save is handled gracefully', async function (assert) {
    let done = assert.async();

    setupOnerror(function (error) {
      assert.ok(error, 'expected a global error');
      done();
    });

    await setCardInOperatorModeState(`${testRealmURL}BoomPet/paper`);

    await renderComponent(
      class TestDriver extends GlimmerComponent {
        <template>
          <OperatorMode @onClose={{noop}} />
          <CardPrerender />
        </template>
      },
    );
    await waitFor('[data-test-pet]');
    await waitFor('[data-test-edit-button]');
    await click('[data-test-edit-button]');
    await fillIn('[data-test-field="boom"] input', 'Bad cat!');
    await setCardInOperatorModeState(`${testRealmURL}BoomPet/paper`);

    await waitFor('[data-test-pet]');
    // Card still runs (our error was designed to only fire during save)
    // despite save error
    assert.dom('[data-test-pet]').includesText('Paper Bad cat!');
  });

  test('displays add card button if user closes the only card in the stack and opens a card from card chooser', async function (assert) {
    await setCardInOperatorModeState(`${testRealmURL}Person/fadhlan`);

    await renderComponent(
      class TestDriver extends GlimmerComponent {
        <template>
          <OperatorMode @onClose={{noop}} />
          <CardPrerender />
        </template>
      },
    );
    await waitFor('[data-test-person]');
    assert.dom('[data-test-person]').isVisible();

    await click('[data-test-close-button]');
    await waitUntil(() => !document.querySelector('[data-test-stack-card]'));
    assert.dom('[data-test-person]').isNotVisible();
    assert.dom('[data-test-add-card-button]').isVisible();

    await click('[data-test-add-card-button]');
    assert.dom('[data-test-card-catalog-modal]').isVisible();

    await waitFor(`[data-test-select]`);
    await showSearchResult(
      'Operator Mode Workspace',
      `${testRealmURL}Person/fadhlan`,
    );

    await percySnapshot(assert);

    await click(`[data-test-select="${testRealmURL}Person/fadhlan"]`);
    await click('[data-test-card-catalog-go-button]');

    await waitFor(`[data-test-stack-card="${testRealmURL}Person/fadhlan"]`);
  });

  test('displays cards on cards-grid and includes `catalog-entry` instances', async function (assert) {
    await setCardInOperatorModeState(`${testRealmURL}grid`);

    await renderComponent(
      class TestDriver extends GlimmerComponent {
        <template>
          <OperatorMode @onClose={{noop}} />
          <CardPrerender />
        </template>
      },
    );

    await waitFor(`[data-test-stack-card="${testRealmURL}grid"]`);
    await waitFor(`[data-test-cards-grid-item]`);

    assert.dom(`[data-test-stack-card-index="0"]`).exists();
    assert.dom(`[data-test-cards-grid-item]`).exists();
    assert
      .dom(
        `[data-test-cards-grid-item="${testRealmURL}BlogPost/1"] [data-test-cards-grid-item-thumbnail-text]`,
      )
      .hasText('Blog Post');
    assert
      .dom(
        `[data-test-cards-grid-item="${testRealmURL}BlogPost/1"] [data-test-cards-grid-item-title]`,
      )
      .hasText('Outer Space Journey');
    assert
      .dom(
        `[data-test-cards-grid-item="${testRealmURL}BlogPost/1"] [data-test-cards-grid-item-display-name]`,
      )
      .hasText('Blog Post');
    assert
      .dom(
        `[data-test-cards-grid-item="${testRealmURL}CatalogEntry/publishing-packet"]`,
      )
      .exists('publishing-packet catalog-entry is displayed on cards-grid');
    assert
      .dom(`[data-test-cards-grid-item="${testRealmURL}CatalogEntry/pet-room"]`)
      .exists('pet-room catalog-entry instance is displayed on cards-grid');
  });

  test<TestContextWithSave>('can create a card using the cards-grid', async function (assert) {
    await setCardInOperatorModeState(`${testRealmURL}grid`);
    await renderComponent(
      class TestDriver extends GlimmerComponent {
        <template>
          <OperatorMode @onClose={{noop}} />
          <CardPrerender />
        </template>
      },
    );
    let saved = new Deferred<void>();
    let savedCards = new Set<string>();
    this.onSave((url) => {
      savedCards.add(url.href);
      saved.fulfill();
    });

    await waitFor(`[data-test-stack-card="${testRealmURL}grid"]`);
    assert.dom(`[data-test-stack-card-index="0"]`).exists();

    await click('[data-test-create-new-card-button]');
    assert
      .dom('[data-test-card-catalog-modal] [data-test-boxel-header-title]')
      .containsText('Choose a Catalog Entry card');
    await waitFor(
      `[data-test-card-catalog-item="${testRealmURL}CatalogEntry/publishing-packet"]`,
    );
    assert
      .dom(`[data-test-realm="${realmName}"] [data-test-card-catalog-item]`)
      .exists({ count: 3 });

    await click(
      `[data-test-select="${testRealmURL}CatalogEntry/publishing-packet"]`,
    );
    await click('[data-test-card-catalog-go-button]');
    await waitFor('[data-test-stack-card-index="1"]');
    assert
      .dom('[data-test-stack-card-index="1"] [data-test-field="blogPost"]')
      .exists();
    await click(
      '[data-test-stack-card-index="1"] [data-test-more-options-button]',
    );
    await fillIn(`[data-test-field="title"] input`, 'New Post');
    await saved.promise;
    let packetId = [...savedCards].find((k) => k.includes('PublishingPacket'))!;
    await setCardInOperatorModeState(packetId);

    await waitFor(`[data-test-stack-card="${packetId}"]`);
    assert.dom(`[data-test-stack-card="${packetId}"]`).exists();
  });

  test('can open a card from the cards-grid and close it', async function (assert) {
    await setCardInOperatorModeState(`${testRealmURL}grid`);
    await renderComponent(
      class TestDriver extends GlimmerComponent {
        <template>
          <OperatorMode @onClose={{noop}} />
          <CardPrerender />
        </template>
      },
    );

    await waitFor(`[data-test-stack-card="${testRealmURL}grid"]`);
    await waitFor(`[data-test-stack-card-index]`);
    assert.dom(`[data-test-stack-card-index="0"]`).exists();

    await waitFor(`[data-test-cards-grid-item]`);
    await click(`[data-test-cards-grid-item="${testRealmURL}Person/burcu"]`);

    await waitFor(`[data-test-stack-card-index="1"]`);
    assert.dom(`[data-test-stack-card-index="1"]`).exists(); // Opens card on the stack
    assert
      .dom(`[data-test-stack-card-index="1"] [data-test-boxel-header-title]`)
      .includesText('Person');

    await click('[data-test-stack-card-index="1"] [data-test-close-button]');
    assert.dom(`[data-test-stack-card-index="1"]`).doesNotExist();
  });

  test<TestContextWithSave>('create new card editor opens in the stack at each nesting level', async function (assert) {
    assert.expect(9);
    await setCardInOperatorModeState(`${testRealmURL}grid`);
    await renderComponent(
      class TestDriver extends GlimmerComponent {
        <template>
          <OperatorMode @onClose={{noop}} />
          <CardPrerender />
        </template>
      },
    );

    let savedCards = new Set<string>();
    this.onSave((url) => savedCards.add(url.href));

    await waitFor(`[data-test-stack-card="${testRealmURL}grid"]`);
    assert.dom(`[data-test-stack-card-index="0"]`).exists();

    await click('[data-test-create-new-card-button]');
    await waitFor(
      `[data-test-card-catalog-item="${testRealmURL}CatalogEntry/publishing-packet"]`,
    );
    assert
      .dom('[data-test-card-catalog-modal] [data-test-boxel-header-title]')
      .containsText('Choose a Catalog Entry card');
    assert
      .dom(`[data-test-realm="${realmName}"] [data-test-card-catalog-item]`)
      .exists({ count: 3 });

    await click(
      `[data-test-select="${testRealmURL}CatalogEntry/publishing-packet"]`,
    );
    await click('[data-test-card-catalog-go-button]');
    await waitFor('[data-test-stack-card-index="1"]');
    assert
      .dom('[data-test-stack-card-index="1"] [data-test-field="blogPost"]')
      .exists();

    await click('[data-test-add-new]');
    await waitFor(`[data-test-card-catalog-modal]`);
    await click(`[data-test-card-catalog-create-new-button]`);

    await waitFor(`[data-test-stack-card-index="2"]`);
    assert.dom('[data-test-stack-card-index]').exists({ count: 3 });
    assert
      .dom('[data-test-stack-card-index="2"] [data-test-field="authorBio"]')
      .exists();

    // Update the blog post card first to trigger auto-save.
    // This allows us to simulate a scenario where the non-top item in the card-catalog-modal stack is saved before the top item.
    await fillIn(
      '[data-test-stack-card-index="2"] [data-test-field="title"] [data-test-boxel-input]',
      'Mad As a Hatter',
    );

    await click(
      '[data-test-stack-card-index="2"] [data-test-field="authorBio"] [data-test-add-new]',
    );
    await waitFor(`[data-test-card-catalog-modal]`);
    await click(`[data-test-card-catalog-create-new-button]`);

    await waitFor(`[data-test-stack-card-index="3"]`);

    assert
      .dom('[data-test-field="firstName"] [data-test-boxel-input]')
      .exists();
    await fillIn(
      '[data-test-field="firstName"] [data-test-boxel-input]',
      'Alice',
    );
    let authorId = [...savedCards].find((k) => k.includes('Author'))!;
    await waitFor(
      `[data-test-stack-card-index="3"][data-test-stack-card="${authorId}"]`,
    );
    await fillIn(
      '[data-test-field="lastName"] [data-test-boxel-input]',
      'Enwunder',
    );

    await click('[data-test-stack-card-index="3"] [data-test-close-button]');
    await waitFor('[data-test-stack-card-index="3"]', { count: 0 });

    await waitUntil(() =>
      /Alice\s*Enwunder/.test(
        document.querySelector(
          '[data-test-stack-card-index="2"] [data-test-field="authorBio"]',
        )!.textContent!,
      ),
    );

    await click('[data-test-stack-card-index="2"] [data-test-close-button]');
    await waitFor('[data-test-stack-card-index="2"]', { count: 0 });
    let packetId = [...savedCards].find((k) => k.includes('PublishingPacket'))!;
    await waitFor(
      `[data-test-stack-card-index="1"][data-test-stack-card="${packetId}"]`,
    );
    await fillIn(
      '[data-test-stack-card-index="1"] [data-test-field="socialBlurb"] [data-test-boxel-input]',
      `Everyone knows that Alice ran the show in the Brady household. But when Alice’s past comes to light, things get rather topsy turvy…`,
    );
    assert
      .dom('[data-test-stack-card-index="1"] [data-test-field="blogPost"]')
      .containsText('Mad As a Hatter by Alice Enwunder');

    this.onSave((_, json) => {
      if (typeof json === 'string') {
        throw new Error('expected JSON save data');
      }
      assert.strictEqual(
        json.data.attributes!.socialBlurb,
        `Everyone knows that Alice ran the show in the Brady household. But when Alice’s past comes to light, things get rather topsy turvy…`,
      );
    });

    await click('[data-test-stack-card-index="1"] [data-test-edit-button]');

    await waitUntil(() =>
      document
        .querySelector(`[data-test-stack-card="${packetId}"]`)
        ?.textContent?.includes(
          'Everyone knows that Alice ran the show in the Brady household.',
        ),
    );
  });

  test('can choose a card for a linksTo field that has an existing value', async function (assert) {
    await setCardInOperatorModeState(`${testRealmURL}BlogPost/1`);
    await renderComponent(
      class TestDriver extends GlimmerComponent {
        <template>
          <OperatorMode @onClose={{noop}} />
          <CardPrerender />
        </template>
      },
    );

    await waitFor(`[data-test-stack-card="${testRealmURL}BlogPost/1"]`);
    await click('[data-test-edit-button]');

    assert.dom('[data-test-field="authorBio"]').containsText('Alien Bob');
    assert.dom('[data-test-add-new]').doesNotExist();

    await click('[data-test-remove-card]');
    assert.dom('[data-test-add-new]').exists();
    await click('[data-test-add-new]');
    await waitFor(`[data-test-card-catalog-modal]`);
    await click(`[data-test-card-catalog-create-new-button]`);

    await click('[data-test-add-new]');
    await waitFor(`[data-test-card-catalog-item="${testRealmURL}Author/2"]`);
    await click(`[data-test-select="${testRealmURL}Author/2"]`);
    assert
      .dom(
        `[data-test-card-catalog-item="${testRealmURL}Author/2"][data-test-card-catalog-item-selected]`,
      )
      .exists();

    await waitUntil(
      () =>
        (
          document.querySelector(`[data-test-card-catalog-go-button]`) as
            | HTMLButtonElement
            | undefined
        )?.disabled === false,
    );
    await click('[data-test-card-catalog-go-button]');

    await waitFor(`.operator-mode [data-test-author="R2-D2"]`);
    assert.dom('[data-test-field="authorBio"]').containsText('R2-D2');
  });

  test('can choose a card for a linksTo field that has no existing value', async function (assert) {
    await setCardInOperatorModeState(`${testRealmURL}BlogPost/2`);
    await renderComponent(
      class TestDriver extends GlimmerComponent {
        <template>
          <OperatorMode @onClose={{noop}} />
          <CardPrerender />
        </template>
      },
    );

    await waitFor(`[data-test-stack-card="${testRealmURL}BlogPost/2"]`);
    await click('[data-test-edit-button]');
    assert.dom('[data-test-add-new]').exists();

    await click('[data-test-add-new]');
    await waitFor(`[data-test-card-catalog-item="${testRealmURL}Author/2"]`);
    await click(`[data-test-select="${testRealmURL}Author/2"]`);
    await click('[data-test-card-catalog-go-button]');

    await waitUntil(() => !document.querySelector('[card-catalog-modal]'));
    assert.dom('[data-test-field="authorBio"]').containsText('R2-D2');

    await click('[data-test-edit-button]');
    await waitFor('.operator-mode [data-test-blog-post-isolated]');

    assert
      .dom('.operator-mode [data-test-blog-post-isolated]')
      .hasText('Beginnings by R2-D2');
  });

  test<TestContextWithSave>('can create a new card to populate a linksTo field', async function (assert) {
    await setCardInOperatorModeState(`${testRealmURL}BlogPost/2`);
    await renderComponent(
      class TestDriver extends GlimmerComponent {
        <template>
          <OperatorMode @onClose={{noop}} />
          <CardPrerender />
        </template>
      },
    );
    let savedCards = new Set<string>();
    this.onSave((url) => savedCards.add(url.href));

    await waitFor(`[data-test-stack-card="${testRealmURL}BlogPost/2"]`);
    await click('[data-test-edit-button]');
    assert.dom('[data-test-add-new]').exists();

    await click('[data-test-add-new]');
    await waitFor(`[data-test-card-catalog-modal]`);
    await click(`[data-test-card-catalog-create-new-button]`);
    await waitFor('[data-test-stack-card-index="1"]');

    assert
      .dom('[data-test-stack-card-index="1"] [data-test-field="firstName"]')
      .exists();
    await fillIn(
      '[data-test-stack-card-index="1"] [data-test-field="firstName"] [data-test-boxel-input]',
      'Alice',
    );

    let authorId = [...savedCards].find((k) => k.includes('Author'))!;
    await waitFor(
      `[data-test-stack-card-index="1"][data-test-stack-card="${authorId}"]`,
    );

    await click('[data-test-stack-card-index="1"] [data-test-close-button]');
    await waitFor('[data-test-stack-card-index="1"]', { count: 0 });
    assert.dom('[data-test-add-new]').doesNotExist();
    assert.dom('[data-test-field="authorBio"]').containsText('Alice');

    await click('[data-test-stack-card-index="0"] [data-test-edit-button]');
    assert.dom('[data-test-blog-post-isolated]').hasText('Beginnings by Alice');
  });

  test('can remove the link for a linksTo field', async function (assert) {
    await setCardInOperatorModeState(`${testRealmURL}BlogPost/1`);
    await renderComponent(
      class TestDriver extends GlimmerComponent {
        <template>
          <OperatorMode @onClose={{noop}} />
          <CardPrerender />
        </template>
      },
    );

    await waitFor(`[data-test-stack-card="${testRealmURL}BlogPost/1"]`);
    await click('[data-test-edit-button]');

    assert.dom('[data-test-field="authorBio"]').containsText('Alien Bob');
    await click('[data-test-field="authorBio"] [data-test-remove-card]');
    await click('[data-test-edit-button]');

    await waitFor('.operator-mode [data-test-blog-post-isolated]');
    assert
      .dom('.operator-mode [data-test-blog-post-isolated]')
      .hasText('Outer Space Journey by');
  });

  test('can add a card to a linksToMany field with existing values', async function (assert) {
    await setCardInOperatorModeState(`${testRealmURL}Person/burcu`);
    await renderComponent(
      class TestDriver extends GlimmerComponent {
        <template>
          <OperatorMode @onClose={{noop}} />
          <CardPrerender />
        </template>
      },
    );

    await waitFor(`[data-test-stack-card="${testRealmURL}Person/burcu"]`);
    await click('[data-test-edit-button]');

    assert.dom('[data-test-field="friends"]').containsText('Jackie Woody');
    assert.dom('[data-test-field="friends"] [data-test-add-new]').exists();

    await click('[data-test-links-to-many="friends"] [data-test-add-new]');
    await waitFor(`[data-test-card-catalog-item="${testRealmURL}Pet/mango"]`);
    await click(`[data-test-select="${testRealmURL}Pet/mango"]`);
    await click('[data-test-card-catalog-go-button]');

    await waitUntil(() => !document.querySelector('[card-catalog-modal]'));
    assert
      .dom('[data-test-field="friends"]')
      .containsText('Jackie Woody Buzz Mango');
  });

  test('can add a card to a linksTo field creating a loop', async function (assert) {
    // Friend A already links to friend B.
    // This test links B back to A
    await setCardInOperatorModeState(`${testRealmURL}Friend/friend-b`);
    await renderComponent(
      class TestDriver extends GlimmerComponent {
        <template>
          <OperatorMode @onClose={{noop}} />
          <CardPrerender />
        </template>
      },
    );

    await waitFor(`[data-test-stack-card="${testRealmURL}Friend/friend-b"]`);
    await click('[data-test-edit-button]');
    assert.dom('[data-test-field="friend"] [data-test-add-new]').exists();

    await click('[data-test-field="friend"] [data-test-add-new]');

    await waitFor(
      `[data-test-card-catalog-item="${testRealmURL}Friend/friend-a"]`,
    );
    await click(`[data-test-select="${testRealmURL}Friend/friend-a"]`);
    await click('[data-test-card-catalog-go-button]');

    await waitUntil(() => !document.querySelector('[card-catalog-modal]'));

    // Normally we'd only have an assert like this at the end that may work,
    // but the rest of the application may be broken.

    assert
      .dom('[data-test-stack-card] [data-test-field="friend"]')
      .containsText('Friend A');

    // Instead try and go somewhere else in the application to see if it's broken
    await waitFor('[data-test-submode-switcher]');
    assert.dom('[data-test-submode-switcher]').exists();
    assert.dom('[data-test-submode-switcher]').hasText('Interact');

    await click(
      '[data-test-submode-switcher] .submode-switcher-dropdown-trigger',
    );
    await click('[data-test-boxel-menu-item-text="Code"]');
    await waitFor('[data-test-submode-switcher]');
    assert.dom('[data-test-submode-switcher]').hasText('Code');
  });

  test('can add a card to linksToMany field that has no existing values', async function (assert) {
    await setCardInOperatorModeState(`${testRealmURL}Person/fadhlan`);
    await renderComponent(
      class TestDriver extends GlimmerComponent {
        <template>
          <OperatorMode @onClose={{noop}} />
          <CardPrerender />
        </template>
      },
    );

    await waitFor(`[data-test-stack-card="${testRealmURL}Person/fadhlan"]`);
    await click('[data-test-edit-button]');

    assert.dom('[data-test-field="friends"] [data-test-pet]').doesNotExist();
    assert.dom('[data-test-add-new]').hasText('Add Pets');
    await click('[data-test-add-new]');
    await waitFor(`[data-test-card-catalog-item="${testRealmURL}Pet/mango"]`);
    await click(`[data-test-select="${testRealmURL}Pet/jackie"]`);
    await click('[data-test-card-catalog-go-button]');

    await waitUntil(() => !document.querySelector('[card-catalog-modal]'));
    assert.dom('[data-test-field="friends"]').containsText('Jackie');
  });

  test('can change the item selection in a linksToMany field', async function (assert) {
    await setCardInOperatorModeState(`${testRealmURL}Person/burcu`);
    await renderComponent(
      class TestDriver extends GlimmerComponent {
        <template>
          <OperatorMode @onClose={{noop}} />
          <CardPrerender />
        </template>
      },
    );

    await waitFor(`[data-test-stack-card="${testRealmURL}Person/burcu"]`);
    await click('[data-test-edit-button]');

    assert.dom('[data-test-field="friends"]').containsText('Jackie Woody');
    await click(
      '[data-test-links-to-many="friends"] [data-test-item="1"] [data-test-remove-card]',
    );
    assert.dom('[data-test-field="friends"]').containsText('Jackie');

    await click('[data-test-links-to-many="friends"] [data-test-add-new]');
    await waitFor(`[data-test-card-catalog-item="${testRealmURL}Pet/mango"]`);
    await click(`[data-test-select="${testRealmURL}Pet/mango"]`);
    await click('[data-test-card-catalog-go-button]');

    await waitUntil(() => !document.querySelector('[card-catalog-modal]'));
    assert.dom('[data-test-field="friends"]').containsText('Mango');
  });

  test<TestContextWithSave>('can create a new card to add to a linksToMany field from card chooser', async function (assert) {
    await setCardInOperatorModeState(`${testRealmURL}Person/fadhlan`);
    await renderComponent(
      class TestDriver extends GlimmerComponent {
        <template>
          <OperatorMode @onClose={{noop}} />
          <CardPrerender />
        </template>
      },
    );
    let savedCards = new Set<string>();
    this.onSave((url) => savedCards.add(url.href));

    await waitFor(`[data-test-stack-card="${testRealmURL}Person/fadhlan"]`);
    await click('[data-test-edit-button]');

    assert.dom('[data-test-field="friends"] [data-test-pet]').doesNotExist();
    await click('[data-test-links-to-many="friends"] [data-test-add-new]');

    await waitFor(`[data-test-card-catalog-modal]`);
    assert
      .dom('[data-test-card-catalog-create-new-button]')
      .hasText('Create New Pet');
    await click('[data-test-card-catalog-create-new-button]');

    await waitFor(`[data-test-stack-card-index="1"]`);
    await fillIn(
      '[data-test-stack-card-index="1"] [data-test-field="name"] [data-test-boxel-input]',
      'Woodster',
    );
    let petId = [...savedCards].find((k) => k.includes('Pet'))!;
    await waitFor(
      `[data-test-stack-card-index="1"][data-test-stack-card="${petId}"]`,
    );
    await click('[data-test-stack-card-index="1"] [data-test-close-button]');
    await waitUntil(
      () => !document.querySelector('[data-test-stack-card-index="1"]'),
    );
    assert.dom('[data-test-field="friends"]').containsText('Woodster');
  });

  test<TestContextWithSave>('does not create a new card to add to a linksToMany field from card chooser, if user cancel the edit view', async function (assert) {
    await setCardInOperatorModeState(`${testRealmURL}Person/burcu`);
    await renderComponent(
      class TestDriver extends GlimmerComponent {
        <template>
          <OperatorMode @onClose={{noop}} />
          <CardPrerender />
        </template>
      },
    );
    let savedCards = new Set<string>();
    this.onSave((url) => savedCards.add(url.href));

    await waitFor(`[data-test-stack-card="${testRealmURL}Person/burcu"]`);
    await click('[data-test-edit-button]');

    assert.dom('[data-test-field="friends"]').containsText('Jackie Woody');
    await click('[data-test-links-to-many="friends"] [data-test-add-new]');

    await waitFor(`[data-test-card-catalog-modal]`);
    assert
      .dom('[data-test-card-catalog-create-new-button]')
      .hasText('Create New Pet');
    await click('[data-test-card-catalog-create-new-button]');

    await waitFor(`[data-test-stack-card-index="1"]`);
    await fillIn(
      '[data-test-stack-card-index="1"] [data-test-field="name"] [data-test-boxel-input]',
      'Woodster',
    );
    let petId = [...savedCards].find((k) => k.includes('Pet'))!;
    await waitFor(
      `[data-test-stack-card-index="1"][data-test-stack-card="${petId}"]`,
    );
    await click('[data-test-stack-card-index="1"] [data-test-close-button]');
    await waitUntil(
      () => !document.querySelector('[data-test-stack-card-index="1"]'),
    );
    assert.dom('[data-test-field="friends"]').containsText('Jackie Woody');

    //Ensuring the card chooser modal doesn't get stuck
    await click('[data-test-links-to-many="friends"] [data-test-add-new]');
    await waitFor(`[data-test-card-catalog-modal]`);
    assert
      .dom('[data-test-card-catalog-create-new-button]')
      .hasText('Create New Pet');
  });

  test('can remove all items of a linksToMany field', async function (assert) {
    await setCardInOperatorModeState(`${testRealmURL}Person/burcu`);
    await renderComponent(
      class TestDriver extends GlimmerComponent {
        <template>
          <OperatorMode @onClose={{noop}} />
          <CardPrerender />
        </template>
      },
    );

    await waitFor(`[data-test-stack-card="${testRealmURL}Person/burcu"]`);
    assert.dom(`[data-test-plural-view-item]`).exists({ count: 3 });
    await click('[data-test-edit-button]');
    assert.dom('[data-test-field="friends"]').containsText('Jackie Woody');

    await click(
      '[data-test-links-to-many="friends"] [data-test-item="1"] [data-test-remove-card]',
    );
    await click(
      '[data-test-links-to-many="friends"] [data-test-item="0"] [data-test-remove-card]',
    );
    await click(
      '[data-test-links-to-many="friends"] [data-test-item="0"] [data-test-remove-card]',
    );

    await click('[data-test-edit-button]');
    await waitFor(`[data-test-person="Burcu"]`);
    assert
      .dom(`[data-test-stack-card="${testRealmURL}Person/burcu"]`)
      .doesNotContainText('Jackie');
    assert.dom(`[data-test-plural-view-item]`).doesNotExist();
  });

  test('can close cards by clicking the header of a card deeper in the stack', async function (assert) {
    await setCardInOperatorModeState(`${testRealmURL}grid`);
    await renderComponent(
      class TestDriver extends GlimmerComponent {
        <template>
          <OperatorMode @onClose={{noop}} />
          <CardPrerender />
        </template>
      },
    );
    await waitFor(`[data-test-stack-card="${testRealmURL}grid"]`);
    await waitFor(`[data-test-cards-grid-item]`);
    await click(`[data-test-cards-grid-item="${testRealmURL}Person/fadhlan"]`);
    await waitFor(`[data-test-stack-card-index="1"]`);
    assert.dom(`[data-test-stack-card-index="1"]`).exists();
    await waitFor('[data-test-person]');

    await waitFor('[data-test-cards-grid-item]');
    await click('[data-test-cards-grid-item]');
    assert.dom(`[data-test-stack-card-index="2"]`).exists();
    await click('[data-test-stack-card-index="0"] [data-test-boxel-header]');
    assert.dom(`[data-test-stack-card-index="2"]`).doesNotExist();
    assert.dom(`[data-test-stack-card-index="1"]`).doesNotExist();
    assert.dom(`[data-test-stack-card-index="0"]`).exists();
  });

  test(`displays realm name as cards grid card title and card's display name as other card titles`, async function (assert) {
    await setCardInOperatorModeState(`${testRealmURL}grid`);
    await renderComponent(
      class TestDriver extends GlimmerComponent {
        <template>
          <OperatorMode @onClose={{noop}} />
          <CardPrerender />
        </template>
      },
    );
    await waitFor(`[data-test-stack-card="${testRealmURL}grid"]`);
    assert.dom(`[data-test-stack-card-header]`).containsText(realmName);

    await waitFor(`[data-test-cards-grid-item]`);
    await click(`[data-test-cards-grid-item="${testRealmURL}Person/fadhlan"]`);
    await waitFor(`[data-test-stack-card-index="1"]`);
    assert.dom(`[data-test-stack-card-index="1"]`).exists();
    assert
      .dom(
        `[data-test-stack-card="${testRealmURL}Person/fadhlan"] [data-test-boxel-header-title]`,
      )
      .containsText('Person');

    assert.dom(`[data-test-cards-grid-cards]`).isNotVisible();
    assert.dom(`[data-test-create-new-card-button]`).isNotVisible();
  });

  test(`displays recently accessed card`, async function (assert) {
    await setCardInOperatorModeState(`${testRealmURL}grid`);
    await renderComponent(
      class TestDriver extends GlimmerComponent {
        <template>
          <OperatorMode @onClose={{noop}} />
          <CardPrerender />
        </template>
      },
    );
    await waitFor(`[data-test-stack-card="${testRealmURL}grid"]`);
    assert.dom(`[data-test-stack-card-header]`).containsText(realmName);

    await waitFor(`[data-test-cards-grid-item]`);
    await click(`[data-test-cards-grid-item="${testRealmURL}Person/fadhlan"]`);
    await waitFor(`[data-test-stack-card-index="1"]`);

    assert
      .dom(
        `[data-test-stack-card="${testRealmURL}Person/fadhlan"] [data-test-boxel-header-title]`,
      )
      .containsText('Person');

    assert.dom(`[data-test-cards-grid-cards]`).isNotVisible();
    assert.dom(`[data-test-create-new-card-button]`).isNotVisible();

    await focus(`[data-test-search-field]`);
    assert
      .dom(`[data-test-search-result="${testRealmURL}Person/fadhlan"]`)
      .exists();
    await click(`[data-test-search-sheet-cancel-button]`);
    await click(`[data-test-stack-card-index="1"] [data-test-close-button]`);

    await waitFor(`[data-test-cards-grid-item]`);
    await click(`[data-test-cards-grid-item="${testRealmURL}Person/burcu"]`);
    await waitFor(`[data-test-stack-card-index="1"]`);

    await focus(`[data-test-search-field]`);
    assert.dom(`[data-test-search-sheet-recent-card]`).exists({ count: 2 });
    assert
      .dom(
        `[data-test-search-sheet-recent-card="0"][data-test-search-result="${testRealmURL}Person/burcu"]`,
      )
      .exists();
    assert
      .dom(
        `[data-test-search-sheet-recent-card="1"][data-test-search-result="${testRealmURL}Person/fadhlan"]`,
      )
      .exists();
  });

  test(`displays recently accessed card, maximum 10 cards`, async function (assert) {
    await setCardInOperatorModeState(`${testRealmURL}grid`);
    await renderComponent(
      class TestDriver extends GlimmerComponent {
        <template>
          <OperatorMode @onClose={{noop}} />
          <CardPrerender />
        </template>
      },
    );
    await waitFor(`[data-test-stack-card="${testRealmURL}grid"]`);
    assert.dom(`[data-test-stack-card-header]`).containsText(realmName);

    await waitFor(`[data-test-cards-grid-item]`);
    for (let i = 1; i <= 11; i++) {
      await click(`[data-test-cards-grid-item="${testRealmURL}Person/${i}"]`);
      await waitFor(
        `[data-test-stack-card-index="1"][data-test-stack-card="${testRealmURL}Person/${i}"]`,
      );
      await click(
        `[data-test-stack-card-index="1"][data-test-stack-card="${testRealmURL}Person/${i}"] [data-test-close-button]`,
      );
      await waitFor(
        `[data-test-stack-card-index="1"][data-test-stack-card="${testRealmURL}Person/${i}"]`,
        { count: 0 },
      );
    }

    await focus(`[data-test-search-field]`);
    await waitFor(`[data-test-search-result]`);
    assert.dom(`[data-test-search-result]`).exists({ count: 10 });
  });

  test(`displays searching results`, async function (assert) {
    await setCardInOperatorModeState(`${testRealmURL}grid`);
    await renderComponent(
      class TestDriver extends GlimmerComponent {
        <template>
          <OperatorMode @onClose={{noop}} />
          <CardPrerender />
        </template>
      },
    );
    await waitFor(`[data-test-stack-card="${testRealmURL}grid"]`);
    assert.dom(`[data-test-stack-card-header]`).containsText(realmName);

    await waitFor(`[data-test-cards-grid-item]`);

    await focus(`[data-test-search-field]`);
    await typeIn(`[data-test-search-field]`, 'ma');
    assert.dom(`[data-test-search-label]`).containsText('Searching for “ma”');

    await waitFor(`[data-test-search-sheet-search-result]`);
    assert.dom(`[data-test-search-label]`).containsText('4 Results for “ma”');
    assert.dom(`[data-test-search-sheet-search-result]`).exists({ count: 4 });
    assert.dom(`[data-test-search-result="${testRealmURL}Pet/mango"]`).exists();
    assert
      .dom(`[data-test-search-result="${testRealmURL}Author/mark"]`)
      .exists();

    await click(`[data-test-search-sheet-cancel-button]`);

    await focus(`[data-test-search-field]`);
    await typeIn(`[data-test-search-field]`, 'Mark J');
    await waitFor(`[data-test-search-sheet-search-result]`);
    assert
      .dom(`[data-test-search-label]`)
      .containsText('1 Result for “Mark J”');

    //Ensures that there is no cards when reopen the search sheet
    await click(`[data-test-search-sheet-cancel-button]`);
    await focus(`[data-test-search-field]`);
    assert.dom(`[data-test-search-label]`).doesNotExist();
    assert.dom(`[data-test-search-sheet-search-result]`).doesNotExist();

    //No cards match
    await focus(`[data-test-search-field]`);
    await typeIn(`[data-test-search-field]`, 'No Cards');
    assert
      .dom(`[data-test-search-label]`)
      .containsText('Searching for “No Cards”');

    await waitUntil(
      () =>
        (
          document.querySelector('[data-test-search-label]') as HTMLElement
        )?.innerText.includes('0'),
      {
        timeoutMessage: 'timed out waiting for search label to show 0 results',
      },
    );
    assert
      .dom(`[data-test-search-label]`)
      .containsText('0 Results for “No Cards”');
    assert.dom(`[data-test-search-sheet-search-result]`).doesNotExist();
  });

  test(`can specify a card by URL in the card chooser`, async function (assert) {
    await setCardInOperatorModeState(`${testRealmURL}grid`);
    await renderComponent(
      class TestDriver extends GlimmerComponent {
        <template>
          <OperatorMode @onClose={{noop}} />
          <CardPrerender />
        </template>
      },
    );
    await waitFor(`[data-test-stack-card="${testRealmURL}grid"]`);
    await waitFor(`[data-test-cards-grid-item]`);
    await click(`[data-test-create-new-card-button]`);
    await waitFor(`[data-test-card-catalog-item]`);
    await fillIn(
      `[data-test-search-field]`,
      `https://cardstack.com/base/types/card`,
    );

    await waitFor('[data-test-card-catalog-item]', {
      count: 1,
    });

    assert
      .dom(`[data-test-realm="Base Workspace"] [data-test-results-count]`)
      .hasText('1 result');

    assert.dom('[data-test-card-catalog-item]').exists({ count: 1 });
    await click('[data-test-select]');

    await waitFor('[data-test-card-catalog-go-button][disabled]', {
      count: 0,
    });
    await click('[data-test-card-catalog-go-button]');

    await waitFor(`[data-test-stack-card-index="1"] [data-test-field="title"]`);
    assert
      .dom(`[data-test-stack-card-index="1"] [data-test-field="title"]`)
      .exists();
    assert
      .dom(`[data-test-stack-card-index="1"] [data-test-field="description"]`)
      .exists();
    assert
      .dom(`[data-test-stack-card-index="1"] [data-test-field="thumbnailURL"]`)
      .exists();
  });

  test(`can search by card title in card chooser`, async function (assert) {
    await setCardInOperatorModeState(`${testRealmURL}grid`);
    await renderComponent(
      class TestDriver extends GlimmerComponent {
        <template>
          <OperatorMode @onClose={{noop}} />
          <CardPrerender />
        </template>
      },
    );
    await waitFor(`[data-test-stack-card="${testRealmURL}grid"]`);
    await waitFor(`[data-test-cards-grid-item]`);
    await click(`[data-test-create-new-card-button]`);
    await waitFor('[data-test-card-catalog-item]');
    assert
      .dom(
        `[data-test-card-catalog-item="${testRealmURL}CatalogEntry/publishing-packet"]`,
      )
      .exists();

    await fillIn(`[data-test-search-field]`, `pet`);
    await waitFor(
      `[data-test-card-catalog-item="${testRealmURL}CatalogEntry/publishing-packet"]`,
      { count: 0 },
    );
    assert.dom(`[data-test-card-catalog-item]`).exists({ count: 2 });

    await fillIn(`[data-test-search-field]`, `publishing packet`);
    await waitUntil(
      () =>
        !document.querySelector(
          `[data-test-card-catalog-item="${testRealmURL}CatalogEntry/pet-card"]`,
        ),
    );
    assert.dom(`[data-test-card-catalog-item]`).exists({ count: 1 });

    await click(
      `[data-test-select="${testRealmURL}CatalogEntry/publishing-packet"]`,
    );
    await waitUntil(
      () =>
        (
          document.querySelector(`[data-test-card-catalog-go-button]`) as
            | HTMLButtonElement
            | undefined
        )?.disabled === false,
    );
    await click(`[data-test-card-catalog-go-button]`);
    await waitFor('[data-test-stack-card-index="1"]');
    assert.dom('[data-test-stack-card-index="1"]').exists();
    assert
      .dom('[data-test-stack-card-index="1"] [data-test-boxel-header-title]')
      .hasText('Publishing Packet');
  });

  test(`can search by card title when opening card chooser from a field editor`, async function (assert) {
    await setCardInOperatorModeState(`${testRealmURL}BlogPost/2`);
    await renderComponent(
      class TestDriver extends GlimmerComponent {
        <template>
          <OperatorMode @onClose={{noop}} />
          <CardPrerender />
        </template>
      },
    );

    await waitFor(`[data-test-stack-card="${testRealmURL}BlogPost/2"]`);
    assert.dom(`[data-test-stack-card="${testRealmURL}BlogPost/2"]`).exists();
    await click(
      `[data-test-stack-card="${testRealmURL}BlogPost/2"] [data-test-edit-button]`,
    );
    await waitFor(`[data-test-field="authorBio"]`);
    await click('[data-test-add-new]');

    await waitFor('[data-test-card-catalog-item]');
    assert
      .dom('[data-test-card-catalog-modal] [data-test-boxel-header-title]')
      .hasText('Choose an Author card');
    assert.dom('[data-test-results-count]').hasText('3 results');

    await fillIn(`[data-test-search-field]`, `alien`);
    await waitFor('[data-test-card-catalog-item]');
    assert.dom(`[data-test-select="${testRealmURL}Author/1"]`).exists();
  });

  test(`displays no cards available message if search result does not exist`, async function (assert) {
    await setCardInOperatorModeState(`${testRealmURL}grid`);
    await renderComponent(
      class TestDriver extends GlimmerComponent {
        <template>
          <OperatorMode @onClose={{noop}} />
          <CardPrerender />
        </template>
      },
    );
    await waitFor(`[data-test-stack-card="${testRealmURL}grid"]`);
    await waitFor(`[data-test-cards-grid-item]`);
    await click(`[data-test-create-new-card-button]`);
    await waitFor('[data-test-card-catalog-item]');

    await fillIn(`[data-test-search-field]`, `friend`);
    await waitFor('[data-test-card-catalog-item]', { count: 0 });
    assert.dom(`[data-test-card-catalog]`).hasText('No cards available');
  });

  test(`can filter by realm after searching in card catalog`, async function (assert) {
    await setCardInOperatorModeState(`${testRealmURL}grid`);
    await renderComponent(
      class TestDriver extends GlimmerComponent {
        <template>
          <OperatorMode @onClose={{noop}} />
          <CardPrerender />
        </template>
      },
    );
    await waitFor(`[data-test-stack-card="${testRealmURL}grid"]`);
    await waitFor(`[data-test-cards-grid-item]`);
    await click(`[data-test-create-new-card-button]`);
    await waitFor('[data-test-card-catalog-item]');
    assert
      .dom(`[data-test-realm="${realmName}"] [data-test-card-catalog-item]`)
      .exists({ count: 3 });

    await fillIn(`[data-test-search-field]`, `general`);
    await waitFor(
      `[data-test-card-catalog-item="${testRealmURL}CatalogEntry/pet-card"]`,
      { count: 0 },
    );
    assert.dom(`[data-test-card-catalog-item]`).exists({ count: 2 });
    assert.dom(`[data-test-realm]`).exists({ count: 2 });
    assert.dom('[data-test-realm="Operator Mode Workspace"]').exists();
    assert
      .dom(
        '[data-test-realm="Operator Mode Workspace"] [data-test-results-count]',
      )
      .hasText('1 result');
    assert
      .dom(
        `[data-test-realm="Operator Mode Workspace"] [data-test-select="${testRealmURL}CatalogEntry/pet-room"]`,
      )
      .exists();
    assert.dom('[data-test-realm="Base Workspace"]').exists();
    assert
      .dom('[data-test-realm="Base Workspace"] [data-test-results-count]')
      .hasText('1 result');
    assert
      .dom(
        `[data-test-realm="Base Workspace"] [data-test-select="${baseRealm.url}types/card"]`,
      )
      .exists();

    await click('[data-test-realm-filter-button]');
    await click('[data-test-boxel-menu-item-text="Base Workspace"]');
    assert.dom(`[data-test-realm]`).exists({ count: 1 });
    assert.dom('[data-test-realm="Operator Mode Workspace"]').doesNotExist();
    assert.dom('[data-test-realm="Base Workspace"]').exists();
    assert.dom(`[data-test-select="${baseRealm.url}types/card"]`).exists();

    await click('[data-test-realm-filter-button]');
    await click('[data-test-boxel-menu-item-text="Operator Mode Workspace"]');
    assert.dom('[data-test-realm="Operator Mode Workspace"]').exists();
    assert.dom('[data-test-realm="Base Workspace"]').exists();
    assert.dom(`[data-test-card-catalog-item]`).exists({ count: 2 });

    await fillIn(`[data-test-search-field]`, '');
    await waitFor(
      `[data-test-card-catalog-item="${testRealmURL}CatalogEntry/pet-card"]`,
    );
    assert
      .dom(`[data-test-realm="${realmName}"] [data-test-card-catalog-item]`)
      .exists({ count: 3 }, 'can clear search input');

    await fillIn(`[data-test-search-field]`, 'pet');
    await waitFor(
      `[data-test-card-catalog-item="${testRealmURL}CatalogEntry/pet-card"]`,
    );
    await click('[data-test-realm-filter-button]');
    await click(`[data-test-boxel-menu-item-text="${realmName}"]`);
    await waitFor('[data-test-card-catalog-item]', { count: 0 });
    assert.dom('[data-test-card-catalog]').hasText('No cards available');
  });

  test(`can open new card editor in the stack after searching in card catalog`, async function (assert) {
    await setCardInOperatorModeState(`${testRealmURL}grid`);
    await renderComponent(
      class TestDriver extends GlimmerComponent {
        <template>
          <OperatorMode @onClose={{noop}} />
          <CardPrerender />
        </template>
      },
    );
    await waitFor(`[data-test-stack-card="${testRealmURL}grid"]`);
    await waitFor(`[data-test-cards-grid-item]`);
    await click(`[data-test-create-new-card-button]`);
    await waitFor('[data-test-card-catalog-item]');

    await typeIn(`[data-test-search-field]`, `pet`);
    await waitFor(
      `[data-test-card-catalog-item="${testRealmURL}CatalogEntry/publishing-packet"]`,
      { count: 0 },
    );
    assert.dom(`[data-test-card-catalog-item]`).exists({ count: 2 });

    await click(`[data-test-select="${testRealmURL}CatalogEntry/pet-card"]`);
    assert
      .dom(
        `[data-test-card-catalog-item="${testRealmURL}CatalogEntry/pet-card"][data-test-card-catalog-item-selected]`,
      )
      .exists({ count: 1 });

    await click('[data-test-card-catalog-go-button]');
    await waitFor('[data-test-stack-card-index="1"]');
    assert
      .dom('[data-test-stack-card-index="1"] [data-test-boxel-header-title]')
      .hasText('Pet');
  });

  test(`cancel button closes the catalog-entry card picker`, async function (assert) {
    await setCardInOperatorModeState(`${testRealmURL}grid`);
    await renderComponent(
      class TestDriver extends GlimmerComponent {
        <template>
          <OperatorMode @onClose={{noop}} />
          <CardPrerender />
        </template>
      },
    );
    await waitFor(`[data-test-stack-card="${testRealmURL}grid"]`);
    await waitFor(`[data-test-cards-grid-item]`);
    await click(`[data-test-create-new-card-button]`);

    await typeIn(`[data-test-search-field]`, `pet`);
    assert.dom(`[data-test-search-field]`).hasValue('pet');
    await waitFor('[data-test-card-catalog-item]', { count: 2 });
    await click(`[data-test-select="${testRealmURL}CatalogEntry/pet-room"]`);
    assert
      .dom(
        `[data-test-card-catalog-item="${testRealmURL}CatalogEntry/pet-room"][data-test-card-catalog-item-selected]`,
      )
      .exists({ count: 1 });

    await click('[data-test-card-catalog-cancel-button]');
    await waitFor('[data-test-card-catalog]', { count: 0 });

    assert.dom('[data-test-operator-mode-stack="0"]').exists();
    assert
      .dom('[data-test-operator-mode-stack="1"]')
      .doesNotExist('no cards are added');

    await click(`[data-test-create-new-card-button]`);
    await waitFor('[data-test-card-catalog-item]');
    assert
      .dom(`[data-test-search-field]`)
      .hasNoValue('Card picker state is reset');
    assert.dom('[data-test-card-catalog-item-selected]').doesNotExist();
  });

  test(`cancel button closes the field picker`, async function (assert) {
    await setCardInOperatorModeState(`${testRealmURL}BlogPost/2`);
    await renderComponent(
      class TestDriver extends GlimmerComponent {
        <template>
          <OperatorMode @onClose={{noop}} />
          <CardPrerender />
        </template>
      },
    );
    await waitFor(`[data-test-stack-card="${testRealmURL}BlogPost/2"]`);
    await click('[data-test-edit-button]');
    await click(`[data-test-field="authorBio"] [data-test-add-new]`);

    await waitFor('[data-test-card-catalog-modal]');
    await waitFor('[data-test-card-catalog-item]', { count: 3 });
    await typeIn(`[data-test-search-field]`, `bob`);
    assert.dom(`[data-test-search-field]`).hasValue('bob');
    await waitFor('[data-test-card-catalog-item]', { count: 1 });
    await click(`[data-test-select="${testRealmURL}Author/1"]`);
    assert
      .dom(
        `[data-test-card-catalog-item="${testRealmURL}Author/1"][data-test-card-catalog-item-selected]`,
      )
      .exists({ count: 1 });

    await click('[data-test-card-catalog-cancel-button]');
    await waitFor('[data-test-card-catalog]', { count: 0 });

    assert
      .dom(`[data-test-field="authorBio"] [data-test-add-new]`)
      .exists('no card is chosen');

    await click(`[data-test-field="authorBio"] [data-test-add-new]`);
    assert
      .dom(`[data-test-search-field]`)
      .hasNoValue('Field picker state is reset');
    assert.dom('[data-test-card-catalog-item-selected]').doesNotExist();
  });

  test(`can add a card to the stack by URL from search sheet`, async function (assert) {
    await setCardInOperatorModeState(`${testRealmURL}grid`);
    await renderComponent(
      class TestDriver extends GlimmerComponent {
        <template>
          <OperatorMode @onClose={{noop}} />
          <CardPrerender />
        </template>
      },
    );
    await waitFor(`[data-test-stack-card="${testRealmURL}grid"]`);
    await waitFor(`[data-test-cards-grid-item]`);
    await focus(`[data-test-search-field]`);

    await click('[data-test-search-field]');

    assert
      .dom(`[data-test-boxel-input-validation-state="invalid"]`)
      .doesNotExist('invalid state is not shown');

    await fillIn('[data-test-search-field]', 'http://localhost:4202/test/man');
    await waitFor(`[data-test-boxel-input-validation-state="invalid"]`);

    assert
      .dom('[data-test-search-label]')
      .containsText('No card found at http://localhost:4202/test/man');
    assert.dom('[data-test-search-sheet-search-result]').doesNotExist();
    assert.dom('[data-test-boxel-input-validation-state="invalid"]').exists();

    await fillIn(
      '[data-test-search-field]',
      'http://localhost:4202/test/mango',
    );
    await waitFor('[data-test-search-sheet-search-result]');

    assert
      .dom('[data-test-search-label]')
      .containsText('Card found at http://localhost:4202/test/mango');
    assert.dom('[data-test-search-sheet-search-result]').exists({ count: 1 });
    assert
      .dom(`[data-test-boxel-input-validation-state="invalid"]`)
      .doesNotExist();

    await fillIn('[data-test-search-field]', 'http://localhost:4202/test/man');
    await waitFor(`[data-test-boxel-input-validation-state="invalid"]`);

    assert
      .dom('[data-test-search-label]')
      .containsText('No card found at http://localhost:4202/test/man');
    assert.dom('[data-test-search-sheet-search-result]').doesNotExist();
    assert.dom('[data-test-boxel-input-validation-state="invalid"]').exists();

    await fillIn(
      '[data-test-search-field]',
      'http://localhost:4202/test/mango',
    );
    await waitFor('[data-test-search-sheet-search-result]');

    await click('[data-test-search-sheet-search-result]');

    await waitFor(`[data-test-stack-card="http://localhost:4202/test/mango"]`);
    assert
      .dom(
        `[data-test-stack-card="http://localhost:4202/test/mango"] [data-test-field-component-card]`,
      )
      .containsText('Mango', 'the card is rendered in the stack');
  });

  test(`can select one or more cards on cards-grid and unselect`, async function (assert) {
    await setCardInOperatorModeState(`${testRealmURL}grid`);
    await renderComponent(
      class TestDriver extends GlimmerComponent {
        <template>
          <OperatorMode @onClose={{noop}} />
          <CardPrerender />
        </template>
      },
    );
    await waitFor(`[data-test-stack-card="${testRealmURL}grid"]`);
    assert.dom(`[data-test-cards-grid-cards]`).exists();

    await waitFor(
      `[data-test-cards-grid-item="${testRealmURL}Person/fadhlan"]`,
    );
    assert.dom('[data-test-overlay-selected]').doesNotExist();

    await click(`[data-test-overlay-select="${testRealmURL}Person/fadhlan"]`);
    assert
      .dom(`[data-test-overlay-selected="${testRealmURL}Person/fadhlan"]`)
      .exists();
    assert.dom('[data-test-overlay-selected]').exists({ count: 1 });

    await click(`[data-test-overlay-select="${testRealmURL}Pet/jackie"]`);
    await click(`[data-test-cards-grid-item="${testRealmURL}Author/1"]`);
    await click(`[data-test-cards-grid-item="${testRealmURL}BlogPost/2"]`);
    assert.dom('[data-test-overlay-selected]').exists({ count: 4 });

    await click(`[data-test-cards-grid-item="${testRealmURL}Pet/jackie"]`);
    assert.dom('[data-test-overlay-selected]').exists({ count: 3 });

    await click(`[data-test-cards-grid-item="${testRealmURL}Person/fadhlan"]`);
    await click(`[data-test-cards-grid-item="${testRealmURL}BlogPost/2"]`);
    await click(`[data-test-overlay-select="${testRealmURL}Author/1"]`);
    assert.dom('[data-test-overlay-selected]').doesNotExist();

    await click(`[data-test-cards-grid-item="${testRealmURL}Person/fadhlan"]`);
    await waitFor(`[data-test-stack-card-index="1"]`, { count: 1 });
  });

  test('displays realm name as header title when hovering realm icon', async function (assert) {
    await setCardInOperatorModeState(`${testRealmURL}Person/fadhlan`);
    await renderComponent(
      class TestDriver extends GlimmerComponent {
        <template>
          <OperatorMode @onClose={{noop}} />
          <CardPrerender />
        </template>
      },
    );

    await waitFor('[data-test-boxel-header-icon]');
    assert.dom('[data-test-boxel-header-title]').hasText('Person');
    assert
      .dom(`[data-test-boxel-header-icon="https://example-icon.test"]`)
      .exists();
    await triggerEvent(`[data-test-boxel-header-icon]`, 'mouseenter');
    assert
      .dom('[data-test-boxel-header-title]')
      .hasText('In Operator Mode Workspace');
    await triggerEvent(`[data-test-boxel-header-icon]`, 'mouseleave');
    assert.dom('[data-test-boxel-header-title]').hasText('Person');
  });

  test(`it has an option to copy the card url`, async function (assert) {
    await setCardInOperatorModeState(`${testRealmURL}Person/burcu`);
    await renderComponent(
      class TestDriver extends GlimmerComponent {
        <template>
          <OperatorMode @onClose={{noop}} />
          <CardPrerender />
        </template>
      },
    );
    await waitFor('[data-test-more-options-button]');
    await click('[data-test-more-options-button]');
    await click('[data-test-boxel-menu-item-text="Copy Card URL"]');
    assert.dom('[data-test-boxel-menu-item]').doesNotExist();
  });

  test(`"links to" field has an overlay header and click on the embedded card will open it on the stack`, async function (assert) {
    await setCardInOperatorModeState(`${testRealmURL}BlogPost/1`);
    await renderComponent(
      class TestDriver extends GlimmerComponent {
        <template>
          <OperatorMode @onClose={{noop}} />
          <CardPrerender />
        </template>
      },
    );

    // Linked cards have the realm's icon in the overlaid header title
    await waitFor('[data-test-overlay-card-display-name="Author"]');
    assert
      .dom('[data-test-overlay-card-display-name="Author"] .header-title img')
      .hasAttribute('src', 'https://example-icon.test');

    await click('[data-test-author]');
    await waitFor('[data-test-stack-card-index="1"]');
    assert.dom('[data-test-stack-card-index]').exists({ count: 2 });
    assert
      .dom('[data-test-stack-card-index="1"] [data-test-boxel-header-title]')
      .includesText('Author');
  });

  test(`toggles mode switcher`, async function (assert) {
    await setCardInOperatorModeState(`${testRealmURL}BlogPost/1`);
    await renderComponent(
      class TestDriver extends GlimmerComponent {
        <template>
          <OperatorMode @onClose={{noop}} />
          <CardPrerender />
        </template>
      },
    );

    await waitFor('[data-test-submode-switcher]');
    assert.dom('[data-test-submode-switcher]').exists();
    assert.dom('[data-test-submode-switcher]').hasText('Interact');

    await click('[data-test-submode-switcher] > [data-test-boxel-button]');

    await click('[data-test-boxel-menu-item-text="Code"]');
    await waitFor('[data-test-submode-switcher]');
    assert.dom('[data-test-submode-switcher]').hasText('Code');
    assert.dom('[data-test-submode-arrow-direction="down"]').exists();

    await click('[data-test-submode-switcher] > [data-test-boxel-button]');
    await click('[data-test-boxel-menu-item-text="Interact"]');
    await waitFor('[data-test-submode-switcher]');
    assert.dom('[data-test-submode-switcher]').hasText('Interact');
    assert.dom('[data-test-submode-arrow-direction="down"]').exists();
  });

  test(`card url bar shows realm info of valid URL`, async function (assert) {
    await setCardInOperatorModeState(`${testRealmURL}BlogPost/1`);
    await renderComponent(
      class TestDriver extends GlimmerComponent {
        <template>
          <OperatorMode @onClose={{noop}} />
          <CardPrerender />
        </template>
      },
    );

    await waitFor('[data-test-submode-switcher]');
    assert.dom('[data-test-submode-switcher]').exists();
    assert.dom('[data-test-submode-switcher]').hasText('Interact');

    await click(
      '[data-test-submode-switcher] .submode-switcher-dropdown-trigger',
    );
    await click('[data-test-boxel-menu-item-text="Code"]');
    await waitFor('[data-test-submode-switcher]');
    assert.dom('[data-test-submode-switcher]').hasText('Code');
    await waitUntil(() =>
      document
        .querySelector('[data-test-card-url-bar-realm-info]')
        ?.textContent?.includes('Operator Mode Workspace'),
    );

    assert.dom('[data-test-card-url-bar]').exists();
    assert
      .dom('[data-test-card-url-bar-realm-info]')
      .hasText('in Operator Mode Workspace');
    assert
      .dom('[data-test-card-url-bar-input]')
      .hasValue(`${testRealmURL}BlogPost/1.json`);

    await fillIn(
      '[data-test-card-url-bar-input]',
      `${testRealmURL}Pet/mango.json`,
    );
    await triggerKeyEvent(
      '[data-test-card-url-bar-input]',
      'keypress',
      'Enter',
    );
    await blur('[data-test-card-url-bar-input]');
    assert
      .dom('[data-test-card-url-bar-realm-info]')
      .hasText('in Operator Mode Workspace');
    assert
      .dom('[data-test-card-url-bar-input]')
      .hasValue(`${testRealmURL}Pet/mango.json`);
    assert.dom('[data-test-card-url-bar-error]').doesNotExist();
  });

  test(`card url bar shows error message when URL is invalid`, async function (assert) {
    await setCardInOperatorModeState(`${testRealmURL}BlogPost/1`);
    await renderComponent(
      class TestDriver extends GlimmerComponent {
        <template>
          <OperatorMode @onClose={{noop}} />
          <CardPrerender />
        </template>
      },
    );
    await waitFor('[data-test-submode-switcher]');
    await click(
      '[data-test-submode-switcher] .submode-switcher-dropdown-trigger',
    );
    await click('[data-test-boxel-menu-item-text="Code"]');

    await waitUntil(() =>
      document
        .querySelector('[data-test-card-url-bar-realm-info]')
        ?.textContent?.includes('Operator Mode Workspace'),
    );
    assert.dom('[data-test-card-url-bar]').exists();
    assert
      .dom('[data-test-card-url-bar-realm-info]')
      .hasText('in Operator Mode Workspace');
    assert
      .dom('[data-test-card-url-bar-input]')
      .hasValue(`${testRealmURL}BlogPost/1.json`);

    await fillIn(
      '[data-test-card-url-bar-input]',
      `${testRealmURL}Pet/NotFoundCard`,
    );
    await triggerKeyEvent(
      '[data-test-card-url-bar-input]',
      'keypress',
      'Enter',
    );
    assert
      .dom('[data-test-card-url-bar-error]')
      .containsText('This resource does not exist');

    await percySnapshot(assert);

    await fillIn('[data-test-card-url-bar-input]', `Wrong URL`);
    await triggerKeyEvent(
      '[data-test-card-url-bar-input]',
      'keypress',
      'Enter',
    );
    assert
      .dom('[data-test-card-url-bar-error]')
      .containsText('Not a valid URL');
  });

  test('user can dismiss url bar error message', async function (assert) {
    await setCardInOperatorModeState(`${testRealmURL}BlogPost/1`);
    await renderComponent(
      class TestDriver extends GlimmerComponent {
        <template>
          <OperatorMode @onClose={{noop}} />
          <CardPrerender />
        </template>
      },
    );

    await waitFor('[data-test-submode-switcher]');
    await click(
      '[data-test-submode-switcher] .submode-switcher-dropdown-trigger',
    );
    await click('[data-test-boxel-menu-item-text="Code"]');
    await waitFor('[data-test-submode-switcher]');
    assert.dom('[data-test-submode-switcher]').hasText('Code');

    await waitUntil(() =>
      document
        .querySelector('[data-test-card-url-bar-realm-info]')
        ?.textContent?.includes('Operator Mode Workspace'),
    );
    await fillIn(
      '[data-test-card-url-bar-input]',
      `${testRealmURL}Pet/NotFoundCard`,
    );
    await triggerKeyEvent(
      '[data-test-card-url-bar-input]',
      'keypress',
      'Enter',
    );
    assert.dom('[data-test-card-url-bar-error]').exists();

    await click('[data-test-dismiss-url-error-button]');
    assert.dom('[data-test-card-url-bar-error]').doesNotExist();

    await fillIn(
      '[data-test-card-url-bar-input]',
      `${testRealmURL}Pet/NotFoundCard_2`,
    );
    await triggerKeyEvent(
      '[data-test-card-url-bar-input]',
      'keypress',
      'Enter',
    );
    assert.dom('[data-test-card-url-bar-error]').exists();

    await fillIn(
      '[data-test-card-url-bar-input]',
      `${testRealmURL}Pet/mango.json`,
    );
    await triggerKeyEvent(
      '[data-test-card-url-bar-input]',
      'keypress',
      'Enter',
    );
    assert.dom('[data-test-card-url-bar-error]').doesNotExist();
  });

  test(`card url bar URL reacts to external changes of code path when user is not editing`, async function (assert) {
    await setCardInOperatorModeState(`${testRealmURL}BlogPost/1`);
    await renderComponent(
      class TestDriver extends GlimmerComponent {
        <template>
          <OperatorMode @onClose={{noop}} />
          <CardPrerender />
        </template>
      },
    );

    await waitFor('[data-test-submode-switcher]');
    assert.dom('[data-test-submode-switcher]').exists();
    assert.dom('[data-test-submode-switcher]').hasText('Interact');

    await click(
      '[data-test-submode-switcher] .submode-switcher-dropdown-trigger',
    );
    await waitFor('[data-test-boxel-menu-item-text]');
    await click('[data-test-boxel-menu-item-text="Code"]');
    await waitFor('[data-test-submode-switcher]');
    assert.dom('[data-test-submode-switcher]').hasText('Code');
    await waitUntil(() =>
      document
        .querySelector('[data-test-card-url-bar-realm-info]')
        ?.textContent?.includes('Operator Mode Workspace'),
    );

    assert
      .dom('[data-test-card-url-bar-input]')
      .hasValue(`${testRealmURL}BlogPost/1.json`);

    operatorModeStateService.updateCodePath(
      new URL(`${testRealmURL}person.gts`),
    );

    await waitUntil(() =>
      document
        .querySelector('[data-test-card-url-bar-realm-info]')
        ?.textContent?.includes('Operator Mode Workspace'),
    );
    assert
      .dom('[data-test-card-url-bar-input]')
      .hasValue(`${testRealmURL}person.gts`);
  });

  test(`card url bar URL does not react to external changes when user is editing`, async function (assert) {
    await setCardInOperatorModeState(`${testRealmURL}BlogPost/1`);
    await renderComponent(
      class TestDriver extends GlimmerComponent {
        <template>
          <OperatorMode @onClose={{noop}} />
          <CardPrerender />
        </template>
      },
    );

    await waitFor('[data-test-submode-switcher]');
    assert.dom('[data-test-submode-switcher]').exists();
    assert.dom('[data-test-submode-switcher]').hasText('Interact');

    await click(
      '[data-test-submode-switcher] .submode-switcher-dropdown-trigger',
    );
    await click('[data-test-boxel-menu-item-text="Code"]');
    await waitFor('[data-test-submode-switcher]');
    assert.dom('[data-test-submode-switcher]').hasText('Code');
    await waitUntil(() =>
      document
        .querySelector('[data-test-card-url-bar-realm-info]')
        ?.textContent?.includes('Operator Mode Workspace'),
    );

    assert
      .dom('[data-test-card-url-bar-input]')
      .hasValue(`${testRealmURL}BlogPost/1.json`);

    let someRandomText = 'I am still typing a url';
    await typeIn('[data-test-card-url-bar-input]', someRandomText);

    operatorModeStateService.updateCodePath(
      new URL(`${testRealmURL}person.gts`),
    );

    assert
      .dom('[data-test-card-url-bar-input]')
      .hasValue(`${testRealmURL}BlogPost/1.json${someRandomText}`);

    blur('[data-test-card-url-bar-input]');

    assert
      .dom('[data-test-card-url-bar-input]')
      .hasValue(`${testRealmURL}BlogPost/1.json${someRandomText}`);
  });

  test(`can open and close search sheet`, async function (assert) {
    await setCardInOperatorModeState(`${testRealmURL}grid`);
    await renderComponent(
      class TestDriver extends GlimmerComponent {
        <template>
          <OperatorMode @onClose={{noop}} />
          <CardPrerender />
        </template>
      },
    );
    await waitFor(`[data-test-stack-card="${testRealmURL}grid"]`);
    await waitFor(`[data-test-cards-grid-item]`);

    await focus(`[data-test-search-field]`);
    assert.dom(`[data-test-search-sheet="search-prompt"]`).exists();

    await click(`[data-test-search-sheet] .search-sheet-content`);
    assert.dom(`[data-test-search-sheet="search-prompt"]`).exists();

    await typeIn(`[data-test-search-field]`, 'A');
    await click(
      `[data-test-search-sheet] .search-sheet-content .search-result-section`,
    );
    assert.dom(`[data-test-search-sheet="search-results"]`).exists();

    await click(
      `[data-test-search-sheet] .search-sheet-content .search-result-section`,
    );
    assert.dom(`[data-test-search-sheet="search-results"]`).exists();

    await click(`[data-test-operator-mode-stack]`);
    assert.dom(`[data-test-search-sheet="closed"]`).exists();
  });

  test<TestContextWithSave>('Choosing a new catalog entry card automatically saves the card with empty values before popping the card onto the stack in "edit" view', async function (assert) {
    assert.expect(5);
    await setCardInOperatorModeState(`${testRealmURL}grid`);
    await renderComponent(
      class TestDriver extends GlimmerComponent {
        <template>
          <OperatorMode @onClose={{noop}} />
          <CardPrerender />
        </template>
      },
    );
    let savedCards = new Set<string>();
    this.onSave((url) => {
      savedCards.add(url.href);
    });
    await waitFor(`[data-test-stack-card="${testRealmURL}grid"]`);
    assert.dom(`[data-test-stack-card-index="0"]`).exists();

    await click('[data-test-create-new-card-button]');
    assert
      .dom('[data-test-card-catalog-modal] [data-test-boxel-header-title]')
      .containsText('Choose a Catalog Entry card');
    await waitFor(
      `[data-test-card-catalog-item="${testRealmURL}CatalogEntry/publishing-packet"]`,
    );
    assert
      .dom(`[data-test-realm="${realmName}"] [data-test-card-catalog-item]`)
      .exists({ count: 3 });

    await click(
      `[data-test-select="${testRealmURL}CatalogEntry/publishing-packet"]`,
    );
    await click('[data-test-card-catalog-go-button]');
    await waitFor('[data-test-stack-card-index="1"]');

    let paths = Array.from(savedCards).map(
      (url) => url.substring(testRealmURL.length) + '.json',
    );
    let fileRef = await testRealmAdapter.openFile(paths[0]);
    assert.deepEqual(
      JSON.parse(fileRef!.content as string),
      {
        data: {
          attributes: {
            description: null,
            socialBlurb: null,
            thumbnailURL: null,
            title: null,
          },
          meta: {
            adoptsFrom: {
              module: '../publishing-packet',
              name: 'PublishingPacket',
            },
          },
          relationships: {
            blogPost: {
              links: {
                self: null,
              },
            },
          },
          type: 'card',
        },
      },
      'file contents were saved correctly',
    );
    assert.dom('[data-test-last-saved]').doesNotExist();
  });

  test<TestContextWithSave>('Creating a new card from a linksTo field automatically saves the card with empty values before popping the card onto the stack in "edit" view', async function (assert) {
    assert.expect(5);
    await setCardInOperatorModeState(`${testRealmURL}Person/1`, 'edit');
    await renderComponent(
      class TestDriver extends GlimmerComponent {
        <template>
          <OperatorMode @onClose={{noop}} />
          <CardPrerender />
        </template>
      },
    );
    let savedCards = new Set<string>();
    this.onSave((url) => {
      savedCards.add(url.href);
    });
    await waitFor(`[data-test-stack-card="${testRealmURL}Person/1"]`);
    await waitFor('[data-test-links-to-editor="pet"] [data-test-remove-card]');
    await click('[data-test-links-to-editor="pet"] [data-test-remove-card]');
    await waitFor('[data-test-add-new]');
    assert.dom('[data-test-add-new]').exists();
    assert
      .dom('[data-test-links-to-editor="pet"] [data-test-boxel-card-container]')
      .doesNotExist();
    await click('[data-test-add-new]');
    await waitFor(`[data-test-card-catalog-modal]`);
    await waitFor(`[data-test-card-catalog-create-new-button]`);
    await click(`[data-test-card-catalog-create-new-button]`);
    await waitFor('[data-test-stack-card-index="1"]');
    assert.dom(`[data-test-stack-card-index="1"]`).exists();
    let ids = Array.from(savedCards);
    let paths = ids.map((url) => url.substring(testRealmURL.length) + '.json');
    let path = paths.find((p) => p.includes('Pet/'));
    let id = ids.find((p) => p.includes('Pet/'));
    let fileRef = await testRealmAdapter.openFile(path!);
    assert.deepEqual(
      JSON.parse(fileRef!.content as string),
      {
        data: {
          attributes: {
            description: null,
            name: null,
            thumbnailURL: null,
          },
          meta: {
            adoptsFrom: {
              module: '../pet',
              name: 'Pet',
            },
          },
          type: 'card',
        },
      },
      'file contents were saved correctly',
    );
    assert
      .dom(`[data-test-stack-card="${id}"] [data-test-last-saved]`)
      .doesNotExist();
  });

  test<TestContextWithSave>('Clicking on "Finish Editing" after creating a card from linksTo field will switch the card into isolated mode', async function (assert) {
    await setCardInOperatorModeState(`${testRealmURL}BlogPost/2`);
    await renderComponent(
      class TestDriver extends GlimmerComponent {
        <template>
          <OperatorMode @onClose={{noop}} />
          <CardPrerender />
        </template>
      },
    );

    await waitFor(`[data-test-stack-card="${testRealmURL}BlogPost/2"]`);
    await click('[data-test-edit-button]');
    assert.dom('[data-test-add-new]').exists();
    await click('[data-test-add-new]');
    await waitFor(`[data-test-card-catalog-modal]`);
    await click(`[data-test-card-catalog-create-new-button]`);
    await waitFor('[data-test-stack-card-index="1"]');

    await click('[data-test-stack-card-index="1"] [data-test-edit-button]');

    await waitFor('[data-test-isolated-author]');
    assert.dom('[data-test-isolated-author]').exists();
  });

  test('displays card in interact mode when clicking `Open in Interact Mode` menu in preview panel', async function (assert) {
    await setCardInOperatorModeState(`${testRealmURL}grid`);

    await renderComponent(
      class TestDriver extends GlimmerComponent {
        <template>
          <OperatorMode @onClose={{noop}} />
          <CardPrerender />
        </template>
      },
    );

    await waitFor(`[data-test-cards-grid-item]`);
    await click(`[data-test-cards-grid-item="${testRealmURL}BlogPost/1"]`);

    await waitFor(`[data-test-stack-card="${testRealmURL}BlogPost/1"]`);
    await click(
      `[data-test-stack-card="${testRealmURL}BlogPost/1"] [data-test-edit-button]`,
    );

    await click(
      `[data-test-links-to-editor="authorBio"] [data-test-author="Alien"]`,
    );
    await waitFor(`[data-test-stack-card="${testRealmURL}Author/1"]`);

    assert.dom(`[data-test-stack-card]`).exists({ count: 3 });
    assert.dom(`[data-test-stack-card="${testRealmURL}grid"]`).exists();
    assert.dom(`[data-test-stack-card="${testRealmURL}BlogPost/1"]`).exists();
    assert.dom(`[data-test-stack-card="${testRealmURL}Author/1"]`).exists();

    await click(
      '[data-test-submode-switcher] .submode-switcher-dropdown-trigger',
    );
    await click('[data-test-boxel-menu-item-text="Code"]');
    await waitFor('[data-test-submode-switcher]');
    assert.dom('[data-test-submode-switcher]').hasText('Code');

    await fillIn(
      '[data-test-card-url-bar-input]',
      `${testRealmURL}Pet/mango.json`,
    );
    await triggerKeyEvent(
      '[data-test-card-url-bar-input]',
      'keypress',
      'Enter',
    );
    await blur('[data-test-card-url-bar-input]');
    assert
      .dom('[data-test-card-url-bar-realm-info]')
      .hasText('in Operator Mode Workspace');
    assert
      .dom('[data-test-card-url-bar-input]')
      .hasValue(`${testRealmURL}Pet/mango.json`);
    await click(`[data-test-more-options-button]`);
    await click(`[data-test-boxel-menu-item-text="Open in Interact Mode"]`);

    await waitFor(`[data-test-stack-card]`);
    assert.dom(`[data-test-stack-card]`).exists({ count: 1 });
    assert.dom(`[data-test-stack-card="${testRealmURL}Pet/mango"]`).exists();
  });

  test('can reorder linksToMany cards in edit view', async function (assert) {
    await setCardInOperatorModeState(`${testRealmURL}grid`);

    await renderComponent(
      class TestDriver extends GlimmerComponent {
        <template>
          <OperatorMode @onClose={{noop}} />
          <CardPrerender />
        </template>
      },
    );

    await waitFor(`[data-test-cards-grid-item]`);
    await click(`[data-test-cards-grid-item="${testRealmURL}Person/burcu"]`);

    await waitFor(`[data-test-stack-card="${testRealmURL}Person/burcu"]`);
    assert.dom(`[data-test-plural-view-item]`).exists({ count: 3 });
    assert.dom(`[data-test-plural-view-item="0"]`).hasText('Jackie');
    assert.dom(`[data-test-plural-view-item="1"]`).hasText('Woody');
    assert.dom(`[data-test-plural-view-item="2"]`).hasText('Buzz');

    await click(
      `[data-test-stack-card="${testRealmURL}Person/burcu"] [data-test-edit-button]`,
    );

    assert.dom(`[data-test-item]`).exists({ count: 3 });
    assert.dom(`[data-test-item="0"]`).hasText('Jackie');
    assert.dom(`[data-test-item="1"]`).hasText('Woody');
    assert.dom(`[data-test-item="2"]`).hasText('Buzz');

    let dragAndDrop = async (itemSelector: string, targetSelector: string) => {
      let itemElement = document.querySelector(itemSelector);
      let targetElement = document.querySelector(targetSelector);

      if (!itemElement || !targetElement) {
        throw new Error('Item or target element not found');
      }

      let itemRect = itemElement.getBoundingClientRect();
      let targetRect = targetElement.getBoundingClientRect();

      await triggerEvent(itemElement, 'mousedown', {
        clientX: itemRect.left + itemRect.width / 2,
        clientY: itemRect.top + itemRect.height / 2,
      });

      await triggerEvent(document, 'mousemove', {
        clientX: itemRect.left + 1,
        clientY: itemRect.top + 1,
      });
      await triggerEvent(document, 'mousemove', {
        clientX: targetRect.left + targetRect.width / 2,
        clientY: targetRect.top - 100,
      });

      await triggerEvent(itemElement, 'mouseup', {
        clientX: targetRect.left + targetRect.width / 2,
        clientY: targetRect.top - 100,
      });
    };

    await dragAndDrop('[data-test-sort="1"]', '[data-test-sort="0"]');
    await dragAndDrop('[data-test-sort="2"]', '[data-test-sort="1"]');
    assert.dom(`[data-test-item]`).exists({ count: 3 });
    assert.dom(`[data-test-item="0"]`).hasText('Woody');
    assert.dom(`[data-test-item="1"]`).hasText('Buzz');
    assert.dom(`[data-test-item="2"]`).hasText('Jackie');

    let itemElement = document.querySelector('[data-test-item="0"]');
    let overlayButtonElements = document.querySelectorAll(
      `[data-test-overlay-card="${testRealmURL}Pet/woody"]`,
    );
    if (
      !itemElement ||
      !overlayButtonElements ||
      overlayButtonElements.length === 0
    ) {
      throw new Error('Item or overlay button element not found');
    }

    let itemRect = itemElement.getBoundingClientRect();
    let overlayButtonRect =
      overlayButtonElements[
        overlayButtonElements.length - 1
      ].getBoundingClientRect();

    assert.strictEqual(
      Math.round(itemRect.top),
      Math.round(overlayButtonRect.top),
    );
    assert.strictEqual(
      Math.round(itemRect.left),
      Math.round(overlayButtonRect.left),
    );

    await click(
      `[data-test-stack-card="${testRealmURL}Person/burcu"] [data-test-edit-button]`,
    );
    assert.dom(`[data-test-plural-view-item="0"]`).hasText('Woody');
    assert.dom(`[data-test-plural-view-item="1"]`).hasText('Buzz');
    assert.dom(`[data-test-plural-view-item="2"]`).hasText('Jackie');
  });
});<|MERGE_RESOLUTION|>--- conflicted
+++ resolved
@@ -24,7 +24,6 @@
 import CardPrerender from '@cardstack/host/components/card-prerender';
 import OperatorMode from '@cardstack/host/components/operator-mode/container';
 
-<<<<<<< HEAD
 import {
   addRoomEvent,
   updateRoomEvent,
@@ -32,10 +31,6 @@
   getCommandReactionEvents,
 } from '@cardstack/host/lib/matrix-handlers';
 
-import type LoaderService from '@cardstack/host/services/loader-service';
-
-=======
->>>>>>> f8dbeec3
 import OperatorModeStateService from '@cardstack/host/services/operator-mode-state-service';
 
 import {
@@ -427,7 +422,6 @@
     }));
   });
 
-<<<<<<< HEAD
   module('matrix', function () {
     async function openAiAssistant(): Promise<string> {
       await waitFor('[data-test-open-ai-assistant]');
@@ -2187,16 +2181,6 @@
       );
     });
   });
-=======
-  async function setCardInOperatorModeState(
-    cardURL?: string,
-    format: 'isolated' | 'edit' = 'isolated',
-  ) {
-    await operatorModeStateService.restore({
-      stacks: cardURL ? [[{ id: cardURL, format }]] : [[]],
-    });
-  }
->>>>>>> f8dbeec3
 
   test('it loads a card and renders its isolated view', async function (assert) {
     await setCardInOperatorModeState(`${testRealmURL}Person/fadhlan`);
