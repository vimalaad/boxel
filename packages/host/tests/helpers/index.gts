import { parse } from 'date-fns';
import {
  Kind,
  RealmAdapter,
  FileRef,
  LooseSingleCardDocument,
  baseRealm,
  createResponse,
  RealmInfo,
} from '@cardstack/runtime-common';
import GlimmerComponent from '@glimmer/component';
import { type TestContext, visit } from '@ember/test-helpers';
import { LocalPath } from '@cardstack/runtime-common/paths';
import { Loader } from '@cardstack/runtime-common/loader';
import { Realm } from '@cardstack/runtime-common/realm';
import { renderComponent } from './render-component';
import Service from '@ember/service';
import CardPrerender from '@cardstack/host/components/card-prerender';
import { type Card } from 'https://cardstack.com/base/card-api';
import {
  RunnerOptionsManager,
  type RunState,
  type RunnerRegistration,
  type EntrySetter,
  type SearchEntryWithErrors,
} from '@cardstack/runtime-common/search-index';
import { WebMessageStream, messageCloseHandler } from './stream';
<<<<<<< HEAD
import { file, Ready, isReady } from '@cardstack/host/resources/file';
=======
import type CardService from '@cardstack/host/services/card-service';
import type { CardSaveSubscriber } from '@cardstack/host/services/card-service';
import { file, FileResource } from '@cardstack/host/resources/file';
>>>>>>> 66f67c0d
import { RealmPaths } from '@cardstack/runtime-common/paths';
import Owner from '@ember/owner';
import { OpenFiles } from '@cardstack/host/controllers/code';

type CardAPI = typeof import('https://cardstack.com/base/card-api');

export function cleanWhiteSpace(text: string) {
  // this also normalizes non-breaking space characters which seem
  // to be appearing in date/time serialization in some envs
  return text.replace(/[\s ]+/g, ' ').trim();
}

export function trimCardContainer(text: string) {
  return cleanWhiteSpace(text).replace(
    /<div .*? data-test-field-component-card> (.*?) <\/div> <\/div>/,
    '$1',
  );
}

export function p(dateString: string): Date {
  return parse(dateString, 'yyyy-MM-dd', new Date());
}

export interface Dir {
  [name: string]: string | Dir;
}

export const testRealmURL = `http://test-realm/test/`;
export const testRealmInfo: RealmInfo = {
  name: 'Unnamed Workspace',
  backgroundURL: null,
  iconURL: null,
};

export interface CardDocFiles {
  [filename: string]: LooseSingleCardDocument;
}

export interface AutoSaveTestContext extends TestContext {
  onSave: (subscriber: CardSaveSubscriber) => void;
  unregisterOnSave: () => void;
}

interface Options {
  realmURL?: string;
  isAcceptanceTest?: true;
}

// We use a rendered component to facilitate our indexing (this emulates
// the work that the Fastboot renderer is doing), which means that the
// `setupRenderingTest(hooks)` from ember-qunit must be used in your tests.
export const TestRealm = {
  async create(
    loader: Loader,
    flatFiles: Record<string, string | LooseSingleCardDocument | CardDocFiles>,
    owner: Owner,
    opts?: Options,
  ): Promise<Realm> {
    if (opts?.isAcceptanceTest) {
      await visit('/');
    } else {
      await makeRenderer();
    }
    return makeRealm(
      new TestRealmAdapter(flatFiles),
      loader,
      owner,
      opts?.realmURL,
    );
  },

  async createWithAdapter(
    adapter: RealmAdapter,
    loader: Loader,
    owner: Owner,
    opts?: Options,
  ): Promise<Realm> {
    if (opts?.isAcceptanceTest) {
      await visit('/acceptance-test-setup');
    } else {
      await makeRenderer();
    }
    return makeRealm(adapter, loader, owner, opts?.realmURL);
  },
};

async function makeRenderer() {
  // This emulates the application.hbs
  await renderComponent(
    class TestDriver extends GlimmerComponent {
      <template>
        <CardPrerender />
      </template>
    },
  );
}

class MockLocalIndexer extends Service {
  url = new URL(testRealmURL);
  #adapter: RealmAdapter | undefined;
  #entrySetter: EntrySetter | undefined;
  #fromScratch: ((realmURL: URL) => Promise<RunState>) | undefined;
  #incremental:
    | ((
        prev: RunState,
        url: URL,
        operation: 'update' | 'delete',
      ) => Promise<RunState>)
    | undefined;
  setup(
    fromScratch: (realmURL: URL) => Promise<RunState>,
    incremental: (
      prev: RunState,
      url: URL,
      operation: 'update' | 'delete',
    ) => Promise<RunState>,
  ) {
    this.#fromScratch = fromScratch;
    this.#incremental = incremental;
  }
  async configureRunner(
    registerRunner: RunnerRegistration,
    entrySetter: EntrySetter,
    adapter: RealmAdapter,
  ) {
    if (!this.#fromScratch || !this.#incremental) {
      throw new Error(
        `fromScratch/incremental not registered with MockLocalIndexer`,
      );
    }
    this.#entrySetter = entrySetter;
    this.#adapter = adapter;
    await registerRunner(
      this.#fromScratch.bind(this),
      this.#incremental.bind(this),
    );
  }
  async setEntry(url: URL, entry: SearchEntryWithErrors) {
    if (!this.#entrySetter) {
      throw new Error(`entrySetter not registered with MockLocalIndexer`);
    }
    this.#entrySetter(url, entry);
  }
  get adapter() {
    if (!this.#adapter) {
      throw new Error(`adapter has not been set on MockLocalIndexer`);
    }
    return this.#adapter;
  }
}

export function setupLocalIndexing(hooks: NestedHooks) {
  hooks.beforeEach(function () {
    this.owner.register('service:local-indexer', MockLocalIndexer);
  });
}

class MockMessageService extends Service {
  subscribe() {
    return () => {};
  }
}

export function setupOnSave(hooks: NestedHooks) {
  hooks.beforeEach<AutoSaveTestContext>(function () {
    let cardService = this.owner.lookup('service:card-service') as CardService;
    this.onSave = cardService.onSave.bind(cardService);
    this.unregisterOnSave =
      cardService.unregisterSaveSubscriber.bind(cardService);
  });
}

export function setupMockMessageService(hooks: NestedHooks) {
  hooks.beforeEach(function () {
    this.owner.register('service:message-service', MockMessageService);
  });
}

let runnerOptsMgr = new RunnerOptionsManager();
function makeRealm(
  adapter: RealmAdapter,
  loader: Loader,
  owner: Owner,
  realmURL = testRealmURL,
) {
  let localIndexer = owner.lookup(
    'service:local-indexer',
  ) as unknown as MockLocalIndexer;
  return new Realm(
    realmURL,
    adapter,
    loader,
    async (optsId) => {
      let { registerRunner, entrySetter } = runnerOptsMgr.getOptions(optsId);
      await localIndexer.configureRunner(registerRunner, entrySetter, adapter);
    },
    runnerOptsMgr,
    async () =>
      `<html><body>Intentionally empty index.html (these tests will not exercise this capability)</body></html>`,
  );
}

export async function saveCard(instance: Card, id: string, loader: Loader) {
  let api = await loader.import<CardAPI>(`${baseRealm.url}card-api`);
  let doc = api.serializeCard(instance);
  doc.data.id = id;
  await api.updateFromSerialized(instance, doc);
}

export async function shimModule(
  moduleURL: string,
  module: Record<string, any>,
  loader: Loader,
) {
  if (loader) {
    loader.shimModule(moduleURL, module);
  }
  await Promise.all(
    Object.keys(module).map(async (name) => {
      let m = await loader.import<any>(moduleURL);
      m[name];
    }),
  );
}

export function setupCardLogs(
  hooks: NestedHooks,
  apiThunk: () => Promise<CardAPI>,
) {
  hooks.afterEach(async function () {
    let api = await apiThunk();
    await api.flushLogs();
  });
}

export class TestRealmAdapter implements RealmAdapter {
  #files: Dir = {};
  #lastModified: Map<string, number> = new Map();
  #paths: RealmPaths;
  #subscriber: ((message: Record<string, any>) => void) | undefined;

  constructor(
    flatFiles: Record<
      string,
      string | LooseSingleCardDocument | CardDocFiles | RealmInfo
    >,
    realmURL = new URL(testRealmURL),
  ) {
    this.#paths = new RealmPaths(realmURL);
    let now = Date.now();
    for (let [path, content] of Object.entries(flatFiles)) {
      let segments = path.split('/');
      let last = segments.pop()!;
      let dir = this.#traverse(segments, 'directory');
      if (typeof dir === 'string') {
        throw new Error(`tried to use file as directory`);
      }
      this.#lastModified.set(this.#paths.fileURL(path).href, now);
      if (typeof content === 'string') {
        dir[last] = content;
      } else {
        dir[last] = JSON.stringify(content);
      }
    }
  }

  get lastModified() {
    return this.#lastModified;
  }

  // this is to aid debugging since privates are actually not visible in the debugger
  get files() {
    return this.#files;
  }

  async *readdir(
    path: string,
  ): AsyncGenerator<{ name: string; path: string; kind: Kind }, void> {
    let dir =
      path === '' ? this.#files : this.#traverse(path.split('/'), 'directory');
    for (let [name, content] of Object.entries(dir)) {
      yield {
        name,
        path: path === '' ? name : `${path}/${name}`,
        kind: typeof content === 'string' ? 'file' : 'directory',
      };
    }
  }

  async exists(path: string): Promise<boolean> {
    try {
      await this.#traverse(path.split('/'), 'directory');
      return true;
    } catch (err: any) {
      if (err.name === 'NotFoundError') {
        return false;
      }
      if (err.name === 'TypeMismatchError') {
        try {
          await this.#traverse(path.split('/'), 'file');
          return true;
        } catch (err: any) {
          if (err.name === 'NotFoundError') {
            return false;
          }
          throw err;
        }
      }
      throw err;
    }
  }

  async openFile(path: LocalPath): Promise<FileRef | undefined> {
    let content;
    try {
      content = this.#traverse(path.split('/'), 'file');
    } catch (err: any) {
      if (['TypeMismatchError', 'NotFoundError'].includes(err.name)) {
        return undefined;
      }
      throw err;
    }
    if (typeof content !== 'string') {
      throw new Error('treated directory as a file');
    }
    return {
      path,
      content,
      lastModified: this.#lastModified.get(this.#paths.fileURL(path).href)!,
    };
  }

  async write(
    path: LocalPath,
    contents: string | object,
  ): Promise<{ lastModified: number }> {
    let segments = path.split('/');
    let name = segments.pop()!;
    let dir = this.#traverse(segments, 'directory');
    if (typeof dir === 'string') {
      throw new Error(`treated file as a directory`);
    }
    if (typeof dir[name] === 'object') {
      throw new Error(
        `cannot write file over an existing directory at ${path}`,
      );
    }

    let type = dir[name] ? 'updated' : 'added';
    dir[name] =
      typeof contents === 'string'
        ? contents
        : JSON.stringify(contents, null, 2);
    let lastModified = Date.now();
    this.#lastModified.set(this.#paths.fileURL(path).href, lastModified);

    this.postUpdateEvent({ [type]: [path] });

    return { lastModified };
  }

  postUpdateEvent(data: Record<string, any>) {
    this.#subscriber?.(data);
  }

  async remove(path: LocalPath) {
    let segments = path.split('/');
    let name = segments.pop()!;
    let dir = this.#traverse(segments, 'directory');
    if (typeof dir === 'string') {
      throw new Error(`tried to use file as directory`);
    }
    delete dir[name];
    this.postUpdateEvent({ removed: path });
  }

  #traverse(
    segments: string[],
    targetKind: Kind,
    originalPath = segments.join('/'),
  ): string | Dir {
    let dir: Dir | string = this.#files;
    while (segments.length > 0) {
      if (typeof dir === 'string') {
        throw new Error(`tried to use file as directory`);
      }
      let name = segments.shift()!;
      if (name === '') {
        return dir;
      }
      if (dir[name] === undefined) {
        if (
          segments.length > 0 ||
          (segments.length === 0 && targetKind === 'directory')
        ) {
          dir[name] = {};
        } else if (segments.length === 0 && targetKind === 'file') {
          let err = new Error(`${originalPath} not found`);
          err.name = 'NotFoundError'; // duck type to the same as what the FileSystem API looks like
          throw err;
        }
      }
      dir = dir[name];
    }
    return dir;
  }

  createStreamingResponse(
    _request: Request,
    responseInit: ResponseInit,
    cleanup: () => void,
  ) {
    let s = new WebMessageStream();
    let response = createResponse(s.readable, responseInit);
    messageCloseHandler(s.readable, cleanup);
    return { response, writable: s.writable };
  }

  async subscribe(cb: (message: Record<string, any>) => void): Promise<void> {
    this.#subscriber = cb;
  }

  unsubscribe(): void {
    this.#subscriber = undefined;
  }
}

export function delay(delayAmountMs: number): Promise<void> {
  return new Promise((resolve) => {
    setTimeout(resolve, delayAmountMs);
  });
}

export async function getFileResource(
  context: TestContext,
<<<<<<< HEAD
  realmURL: string,
  openFiles: OpenFiles
): Promise<Ready> {
  if (openFiles.path === undefined) {
    throw new Error('Wrong relativePath undefined');
  }
  let relativePath = openFiles.path;
  let f = file(context, () => ({
=======
  adapter: TestRealmAdapter,
  ref: { name: string; module: string; lastModified?: string },
): Promise<FileResource> {
  let fileURL = ref.module.endsWith('.gts') ? ref.module : `${ref.module}.gts`;
  let paths = new RealmPaths(testRealmURL);
  let relativePath = paths.local(fileURL);
  let content = (await adapter.openFile(relativePath))?.content as
    | string
    | undefined;
  return file(context, () => ({
>>>>>>> 66f67c0d
    relativePath,
    realmURL: new RealmPaths(realmURL).url,
    onStateChange: (state) => {
      if (state === 'not-found') {
        openFiles.path = undefined;
      }
    },
  }));
  if (f.state == 'loading') {
    await f.ready();
  }
  if (!isReady(f)) {
    throw new Error(
      `Resource is in ${f.state} state. It should be in Ready state`
    );
  }
  return f;
}

function changedEntry(
  listings: { path: string; lastModified?: number }[],
  entry: { path: string; lastModified?: number },
) {
  return listings.some(
    (item) =>
      item.path === entry.path && item.lastModified != entry.lastModified,
  );
}

function hasEntry(
  listings: { path: string; lastModified?: number }[],
  entry: { path: string; lastModified?: number },
) {
  return listings.some((item) => item.path === entry.path);
}

export function diff(
  prevEntries: { path: string; lastModified?: number }[],
  currEntries: { path: string; lastModified?: number }[],
) {
  let changed = prevEntries.filter((entry) => changedEntry(currEntries, entry));
  let added = currEntries.filter((entry) => !hasEntry(prevEntries, entry));
  let removed = prevEntries.filter((entry) => !hasEntry(currEntries, entry));

  return {
    added: added.map((e) => e.path),
    removed: removed.map((e) => e.path),
    changed: changed.map((e) => e.path),
  };
}<|MERGE_RESOLUTION|>--- conflicted
+++ resolved
@@ -25,13 +25,9 @@
   type SearchEntryWithErrors,
 } from '@cardstack/runtime-common/search-index';
 import { WebMessageStream, messageCloseHandler } from './stream';
-<<<<<<< HEAD
-import { file, Ready, isReady } from '@cardstack/host/resources/file';
-=======
 import type CardService from '@cardstack/host/services/card-service';
 import type { CardSaveSubscriber } from '@cardstack/host/services/card-service';
-import { file, FileResource } from '@cardstack/host/resources/file';
->>>>>>> 66f67c0d
+import { file, Ready, isReady } from '@cardstack/host/resources/file';
 import { RealmPaths } from '@cardstack/runtime-common/paths';
 import Owner from '@ember/owner';
 import { OpenFiles } from '@cardstack/host/controllers/code';
@@ -47,7 +43,7 @@
 export function trimCardContainer(text: string) {
   return cleanWhiteSpace(text).replace(
     /<div .*? data-test-field-component-card> (.*?) <\/div> <\/div>/,
-    '$1',
+    '$1'
   );
 }
 
@@ -88,7 +84,7 @@
     loader: Loader,
     flatFiles: Record<string, string | LooseSingleCardDocument | CardDocFiles>,
     owner: Owner,
-    opts?: Options,
+    opts?: Options
   ): Promise<Realm> {
     if (opts?.isAcceptanceTest) {
       await visit('/');
@@ -99,7 +95,7 @@
       new TestRealmAdapter(flatFiles),
       loader,
       owner,
-      opts?.realmURL,
+      opts?.realmURL
     );
   },
 
@@ -107,7 +103,7 @@
     adapter: RealmAdapter,
     loader: Loader,
     owner: Owner,
-    opts?: Options,
+    opts?: Options
   ): Promise<Realm> {
     if (opts?.isAcceptanceTest) {
       await visit('/acceptance-test-setup');
@@ -125,7 +121,7 @@
       <template>
         <CardPrerender />
       </template>
-    },
+    }
   );
 }
 
@@ -138,7 +134,7 @@
     | ((
         prev: RunState,
         url: URL,
-        operation: 'update' | 'delete',
+        operation: 'update' | 'delete'
       ) => Promise<RunState>)
     | undefined;
   setup(
@@ -146,8 +142,8 @@
     incremental: (
       prev: RunState,
       url: URL,
-      operation: 'update' | 'delete',
-    ) => Promise<RunState>,
+      operation: 'update' | 'delete'
+    ) => Promise<RunState>
   ) {
     this.#fromScratch = fromScratch;
     this.#incremental = incremental;
@@ -155,18 +151,18 @@
   async configureRunner(
     registerRunner: RunnerRegistration,
     entrySetter: EntrySetter,
-    adapter: RealmAdapter,
+    adapter: RealmAdapter
   ) {
     if (!this.#fromScratch || !this.#incremental) {
       throw new Error(
-        `fromScratch/incremental not registered with MockLocalIndexer`,
+        `fromScratch/incremental not registered with MockLocalIndexer`
       );
     }
     this.#entrySetter = entrySetter;
     this.#adapter = adapter;
     await registerRunner(
       this.#fromScratch.bind(this),
-      this.#incremental.bind(this),
+      this.#incremental.bind(this)
     );
   }
   async setEntry(url: URL, entry: SearchEntryWithErrors) {
@@ -215,10 +211,10 @@
   adapter: RealmAdapter,
   loader: Loader,
   owner: Owner,
-  realmURL = testRealmURL,
+  realmURL = testRealmURL
 ) {
   let localIndexer = owner.lookup(
-    'service:local-indexer',
+    'service:local-indexer'
   ) as unknown as MockLocalIndexer;
   return new Realm(
     realmURL,
@@ -230,7 +226,7 @@
     },
     runnerOptsMgr,
     async () =>
-      `<html><body>Intentionally empty index.html (these tests will not exercise this capability)</body></html>`,
+      `<html><body>Intentionally empty index.html (these tests will not exercise this capability)</body></html>`
   );
 }
 
@@ -244,7 +240,7 @@
 export async function shimModule(
   moduleURL: string,
   module: Record<string, any>,
-  loader: Loader,
+  loader: Loader
 ) {
   if (loader) {
     loader.shimModule(moduleURL, module);
@@ -253,13 +249,13 @@
     Object.keys(module).map(async (name) => {
       let m = await loader.import<any>(moduleURL);
       m[name];
-    }),
+    })
   );
 }
 
 export function setupCardLogs(
   hooks: NestedHooks,
-  apiThunk: () => Promise<CardAPI>,
+  apiThunk: () => Promise<CardAPI>
 ) {
   hooks.afterEach(async function () {
     let api = await apiThunk();
@@ -278,7 +274,7 @@
       string,
       string | LooseSingleCardDocument | CardDocFiles | RealmInfo
     >,
-    realmURL = new URL(testRealmURL),
+    realmURL = new URL(testRealmURL)
   ) {
     this.#paths = new RealmPaths(realmURL);
     let now = Date.now();
@@ -308,7 +304,7 @@
   }
 
   async *readdir(
-    path: string,
+    path: string
   ): AsyncGenerator<{ name: string; path: string; kind: Kind }, void> {
     let dir =
       path === '' ? this.#files : this.#traverse(path.split('/'), 'directory');
@@ -366,7 +362,7 @@
 
   async write(
     path: LocalPath,
-    contents: string | object,
+    contents: string | object
   ): Promise<{ lastModified: number }> {
     let segments = path.split('/');
     let name = segments.pop()!;
@@ -376,7 +372,7 @@
     }
     if (typeof dir[name] === 'object') {
       throw new Error(
-        `cannot write file over an existing directory at ${path}`,
+        `cannot write file over an existing directory at ${path}`
       );
     }
 
@@ -411,7 +407,7 @@
   #traverse(
     segments: string[],
     targetKind: Kind,
-    originalPath = segments.join('/'),
+    originalPath = segments.join('/')
   ): string | Dir {
     let dir: Dir | string = this.#files;
     while (segments.length > 0) {
@@ -442,7 +438,7 @@
   createStreamingResponse(
     _request: Request,
     responseInit: ResponseInit,
-    cleanup: () => void,
+    cleanup: () => void
   ) {
     let s = new WebMessageStream();
     let response = createResponse(s.readable, responseInit);
@@ -467,7 +463,6 @@
 
 export async function getFileResource(
   context: TestContext,
-<<<<<<< HEAD
   realmURL: string,
   openFiles: OpenFiles
 ): Promise<Ready> {
@@ -476,18 +471,6 @@
   }
   let relativePath = openFiles.path;
   let f = file(context, () => ({
-=======
-  adapter: TestRealmAdapter,
-  ref: { name: string; module: string; lastModified?: string },
-): Promise<FileResource> {
-  let fileURL = ref.module.endsWith('.gts') ? ref.module : `${ref.module}.gts`;
-  let paths = new RealmPaths(testRealmURL);
-  let relativePath = paths.local(fileURL);
-  let content = (await adapter.openFile(relativePath))?.content as
-    | string
-    | undefined;
-  return file(context, () => ({
->>>>>>> 66f67c0d
     relativePath,
     realmURL: new RealmPaths(realmURL).url,
     onStateChange: (state) => {
@@ -509,24 +492,24 @@
 
 function changedEntry(
   listings: { path: string; lastModified?: number }[],
-  entry: { path: string; lastModified?: number },
+  entry: { path: string; lastModified?: number }
 ) {
   return listings.some(
     (item) =>
-      item.path === entry.path && item.lastModified != entry.lastModified,
+      item.path === entry.path && item.lastModified != entry.lastModified
   );
 }
 
 function hasEntry(
   listings: { path: string; lastModified?: number }[],
-  entry: { path: string; lastModified?: number },
+  entry: { path: string; lastModified?: number }
 ) {
   return listings.some((item) => item.path === entry.path);
 }
 
 export function diff(
   prevEntries: { path: string; lastModified?: number }[],
-  currEntries: { path: string; lastModified?: number }[],
+  currEntries: { path: string; lastModified?: number }[]
 ) {
   let changed = prevEntries.filter((entry) => changedEntry(currEntries, entry));
   let added = currEntries.filter((entry) => !hasEntry(prevEntries, entry));
