import { module, test, assert } from 'qunit';
<<<<<<< HEAD
import { getTools, getModifyPrompt, getRelevantCards } from '../helpers';
import type { MatrixEvent as DiscreteMatrixEvent } from 'https://cardstack.com/base/room';
import {
  getPatchTool,
  getSearchTool,
} from '@cardstack/runtime-common/helpers/ai';

function oldPatchTool(card: CardDef, properties: any) {
=======
import {
  getTools,
  getModifyPrompt,
  getRelevantCards,
  SKILL_INSTRUCTIONS_MESSAGE,
} from '../helpers';
import type {
  MatrixEvent as DiscreteMatrixEvent,
  Tool,
  CardMessageContent,
} from 'https://cardstack.com/base/matrix-event';
import { EventStatus } from 'matrix-js-sdk';
import type { SingleCardDocument } from '@cardstack/runtime-common';

function getPatchTool(cardId: string, properties: any): Tool {
>>>>>>> f8dbeec3
  return {
    type: 'function',
    function: {
      name: 'patchCard',
      description: 'description',
      parameters: {
        type: 'object',
        properties: {
          card_id: {
            type: 'string',
            const: card.id,
          },
          description: {
            type: 'string',
          },
          attributes: {
            type: 'object',
            properties: properties,
          },
        },
        required: ['card_id', 'attributes', 'description'],
      },
    },
  };
}

module('getModifyPrompt', () => {
  test('should generate a prompt from the user', () => {
    const history: DiscreteMatrixEvent[] = [
      {
        type: 'm.room.message',
        event_id: '1',
        origin_server_ts: 1234567890,
        content: {
          msgtype: 'm.text',
          format: 'org.matrix.custom.html',
          body: 'Hey',
          formatted_body: 'Hey',
          isStreamingFinished: true,
        },
        sender: '@user:localhost',
        room_id: 'room1',
        unsigned: {
          age: 1000,
          transaction_id: '1',
        },
        status: EventStatus.SENT,
      },
    ];

    const result = getModifyPrompt(history, '@ai-bot:localhost');

    // Should have a system prompt and a user prompt
    assert.equal(result.length, 2);
    assert.equal(result[0].role, 'system');
    assert.equal(result[1].role, 'user');
    assert.equal(result[1].content, 'Hey');
  });

  test('should generate a more structured response if the user uploads a card', () => {
    const history: DiscreteMatrixEvent[] = [
      {
        type: 'm.room.message',
        event_id: '1',
        origin_server_ts: 1234567890,
        content: {
          msgtype: 'org.boxel.message',
          format: 'org.matrix.custom.html',
          body: 'Hey',
          formatted_body: 'Hey',
          data: {
            context: {
              tools: [],
              submode: undefined,
            },
            attachedCards: [
              {
                data: {
                  type: 'card',
                  id: 'http://localhost:4201/drafts/Author/1',
                  attributes: {
                    firstName: 'Terry',
                    lastName: 'Pratchett',
                  },
                  meta: {
                    adoptsFrom: {
                      module: '../author',
                      name: 'Author',
                    },
                  },
                },
              },
            ],
          },
        },
        sender: '@user:localhost',
        room_id: 'room1',
        unsigned: {
          age: 1000,
          transaction_id: '1',
        },
        status: EventStatus.SENT,
      },
    ];

    const result = getModifyPrompt(history, '@ai-bot:localhost');

    // Should include the body as well as the card
    assert.equal(result.length, 2);
    assert.equal(result[0].role, 'system');
    assert.equal(result[1].role, 'user');
    assert.true(result[1].content?.includes('Hey'));
    if (
      history[0].type === 'm.room.message' &&
      history[0].content.msgtype === 'org.boxel.message'
    ) {
      assert.true(
        result[0].content?.includes(
          JSON.stringify(history[0].content.data.attachedCards![0].data),
        ),
      );
    } else {
      assert.true(
        false,
        'expected "m.room.message" event with a "org.boxel.message" msgtype',
      );
    }
  });

  test('should raise an error if we do not pass in a full id', () => {
    const history: DiscreteMatrixEvent[] = [
      {
        type: 'm.room.message',
        event_id: '1',
        origin_server_ts: 1234567890,
        content: {
          msgtype: 'm.text',
          format: 'org.matrix.custom.html',
          body: 'Hey',
          formatted_body: 'Hey',
          isStreamingFinished: true,
        },
        sender: '@user:localhost',
        room_id: 'room1',
        unsigned: {
          age: 1000,
          transaction_id: '1',
        },
        status: EventStatus.SENT,
      },
    ];

    // Assert raises an exception when we don't use a full id
    assert.throws(() => {
      getModifyPrompt(history, 'ai-bot');
    });
  });

  test('Gets only the latest version of cards uploaded', () => {
    const history: DiscreteMatrixEvent[] = [
      {
        type: 'm.room.message',
        sender: '@ian:localhost',
        content: {
          msgtype: 'org.boxel.message',
          format: 'org.matrix.custom.html',
          body: 'set the name to dave',
          formatted_body: '<p>set the name to dave</p>\n',
          data: {
            attachedCards: [
              {
                data: {
                  type: 'card',
                  id: 'http://localhost:4201/drafts/Friend/1',
                  attributes: {
                    firstName: 'Original Name',
                    thumbnailURL: null,
                  },
                  relationships: {
                    friend: {
                      links: {
                        self: './2',
                      },
                      data: {
                        type: 'card',
                        id: 'http://localhost:4201/drafts/Friend/2',
                      },
                    },
                  },
                  meta: {
                    adoptsFrom: {
                      module: '../friend',
                      name: 'Friend',
                    },
                  },
                },
              },
            ],
            context: {
              tools: [],
              submode: 'interact',
            },
          },
        },
        room_id: 'room1',
        origin_server_ts: 1696813813166,
        unsigned: {
          age: 115498,
          transaction_id: '1',
        },
        event_id: '1',
        status: EventStatus.SENT,
      },
      {
        type: 'm.room.message',
        sender: '@ian:localhost',
        content: {
          msgtype: 'org.boxel.message',
          format: 'org.matrix.custom.html',
          body: 'set the location to home',
          formatted_body: 'set the location to home',
          data: {
            attachedCards: [
              {
                data: {
                  type: 'card',
                  id: 'http://localhost:4201/drafts/Friend/1',
                  attributes: {
                    firstName: 'Changed Name',
                    thumbnailURL: null,
                  },
                  relationships: {
                    friend: {
                      links: {
                        self: './2',
                      },
                      data: {
                        type: 'card',
                        id: 'http://localhost:4201/drafts/Friend/2',
                      },
                    },
                  },
                  meta: {
                    adoptsFrom: {
                      module: '../friend',
                      name: 'Friend',
                    },
                  },
                },
              },
            ],
            context: {
              tools: [],
              submode: 'interact',
            },
          },
        },
        room_id: 'room1',
        origin_server_ts: 1696813813167,
        unsigned: {
          age: 115498,
          transaction_id: '2',
        },
        event_id: '2',
        status: EventStatus.SENT,
      },
    ];

<<<<<<< HEAD
    const [latestCard, relevantCards] = getRelevantCards(
      history,
      '@aibot:localhost',
    );
    assert.equal(relevantCards.length, 1);
=======
    const { attachedCards } = getRelevantCards(history, '@aibot:localhost');
    assert.equal(attachedCards.length, 1);
>>>>>>> f8dbeec3
    if (
      history[1].type === 'm.room.message' &&
      history[1].content.msgtype === 'org.boxel.message'
    ) {
      assert.equal(
        attachedCards[0],
        history[1].content.data.attachedCards?.[0]['data'],
      );
      assert.equal(
        latestCard,
        history[1].content.data.attachedCards![0]['data'],
      );
    } else {
      assert.true(
        false,
        'expected "m.room.message" event with a "org.boxel.message" msgtype',
      );
    }
  });

  test('Safely manages cases with no cards', () => {
    const history: DiscreteMatrixEvent[] = [
      {
        type: 'm.room.message',
        sender: '@ian:localhost',
        content: {
          msgtype: 'org.boxel.message',
          format: 'org.matrix.custom.html',
          body: 'set the name to dave',
          formatted_body: '<p>set the name to dave</p>\n',
          data: {
            context: {
              openCardIds: [],
              tools: [],
              submode: 'interact',
            },
          },
        },
        room_id: 'room1',
        origin_server_ts: 1696813813166,
        unsigned: {
          age: 115498,
          transaction_id: '1',
        },
        event_id: '1',
        status: EventStatus.SENT,
      },
      {
        type: 'm.room.message',
        sender: '@ian:localhost',
        content: {
          msgtype: 'org.boxel.message',
          format: 'org.matrix.custom.html',
          body: 'set the location to home',
          formatted_body: 'set the location to home',
          data: {
            context: {
              openCardIds: [],
              tools: [],
              submode: 'interact',
            },
          },
        },
        room_id: 'room1',
        origin_server_ts: 1696813813167,
        unsigned: {
          age: 115498,
          transaction_id: '2',
        },
        event_id: '2',
        status: EventStatus.SENT,
      },
    ];

<<<<<<< HEAD
    const [_, relevantCards] = getRelevantCards(history, '@aibot:localhost');
    assert.equal(relevantCards.length, 0);
=======
    const { attachedCards, skillCards } = getRelevantCards(
      history,
      '@aibot:localhost',
    );
    assert.equal(attachedCards.length, 0);
    assert.equal(skillCards.length, 0);
>>>>>>> f8dbeec3
  });

  test('Gets uploaded cards if no shared context', () => {
    const history: DiscreteMatrixEvent[] = [
      {
        type: 'm.room.message',
        event_id: '1',
        origin_server_ts: 1234567890,
        content: {
          msgtype: 'org.boxel.message',
          format: 'org.matrix.custom.html',
          body: 'Hey',
          formatted_body: 'Hey',
          data: {
            attachedCards: [
              {
                data: {
                  type: 'card',
                  id: 'http://localhost:4201/drafts/Author/1',
                  attributes: {
                    firstName: 'Terry',
                    lastName: 'Pratchett',
                  },
                  meta: {
                    adoptsFrom: {
                      module: '../author',
                      name: 'Author',
                    },
                  },
                },
              },
            ],
            context: {
              openCardIds: [],
              tools: [],
              submode: 'interact',
            },
          },
        },
        sender: '@user:localhost',
        room_id: 'room1',
        unsigned: {
          age: 115498,
          transaction_id: '1',
        },
        status: EventStatus.SENT,
      },
    ];
<<<<<<< HEAD
    const [_, relevantCards] = getRelevantCards(history, '@aibot:localhost');
    assert.equal(relevantCards.length, 1);
=======
    const { attachedCards } = getRelevantCards(history, '@aibot:localhost');
    assert.equal(attachedCards.length, 1);
>>>>>>> f8dbeec3
  });

  test('Gets multiple uploaded cards', () => {
    const history: DiscreteMatrixEvent[] = [
      {
        type: 'm.room.message',
        event_id: '1',
        origin_server_ts: 1234567890,
        content: {
          msgtype: 'org.boxel.message',
          format: 'org.matrix.custom.html',
          body: 'Hey',
          formatted_body: 'Hey',
          data: {
            attachedCards: [
              {
                data: {
                  type: 'card',
                  id: 'http://localhost:4201/drafts/Author/1',
                  attributes: {
                    firstName: 'Terry',
                    lastName: 'Pratchett',
                  },
                  meta: {
                    adoptsFrom: {
                      module: '../author',
                      name: 'Author',
                    },
                  },
                },
              },
            ],
            context: {
              openCardIds: [],
              tools: [],
              submode: 'interact',
            },
          },
        },
        sender: '@user:localhost',
        room_id: 'room1',
        unsigned: {
          age: 115498,
          transaction_id: '1',
        },
        status: EventStatus.SENT,
      },
      {
        type: 'm.room.message',
        event_id: '2',
        origin_server_ts: 1234567890,
        content: {
          msgtype: 'org.boxel.message',
          format: 'org.matrix.custom.html',
          body: 'Hey',
          formatted_body: 'Hey',
          data: {
            attachedCards: [
              {
                data: {
                  type: 'card',
                  id: 'http://localhost:4201/drafts/Author/2',
                  attributes: {
                    firstName: 'Mr',
                    lastName: 'T',
                  },
                  meta: {
                    adoptsFrom: {
                      module: '../author',
                      name: 'Author',
                    },
                  },
                },
              },
            ],
            context: {
              openCardIds: [],
              tools: [],
              submode: 'interact',
            },
          },
        },
        sender: '@user:localhost',
        room_id: 'room1',
        unsigned: {
          age: 115498,
          transaction_id: '2',
        },
        status: EventStatus.SENT,
      },
    ];
<<<<<<< HEAD
    const [_, relevantCards] = getRelevantCards(history, '@aibot:localhost');
    assert.equal(relevantCards.length, 2);
=======
    const { attachedCards } = getRelevantCards(history, '@aibot:localhost');
    assert.equal(attachedCards.length, 2);
>>>>>>> f8dbeec3
  });

  test('Gets multiple uploaded cards in the system prompt', () => {
    const history: DiscreteMatrixEvent[] = [
      {
        type: 'm.room.message',
        event_id: '1',
        origin_server_ts: 1234567890,
        content: {
          msgtype: 'org.boxel.message',
          format: 'org.matrix.custom.html',
          body: 'Hey',
          formatted_body: 'Hey',
          data: {
            attachedCards: [
              {
                data: {
                  type: 'card',
                  id: 'http://localhost:4201/drafts/Author/1',
                  attributes: {
                    firstName: 'Terry',
                    lastName: 'Pratchett',
                  },
                  meta: {
                    adoptsFrom: {
                      module: '../author',
                      name: 'Author',
                    },
                  },
                },
              },
            ],
            context: {
              openCardIds: [],
              tools: [],
              submode: 'interact',
            },
          },
        },
        sender: '@user:localhost',
        room_id: 'room1',
        unsigned: {
          age: 115498,
          transaction_id: '1',
        },
        status: EventStatus.SENT,
      },
      {
        type: 'm.room.message',
        event_id: '2',
        origin_server_ts: 1234567890,
        content: {
          msgtype: 'org.boxel.message',
          format: 'org.matrix.custom.html',
          body: 'Hey',
          formatted_body: 'Hey',
          data: {
            attachedCards: [
              {
                data: {
                  type: 'card',
                  id: 'http://localhost:4201/drafts/Author/2',
                  attributes: {
                    firstName: 'Mr',
                    lastName: 'T',
                  },
                  meta: {
                    adoptsFrom: {
                      module: '../author',
                      name: 'Author',
                    },
                  },
                },
              },
            ],
            context: {
              openCardIds: [],
              tools: [],
              submode: 'interact',
            },
          },
        },
        sender: '@user:localhost',
        room_id: 'room1',
        unsigned: {
          age: 115498,
          transaction_id: '2',
        },
        status: EventStatus.SENT,
      },
    ];
    const fullPrompt = getModifyPrompt(history, '@aibot:localhost');
    const systemMessage = fullPrompt.find(
      (message) => message.role === 'system',
    );
    assert.true(
      systemMessage?.content?.includes('http://localhost:4201/drafts/Author/1'),
    );
    assert.true(
      systemMessage?.content?.includes('http://localhost:4201/drafts/Author/2'),
    );
  });

  test('If a user stops sharing their context keep it in the system prompt', () => {
    const history: DiscreteMatrixEvent[] = [
      {
        type: 'm.room.message',
        sender: '@ian:localhost',
        content: {
          msgtype: 'org.boxel.message',
          format: 'org.matrix.custom.html',
          body: 'set the name to dave',
          formatted_body: '<p>set the name to dave</p>\n',
          data: {
            attachedCards: [
              {
                data: {
                  type: 'card',
                  id: 'http://localhost:4201/drafts/Friend/1',
                  attributes: {
                    firstName: 'Hassan',
                    thumbnailURL: null,
                  },
                  relationships: {
                    friend: {
                      links: {
                        self: './2',
                      },
                      data: {
                        type: 'card',
                        id: 'http://localhost:4201/drafts/Friend/2',
                      },
                    },
                  },
                  meta: {
                    adoptsFrom: {
                      module: '../friend',
                      name: 'Friend',
                    },
                  },
                },
              },
            ],
            context: {
              openCardIds: ['http://localhost:4201/drafts/Friend/1'],
              submode: 'interact',
              tools: [],
            },
          },
        },
        room_id: 'room1',
        origin_server_ts: 1696813813166,
        unsigned: {
          age: 115498,
          transaction_id: '1',
        },
        event_id: '1',
        status: EventStatus.SENT,
      },
      {
        type: 'm.room.message',
        sender: '@ian:localhost',
        content: {
          body: 'Just a regular message',
          formatted_body: 'Just a regular message',
          msgtype: 'm.text',
          format: 'org.matrix.custom.html',
          isStreamingFinished: true,
        },
        room_id: 'room1',
        origin_server_ts: 1696813813167,
        unsigned: {
          age: 115498,
          transaction_id: '2',
        },
        event_id: '2',
        status: EventStatus.SENT,
      },
    ];
<<<<<<< HEAD
    const [latestCard, relevantCards] = getRelevantCards(
      history,
      '@aibot:localhost',
    );
    assert.equal(relevantCards.length, 1);
=======
    const { attachedCards } = getRelevantCards(history, '@aibot:localhost');
    assert.equal(attachedCards.length, 1);
>>>>>>> f8dbeec3
    assert.equal(
      attachedCards[0],
      (history[0].content as CardMessageContent).data.attachedCards?.[0][
        'data'
      ],
    );
    assert.equal(latestCard, history[0].content.data.attachedCards[0]['data']);
  });

  test('If there are no functions in the last message from the user, store none', () => {
    const history: DiscreteMatrixEvent[] = [
      {
        type: 'm.room.message',
        sender: '@ian:localhost',
        content: {
          msgtype: 'org.boxel.message',
          format: 'org.matrix.custom.html',
          body: 'Just a regular message',
          formatted_body: 'Just a regular message',
          data: {
            context: {
              openCardIds: [],
              tools: [],
              submode: 'interact',
            },
          },
        },
        room_id: 'room1',
        origin_server_ts: 1696813813167,
        unsigned: {
          age: 115498,
          transaction_id: '2',
        },
        event_id: '$AZ65GbUls1UdpiOPD_AfSVu8RyiFYN1vltmUKmUnV4c',
        status: EventStatus.SENT,
      },
    ];
    const functions = getTools(history, '@aibot:localhost');
    assert.equal(functions.length, 0);
  });

  test('If a user stops sharing their context then ignore function calls', () => {
    const history: DiscreteMatrixEvent[] = [
      {
        type: 'm.room.message',
        sender: '@ian:localhost',
        content: {
          msgtype: 'org.boxel.message',
          format: 'org.matrix.custom.html',
          body: 'set the name to dave',
          formatted_body: '<p>set the name to dave</p>\n',
          data: {
            context: {
              openCardIds: ['http://localhost:4201/drafts/Friend/1'],
              tools: [
                getPatchTool(
                  { id: 'http://localhost:4201/drafts/Friend/1' },
                  {
                    firstName: { type: 'string' },
                  },
                ),
              ],
              submode: 'interact',
            },
          },
        },
        room_id: 'room1',
        origin_server_ts: 1696813813166,
        unsigned: {
          age: 115498,
          transaction_id: '1',
        },
        event_id: '1',
        status: EventStatus.SENT,
      },
      {
        type: 'm.room.message',
        sender: '@ian:localhost',
        content: {
          msgtype: 'org.boxel.message',
          format: 'org.matrix.custom.html',
          body: 'Just a regular message',
          formatted_body: 'Just a regular message',
          data: {
            context: {
              openCardIds: [],
              tools: [],
              submode: 'interact',
            },
          },
        },
        room_id: 'room1',
        origin_server_ts: 1696813813167,
        unsigned: {
          age: 115498,
          transaction_id: '2',
        },
        event_id: '2',
        status: EventStatus.SENT,
      },
    ];
    const functions = getTools(history, '@aibot:localhost');
    assert.equal(functions.length, 0);
  });

  test("Don't break when there is an older format type with open cards", () => {
    const history: DiscreteMatrixEvent[] = [
      {
        type: 'm.room.message',
        sender: '@ian:localhost',
        content: {
          msgtype: 'org.boxel.message',
          format: 'org.matrix.custom.html',
          body: 'set the name to dave',
          formatted_body: '<p>set the name to dave</p>\n',
          data: {
            context: {
              // @ts-expect-error purposefully using old format
              openCards: [
                {
                  data: {
                    type: 'card',
                    id: 'http://localhost:4201/drafts/Friend/1',
                    attributes: {
                      firstName: 'Hassan',
                      thumbnailURL: null,
                    },
                    relationships: {
                      friend: {
                        links: {
                          self: './2',
                        },
                        data: {
                          type: 'card',
                          id: 'http://localhost:4201/drafts/Friend/2',
                        },
                      },
                    },
                    meta: {
                      adoptsFrom: {
                        module: '../friend',
                        name: 'Friend',
                      },
                    },
                  },
                },
              ],
              tools: [
                oldPatchTool(
                  { id: 'http://localhost:4201/drafts/Friend/1' } as any,
                  {
                    firstName: { type: 'string' },
                  },
                ),
              ],
              submode: 'interact',
            },
          },
        },
        room_id: 'room1',
        origin_server_ts: 1696813813166,
        unsigned: {
          age: 115498,
          transaction_id: '1',
        },
        event_id: '$AZ65GbUls1UdpiOPD_AfSVu8RyiFYN1vltmUKmUnV4c',
        status: EventStatus.SENT,
      },
    ];

    const functions = getTools(history, '@aibot:localhost');
    assert.equal(functions.length, 1);
    assert.deepEqual(functions[0], {
      type: 'function',
      function: {
        name: 'patchCard',
        description: 'description',
        parameters: {
          type: 'object',
          properties: {
            description: {
              type: 'string',
            },
            card_id: {
              type: 'string',
              const: 'http://localhost:4201/drafts/Friend/1',
            },
            attributes: {
              type: 'object',
              properties: {
                firstName: {
                  type: 'string',
                },
              },
            },
          },
          required: ['card_id', 'attributes', 'description'],
        },
      },
    });
  });

  test('Create patch function calls when there is a cardSpec', () => {
    const history: DiscreteMatrixEvent[] = [
      {
        type: 'm.room.message',
        sender: '@ian:localhost',
        content: {
          msgtype: 'org.boxel.message',
          format: 'org.matrix.custom.html',
          body: 'set the name to dave',
          formatted_body: '<p>set the name to dave</p>\n',
          data: {
            context: {
              openCardIds: ['http://localhost:4201/drafts/Friend/1'],
              tools: [
                getPatchTool(
                  { id: 'http://localhost:4201/drafts/Friend/1' } as any,
                  {
                    firstName: { type: 'string' },
                  },
                ),
              ],
              submode: 'interact',
            },
          },
        },
        origin_server_ts: 1696813813166,
        unsigned: {
          age: 115498,
          transaction_id: '1',
        },
        room_id: 'room1',
        event_id: '$AZ65GbUls1UdpiOPD_AfSVu8RyiFYN1vltmUKmUnV4c',
        status: EventStatus.SENT,
      },
    ];

    const functions = getTools(history, '@aibot:localhost');
    assert.equal(functions.length, 1);
    assert.deepEqual(functions[0], {
      type: 'function',
      function: {
        name: 'patchCard',
        description:
          'Propose a patch to an existing card to change its contents. Any attributes specified will be fully replaced, return the minimum required to make the change. If a relationship field value is removed, set the self property of the specific item to null. When editing a relationship array, display the full array in the patch code. Ensure the description explains what change you are making.',
        parameters: {
          type: 'object',
          properties: {
            card_id: {
              type: 'string',
              const: 'http://localhost:4201/drafts/Friend/1',
            },
            description: {
              type: 'string',
            },
            firstName: {
              type: 'string',
            },
          },
          required: ['card_id', 'attributes', 'description'],
        },
      },
    });
  });

  test('Gets only the latest functions', () => {
    const history: DiscreteMatrixEvent[] = [
      {
        type: 'm.room.message',
        sender: '@ian:localhost',
        content: {
          msgtype: 'org.boxel.message',
          format: 'org.matrix.custom.html',
          body: 'set the name to dave',
          formatted_body: '<p>set the name to dave</p>\n',
          data: {
            context: {
              openCardIds: ['http://localhost:4201/drafts/Friend/1'],
              tools: [
                getPatchTool(
                  { id: 'http://localhost:4201/drafts/Friend/1' } as any,
                  {
                    firstName: { type: 'string' },
                  },
                ),
              ],
              submode: 'interact',
            },
          },
        },
        room_id: 'room1',
        origin_server_ts: 1696813813166,
        unsigned: {
          age: 115498,
          transaction_id: '1',
        },
        event_id: '1',
        status: EventStatus.SENT,
      },
      {
        type: 'm.room.message',
        sender: '@ian:localhost',
        content: {
          msgtype: 'org.boxel.message',
          format: 'org.matrix.custom.html',
          body: 'set the location to home',
          formatted_body: 'set the location to home',
          data: {
            context: {
              openCardIds: ['http://localhost:4201/drafts/Meeting/2'],
              tools: [
                getPatchTool(
                  { id: 'http://localhost:4201/drafts/Meeting/2' },
                  {
                    location: { type: 'string' },
                  },
                ),
              ],
              submode: 'interact',
            },
          },
        },
        room_id: 'room1',
        origin_server_ts: 1696813813167,
        unsigned: {
          age: 115498,
          transaction_id: '2',
        },
        event_id: '2',
        status: EventStatus.SENT,
      },
    ];

    const functions = getTools(history, '@aibot:localhost');
    assert.equal(functions.length, 1);
    if (functions.length > 0) {
      assert.deepEqual(functions[0], {
        type: 'function',
        function: {
          name: 'patchCard',
          description:
            'Propose a patch to an existing card to change its contents. Any attributes specified will be fully replaced, return the minimum required to make the change. If a relationship field value is removed, set the self property of the specific item to null. When editing a relationship array, display the full array in the patch code. Ensure the description explains what change you are making.',
          parameters: {
            type: 'object',
            properties: {
              card_id: {
                type: 'string',
                const: 'http://localhost:4201/drafts/Meeting/2',
              },
              description: {
                type: 'string',
              },
              location: {
                type: 'string',
              },
            },
            required: ['card_id', 'attributes', 'description'],
          },
        },
      });
    }
  });

<<<<<<< HEAD
  test('Create search function calls', () => {
    const history: IRoomEvent[] = [
=======
  {
    const instructions1 =
      "Use pirate colloquialism when responding. End every sentence with 'Arrrr!'";
    const skillCard1: SingleCardDocument = {
      data: {
        type: 'card',
        id: 'http://localhost:4201/drafts/SkillCard/1',
        attributes: {
          title: 'Talk Like a Pirate',
          instructions: instructions1,
        },
        meta: {
          adoptsFrom: {
            module: 'https://cardstack.com/base/skill-card',
            name: 'SkillCard',
          },
        },
      },
    };
    const instructions2 = 'Optimize given content for search engines.';
    const skillCard2: SingleCardDocument = {
      data: {
        type: 'card',
        id: 'http://localhost:4201/drafts/SkillCard/2',
        attributes: {
          title: 'SEO',
          instructions: instructions2,
        },
        meta: {
          adoptsFrom: {
            module: 'https://cardstack.com/base/skill-card',
            name: 'SkillCard',
          },
        },
      },
    };

    test('should include instructions in system prompt for skill cards', () => {
      const history: DiscreteMatrixEvent[] = [
        {
          type: 'm.room.message',
          event_id: '1',
          origin_server_ts: 1234567890,
          content: {
            msgtype: 'org.boxel.message',
            format: 'org.matrix.custom.html',
            body: 'Hi',
            formatted_body: 'Hi',
            data: {
              context: {
                tools: [],
                submode: undefined,
              },
              skillCards: [skillCard1, skillCard2],
            },
          },
          sender: '@user:localhost',
          room_id: 'room1',
          unsigned: {
            age: 1000,
            transaction_id: '1',
          },
          status: EventStatus.SENT,
        },
      ];

      const result = getModifyPrompt(history, '@ai-bot:localhost');

      assert.equal(result.length, 2);
      assert.equal(result[0].role, 'system');
      assert.true(result[0].content?.includes(SKILL_INSTRUCTIONS_MESSAGE));
      assert.true(result[0].content?.includes(instructions1));
      assert.true(result[0].content?.includes(instructions2));
      assert.equal(result[1].role, 'user');
      assert.equal(result[1].content, 'Hi');
    });

    test('can include both skill cards and attached cards', () => {
      const card: SingleCardDocument = {
        data: {
          type: 'card',
          id: 'http://localhost:4201/drafts/Author/1',
          attributes: {
            firstName: 'Terry',
            lastName: 'Pratchett',
          },
          meta: {
            adoptsFrom: {
              module: '../author',
              name: 'Author',
            },
          },
        },
      };
      const history: DiscreteMatrixEvent[] = [
        {
          type: 'm.room.message',
          event_id: '1',
          origin_server_ts: 1234567890,
          content: {
            msgtype: 'org.boxel.message',
            format: 'org.matrix.custom.html',
            body: 'Hi',
            formatted_body: 'Hi',
            data: {
              context: {
                tools: [],
                submode: undefined,
              },
              skillCards: [skillCard1, skillCard2],
              attachedCards: [card],
            },
          },
          sender: '@user:localhost',
          room_id: 'room1',
          unsigned: {
            age: 1000,
            transaction_id: '1',
          },
          status: EventStatus.SENT,
        },
      ];

      const { attachedCards, skillCards } = getRelevantCards(
        history,
        '@ai-bot:localhost',
      );
      assert.equal(attachedCards.length, 1);
      assert.equal(skillCards.length, 2);

      const result = getModifyPrompt(history, '@ai-bot:localhost');
      assert.equal(result[0].role, 'system');
      assert.true(result[0].content?.includes(instructions1));
      assert.true(result[0].content?.includes(instructions2));
      assert.true(result[0].content?.includes(JSON.stringify(card.data)));
    });

    test('should update system prompt based on included skill cards', () => {
      const history: DiscreteMatrixEvent[] = [
        {
          type: 'm.room.message',
          event_id: '1',
          origin_server_ts: 1234567890,
          content: {
            msgtype: 'org.boxel.message',
            format: 'org.matrix.custom.html',
            body: 'Hi',
            formatted_body: 'Hi',
            data: {
              context: {
                tools: [],
                submode: undefined,
              },
              skillCards: [skillCard1],
            },
          },
          sender: '@user:localhost',
          room_id: 'room1',
          unsigned: {
            age: 1000,
            transaction_id: '1',
          },
          status: EventStatus.SENT,
        },
      ];

      let { skillCards } = getRelevantCards(history, '@aibot:localhost');
      assert.equal(skillCards.length, 1);

      let result = getModifyPrompt(history, '@aibot:localhost');
      assert.true(result[0].content?.includes(SKILL_INSTRUCTIONS_MESSAGE));
      assert.true(result[0].content?.includes(instructions1));
      assert.false(result[0].content?.includes(instructions2));

      history.push(
        {
          type: 'm.room.message',
          event_id: '2',
          origin_server_ts: 1234567890,
          content: {
            msgtype: 'org.boxel.message',
            format: 'org.matrix.custom.html',
            body: 'Hi',
            formatted_body: 'Hi',
            data: {
              context: {
                tools: [],
                submode: undefined,
              },
              skillCards: [skillCard1, skillCard2],
            },
          },
          sender: '@user:localhost',
          room_id: 'room1',
          unsigned: {
            age: 1000,
            transaction_id: '2',
          },
          status: EventStatus.SENT,
        },
        {
          type: 'm.room.message',
          event_id: '3',
          origin_server_ts: 1234567890,
          content: {
            msgtype: 'm.text',
            format: 'org.matrix.custom.html',
            body: 'How may I assist you?',
            formatted_body: 'How may I assist you?',
            isStreamingFinished: true,
          },
          // ai-bot sends a message
          sender: '@aibot:localhost',
          room_id: 'room1',
          unsigned: {
            age: 1000,
            transaction_id: '3',
          },
          status: EventStatus.SENT,
        },
      );

      skillCards = getRelevantCards(history, '@aibot:localhost').skillCards;
      assert.equal(skillCards.length, 2);

      result = getModifyPrompt(history, '@aibot:localhost');
      assert.true(result[0].content?.includes(SKILL_INSTRUCTIONS_MESSAGE));
      assert.true(result[0].content?.includes(instructions1));
      assert.true(result[0].content?.includes(instructions2));

      history.push({
        type: 'm.room.message',
        event_id: '4',
        origin_server_ts: 1234567890,
        content: {
          msgtype: 'm.text',
          format: 'org.matrix.custom.html',
          body: 'Hey',
          formatted_body: 'Hey',
          isStreamingFinished: true,
        },
        sender: '@user:localhost',
        room_id: 'room1',
        unsigned: {
          age: 1000,
          transaction_id: '4',
        },
        status: EventStatus.SENT,
      });

      skillCards = getRelevantCards(history, '@aibot:localhost').skillCards;
      assert.equal(skillCards.length, 0);

      result = getModifyPrompt(history, '@aibot:localhost');
      assert.false(result[0].content?.includes(SKILL_INSTRUCTIONS_MESSAGE));
      assert.false(result[0].content?.includes(instructions1));
      assert.false(result[0].content?.includes(instructions2));
    });

    test('If there are no skill cards in the last message from the user, remove from system prompt', () => {
      const history: DiscreteMatrixEvent[] = [
        {
          type: 'm.room.message',
          event_id: '1',
          origin_server_ts: 1234567890,
          content: {
            msgtype: 'org.boxel.message',
            format: 'org.matrix.custom.html',
            body: 'Hi',
            formatted_body: 'Hi',
            data: {
              context: {
                tools: [],
                submode: undefined,
              },
              skillCards: [skillCard1, skillCard2],
            },
          },
          sender: '@user:localhost',
          room_id: 'room1',
          unsigned: {
            age: 1000,
            transaction_id: '1',
          },
          status: EventStatus.SENT,
        },
        {
          type: 'm.room.message',
          event_id: '2',
          origin_server_ts: 1234567890,
          content: {
            msgtype: 'org.boxel.message',
            format: 'org.matrix.custom.html',
            body: 'Hey',
            formatted_body: 'Hey',
            data: {
              context: {
                tools: [],
                submode: undefined,
              },
            },
          },
          sender: '@user:localhost',
          room_id: 'room1',
          unsigned: {
            age: 1000,
            transaction_id: '2',
          },
          status: EventStatus.SENT,
        },
      ];

      const { skillCards } = getRelevantCards(history, '@aibot:localhost');
      assert.equal(skillCards.length, 0);

      const result = getModifyPrompt(history, '@aibot:localhost');
      assert.false(result[0].content?.includes(SKILL_INSTRUCTIONS_MESSAGE));
      assert.false(result[0].content?.includes(instructions1));
      assert.false(result[0].content?.includes(instructions2));
    });
  }

  test('should raise an error if skill cards do not pass in an id', () => {
    const history: DiscreteMatrixEvent[] = [
      {
        type: 'm.room.message',
        event_id: '1',
        origin_server_ts: 1234567890,
        content: {
          msgtype: 'org.boxel.message',
          format: 'org.matrix.custom.html',
          body: 'Hi',
          formatted_body: 'Hi',
          data: {
            context: {
              tools: [],
              submode: undefined,
            },
            skillCards: [
              {
                data: {
                  type: 'card',
                  attributes: {
                    title: 'SEO',
                    instructions: 'Optimize given content for search engines.',
                  },
                  meta: {
                    adoptsFrom: {
                      module: 'https://cardstack.com/base/skill-card',
                      name: 'SkillCard',
                    },
                  },
                },
              },
            ],
          },
        },
        sender: '@user:localhost',
        room_id: 'room1',
        unsigned: {
          age: 1000,
          transaction_id: '1',
        },
        status: EventStatus.SENT,
      },
    ];

    assert.throws(() => {
      getModifyPrompt(history, '@ai-bot:localhost');
    });
  });

  test('Gets only the latest version of skill cards uploaded', () => {
    const instruction = 'Suggest improvements to given content.';
    const updatedInstruction = 'Optimize given content for search engines.';
    const history: DiscreteMatrixEvent[] = [
>>>>>>> f8dbeec3
      {
        type: 'm.room.message',
        sender: '@ian:localhost',
        content: {
          msgtype: 'org.boxel.message',
<<<<<<< HEAD
          body: 'set the name to dave',
          formatted_body: '<p>set the name to dave</p>\n',
          data: {
            context: {
              openCardIds: ['http://localhost:4201/drafts/Friend/1'],
              tools: [
                getSearchTool({
                  id: 'http://localhost:4201/drafts/Friend/1',
                } as any),
              ],
=======
          format: 'org.matrix.custom.html',
          body: 'suggest a better title',
          formatted_body: '<p>suggest a better title</p>\n',
          data: {
            skillCards: [
              {
                data: {
                  type: 'card',
                  id: 'http://localhost:4201/drafts/SkillCard/1',
                  attributes: {
                    title: 'SEO',
                    instructions: instruction,
                  },
                  meta: {
                    adoptsFrom: {
                      module: 'https://cardstack.com/base/skill-card',
                      name: 'SkillCard',
                    },
                  },
                },
              },
            ],
            context: {
              tools: [],
>>>>>>> f8dbeec3
              submode: 'interact',
            },
          },
        },
<<<<<<< HEAD
        origin_server_ts: 1696813813166,
        unsigned: {
          age: 115498,
        },
        event_id: '$AZ65GbUls1UdpiOPD_AfSVu8RyiFYN1vltmUKmUnV4c',
        age: 115498,
      },
    ];

    const functions = getTools(history, '@aibot:localhost');
    assert.equal(functions.length, 1);
    assert.deepEqual(functions[0], {
      type: 'function',
      function: {
        name: 'searchCard',
        description:
          'Propose a query to search for a card instance related to module it was from. Always prioritise search based upon the card that was last shared. Ensure that you find the correct "module" and "name" from the OUTERMOST "adoptsFrom" field from the card data that is shared',
        parameters: {
          type: 'object',
          properties: {
            card_id: {
              type: 'string',
              const: 'http://localhost:4201/drafts/Friend/1',
            },
            description: {
              type: 'string',
            },
            filter: {
              type: 'object',
              properties: {
                type: {
                  type: 'object',
                  properties: {
                    module: {
                      type: 'string',
                      description: 'the absolute path of the module',
                    },
                    name: {
                      type: 'string',
                      description: 'the name of the module',
                    },
                  },
                  required: ['module', 'name'],
                },
              },
            },
          },
          required: ['card_id', 'filter', 'description'],
        },
      },
    });
=======
        room_id: 'room1',
        origin_server_ts: 1696813813166,
        unsigned: {
          age: 115498,
          transaction_id: '1',
        },
        event_id: '1',
        status: EventStatus.SENT,
      },
      {
        type: 'm.room.message',
        sender: '@ian:localhost',
        content: {
          msgtype: 'org.boxel.message',
          format: 'org.matrix.custom.html',
          body: 'suggest a better description',
          formatted_body: 'suggest a better description',
          data: {
            skillCards: [
              {
                data: {
                  type: 'card',
                  id: 'http://localhost:4201/drafts/SkillCard/1',
                  attributes: {
                    title: 'SEO',
                    instructions: updatedInstruction,
                  },
                  meta: {
                    adoptsFrom: {
                      module: 'https://cardstack.com/base/skill-card',
                      name: 'SkillCard',
                    },
                  },
                },
              },
            ],
            context: {
              tools: [],
              submode: 'interact',
            },
          },
        },
        room_id: 'room1',
        origin_server_ts: 1696813813167,
        unsigned: {
          age: 115498,
          transaction_id: '2',
        },
        event_id: '2',
        status: EventStatus.SENT,
      },
    ];

    const { skillCards } = getRelevantCards(history, '@aibot:localhost');
    assert.equal(skillCards.length, 1);
    if (
      history[1].type === 'm.room.message' &&
      history[1].content.msgtype === 'org.boxel.message'
    ) {
      assert.equal(
        skillCards[0],
        history[1].content.data.skillCards?.[0]['data'],
      );
    } else {
      assert.true(
        false,
        'expected "m.room.message" event with a "org.boxel.message" msgtype',
      );
    }

    const result = getModifyPrompt(history, '@aibot:localhost');
    assert.false(result[0].content?.includes(instruction));
    assert.true(result[0].content?.includes(updatedInstruction));
>>>>>>> f8dbeec3
  });
});<|MERGE_RESOLUTION|>--- conflicted
+++ resolved
@@ -1,14 +1,9 @@
 import { module, test, assert } from 'qunit';
-<<<<<<< HEAD
-import { getTools, getModifyPrompt, getRelevantCards } from '../helpers';
-import type { MatrixEvent as DiscreteMatrixEvent } from 'https://cardstack.com/base/room';
 import {
   getPatchTool,
   getSearchTool,
 } from '@cardstack/runtime-common/helpers/ai';
 
-function oldPatchTool(card: CardDef, properties: any) {
-=======
 import {
   getTools,
   getModifyPrompt,
@@ -23,8 +18,7 @@
 import { EventStatus } from 'matrix-js-sdk';
 import type { SingleCardDocument } from '@cardstack/runtime-common';
 
-function getPatchTool(cardId: string, properties: any): Tool {
->>>>>>> f8dbeec3
+function oldPatchTool(card: CardDef, properties: any): Tool {
   return {
     type: 'function',
     function: {
@@ -293,16 +287,8 @@
       },
     ];
 
-<<<<<<< HEAD
-    const [latestCard, relevantCards] = getRelevantCards(
-      history,
-      '@aibot:localhost',
-    );
-    assert.equal(relevantCards.length, 1);
-=======
     const { attachedCards } = getRelevantCards(history, '@aibot:localhost');
     assert.equal(attachedCards.length, 1);
->>>>>>> f8dbeec3
     if (
       history[1].type === 'm.room.message' &&
       history[1].content.msgtype === 'org.boxel.message'
@@ -377,17 +363,12 @@
       },
     ];
 
-<<<<<<< HEAD
-    const [_, relevantCards] = getRelevantCards(history, '@aibot:localhost');
-    assert.equal(relevantCards.length, 0);
-=======
     const { attachedCards, skillCards } = getRelevantCards(
       history,
       '@aibot:localhost',
     );
     assert.equal(attachedCards.length, 0);
     assert.equal(skillCards.length, 0);
->>>>>>> f8dbeec3
   });
 
   test('Gets uploaded cards if no shared context', () => {
@@ -436,13 +417,8 @@
         status: EventStatus.SENT,
       },
     ];
-<<<<<<< HEAD
-    const [_, relevantCards] = getRelevantCards(history, '@aibot:localhost');
-    assert.equal(relevantCards.length, 1);
-=======
     const { attachedCards } = getRelevantCards(history, '@aibot:localhost');
     assert.equal(attachedCards.length, 1);
->>>>>>> f8dbeec3
   });
 
   test('Gets multiple uploaded cards', () => {
@@ -534,13 +510,8 @@
         status: EventStatus.SENT,
       },
     ];
-<<<<<<< HEAD
-    const [_, relevantCards] = getRelevantCards(history, '@aibot:localhost');
-    assert.equal(relevantCards.length, 2);
-=======
     const { attachedCards } = getRelevantCards(history, '@aibot:localhost');
     assert.equal(attachedCards.length, 2);
->>>>>>> f8dbeec3
   });
 
   test('Gets multiple uploaded cards in the system prompt', () => {
@@ -720,23 +691,21 @@
         status: EventStatus.SENT,
       },
     ];
-<<<<<<< HEAD
-    const [latestCard, relevantCards] = getRelevantCards(
+    const { mostRecentlyAttachedCard, attachedCards } = getRelevantCards(
       history,
       '@aibot:localhost',
     );
-    assert.equal(relevantCards.length, 1);
-=======
-    const { attachedCards } = getRelevantCards(history, '@aibot:localhost');
     assert.equal(attachedCards.length, 1);
->>>>>>> f8dbeec3
     assert.equal(
       attachedCards[0],
       (history[0].content as CardMessageContent).data.attachedCards?.[0][
         'data'
       ],
     );
-    assert.equal(latestCard, history[0].content.data.attachedCards[0]['data']);
+    assert.equal(
+      mostRecentlyAttachedCard,
+      history[0].content.data.attachedCards[0]['data'],
+    );
   });
 
   test('If there are no functions in the last message from the user, store none', () => {
@@ -979,12 +948,12 @@
         parameters: {
           type: 'object',
           properties: {
+            description: {
+              type: 'string',
+            },
             card_id: {
               type: 'string',
               const: 'http://localhost:4201/drafts/Friend/1',
-            },
-            description: {
-              type: 'string',
             },
             firstName: {
               type: 'string',
@@ -1094,10 +1063,6 @@
     }
   });
 
-<<<<<<< HEAD
-  test('Create search function calls', () => {
-    const history: IRoomEvent[] = [
-=======
   {
     const instructions1 =
       "Use pirate colloquialism when responding. End every sentence with 'Arrrr!'";
@@ -1419,7 +1384,6 @@
       assert.false(result[0].content?.includes(instructions2));
     });
   }
-
   test('should raise an error if skill cards do not pass in an id', () => {
     const history: DiscreteMatrixEvent[] = [
       {
@@ -1474,24 +1438,11 @@
     const instruction = 'Suggest improvements to given content.';
     const updatedInstruction = 'Optimize given content for search engines.';
     const history: DiscreteMatrixEvent[] = [
->>>>>>> f8dbeec3
       {
         type: 'm.room.message',
         sender: '@ian:localhost',
         content: {
           msgtype: 'org.boxel.message',
-<<<<<<< HEAD
-          body: 'set the name to dave',
-          formatted_body: '<p>set the name to dave</p>\n',
-          data: {
-            context: {
-              openCardIds: ['http://localhost:4201/drafts/Friend/1'],
-              tools: [
-                getSearchTool({
-                  id: 'http://localhost:4201/drafts/Friend/1',
-                } as any),
-              ],
-=======
           format: 'org.matrix.custom.html',
           body: 'suggest a better title',
           formatted_body: '<p>suggest a better title</p>\n',
@@ -1516,64 +1467,10 @@
             ],
             context: {
               tools: [],
->>>>>>> f8dbeec3
-              submode: 'interact',
-            },
-          },
-        },
-<<<<<<< HEAD
-        origin_server_ts: 1696813813166,
-        unsigned: {
-          age: 115498,
-        },
-        event_id: '$AZ65GbUls1UdpiOPD_AfSVu8RyiFYN1vltmUKmUnV4c',
-        age: 115498,
-      },
-    ];
-
-    const functions = getTools(history, '@aibot:localhost');
-    assert.equal(functions.length, 1);
-    assert.deepEqual(functions[0], {
-      type: 'function',
-      function: {
-        name: 'searchCard',
-        description:
-          'Propose a query to search for a card instance related to module it was from. Always prioritise search based upon the card that was last shared. Ensure that you find the correct "module" and "name" from the OUTERMOST "adoptsFrom" field from the card data that is shared',
-        parameters: {
-          type: 'object',
-          properties: {
-            card_id: {
-              type: 'string',
-              const: 'http://localhost:4201/drafts/Friend/1',
-            },
-            description: {
-              type: 'string',
-            },
-            filter: {
-              type: 'object',
-              properties: {
-                type: {
-                  type: 'object',
-                  properties: {
-                    module: {
-                      type: 'string',
-                      description: 'the absolute path of the module',
-                    },
-                    name: {
-                      type: 'string',
-                      description: 'the name of the module',
-                    },
-                  },
-                  required: ['module', 'name'],
-                },
-              },
-            },
-          },
-          required: ['card_id', 'filter', 'description'],
-        },
-      },
-    });
-=======
+              submode: 'interact',
+            },
+          },
+        },
         room_id: 'room1',
         origin_server_ts: 1696813813166,
         unsigned: {
@@ -1647,6 +1544,79 @@
     const result = getModifyPrompt(history, '@aibot:localhost');
     assert.false(result[0].content?.includes(instruction));
     assert.true(result[0].content?.includes(updatedInstruction));
->>>>>>> f8dbeec3
+  });
+
+  test('Create search function calls', () => {
+    const history: IRoomEvent[] = [
+      {
+        type: 'm.room.message',
+        sender: '@ian:localhost',
+        content: {
+          msgtype: 'org.boxel.message',
+          body: 'set the name to dave',
+          formatted_body: '<p>set the name to dave</p>\n',
+          data: {
+            context: {
+              openCardIds: ['http://localhost:4201/drafts/Friend/1'],
+              tools: [
+                getSearchTool({
+                  id: 'http://localhost:4201/drafts/Friend/1',
+                } as any),
+              ],
+              submode: 'interact',
+            },
+          },
+        },
+        origin_server_ts: 1696813813166,
+        unsigned: {
+          age: 115498,
+        },
+        event_id: '$AZ65GbUls1UdpiOPD_AfSVu8RyiFYN1vltmUKmUnV4c',
+        age: 115498,
+      },
+    ];
+
+    const functions = getTools(history, '@aibot:localhost');
+    assert.equal(functions.length, 1);
+    assert.deepEqual(functions[0], {
+      type: 'function',
+      function: {
+        name: 'searchCard',
+        description:
+          'Propose a query to search for a card instance related to module it was from. Always prioritise search based upon the card that was last shared. Ensure that you find the correct "module" and "name" from the OUTERMOST "adoptsFrom" field from the card data that is shared',
+        parameters: {
+          type: 'object',
+          properties: {
+            card_id: {
+              type: 'string',
+              const: 'http://localhost:4201/drafts/Friend/1',
+            },
+            description: {
+              type: 'string',
+            },
+            filter: {
+              type: 'object',
+              properties: {
+                type: {
+                  type: 'object',
+                  properties: {
+                    module: {
+                      type: 'string',
+                      description: 'the absolute path of the module',
+                    },
+                    name: {
+                      type: 'string',
+                      description: 'the name of the module',
+                    },
+                  },
+                  required: ['module', 'name'],
+                },
+              },
+            },
+          },
+          required: ['card_id', 'filter', 'description'],
+        },
+      },
+    });
   });
 });