--- conflicted
+++ resolved
@@ -375,17 +375,10 @@
           body: 'patching card',
           formatted_body: 'patching card',
           data: {
-<<<<<<< HEAD
             toolCall: {
               name: 'patchCard',
               arguments: {
-                card_id: 'http://localhost:4201/drafts/Friend/1',
-=======
-            command: {
-              type: 'patchCard',
-              id: 'http://localhost:4201/experiments/Friend/1',
-              patch: {
->>>>>>> 3fe6f005
+                card_id: 'http://localhost:4201/experiments/Friend/1',
                 attributes: {
                   firstName: 'Dave',
                 },
@@ -447,17 +440,10 @@
           body: 'patching card',
           formatted_body: 'patching card',
           data: {
-<<<<<<< HEAD
             toolCall: {
               name: 'patchCard',
               arguments: {
                 card_id: 'http://localhost:4201/drafts/Friend/1',
-=======
-            command: {
-              type: 'patchCard',
-              id: 'http://localhost:4201/experiments/Friend/1',
-              patch: {
->>>>>>> 3fe6f005
                 attributes: {
                   firstName: 'Dave',
                 },
