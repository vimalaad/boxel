--- conflicted
+++ resolved
@@ -21,11 +21,8 @@
 } from '@cardstack/runtime-common';
 //@ts-expect-error cached type not available yet
 import { cached } from '@glimmer/tracking';
-<<<<<<< HEAD
 import { initSharedState } from './shared-state';
-=======
 import BooleanField from './boolean';
->>>>>>> 4b425387
 
 // this is so we can have triple equals equivalent room member cards
 function upsertRoomMember({
