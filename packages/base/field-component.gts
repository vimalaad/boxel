--- conflicted
+++ resolved
@@ -16,11 +16,8 @@
 import type { ComponentLike } from '@glint/template';
 import { CardContainer } from '@cardstack/boxel-ui/components';
 import Modifier from 'ember-modifier';
-<<<<<<< HEAD
 import { initSharedState } from './shared-state';
-=======
 import { eq } from '@cardstack/boxel-ui/helpers';
->>>>>>> 4b425387
 
 interface BoxComponentSignature {
   Args: { Named: { format?: Format; displayContainer?: boolean } };
