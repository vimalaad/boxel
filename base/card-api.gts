--- conflicted
+++ resolved
@@ -675,21 +675,13 @@
   <template>
     <div {{attachStyles editStyles}}>
       {{#each-in @fields as |key Field|}}
-<<<<<<< HEAD
         {{#unless (eq key 'id')}}
-          <label data-test-field={{key}}>
+          <label class="edit-field" data-test-field={{key}}>
             {{!-- @glint-ignore glint is arriving at an incorrect type signature --}}
             {{startCase key}}
             <Field />
           </label>
         {{/unless}}
-=======
-        <label class="edit-field" data-test-field={{key}}>
-          {{!-- @glint-ignore glint is arriving at an incorrect type signature --}}
-          {{startCase key}}
-          <Field />
-        </label>
->>>>>>> 1e5772ed
       {{/each-in}}
     </div>
   </template>;
@@ -1029,7 +1021,7 @@
   }
 }
 
-type ElementType<T> = T extends (infer V)[] ? V : never;
+type ElementType<T> = T extends (infer V)[] ? V : never;  
 
 function eq<T>(a: T, b: T, _namedArgs: unknown): boolean {
   return a === b;
@@ -1048,7 +1040,6 @@
   };
 }
 
-<<<<<<< HEAD
 class ContainsManyEditor extends GlimmerComponent<ContainsManySignature> {
   <template>
     <section data-test-contains-many={{this.safeFieldName}}>
@@ -1083,7 +1074,4 @@
   @action remove(index: number) {
     (this.args.model.value as any)[this.safeFieldName].splice(index, 1);
   }
-}
-=======
-type ElementType<T> = T extends (infer V)[] ? V : never;  
->>>>>>> 1e5772ed
+}