import { executableExtensions, baseRealm } from ".";
import { Kind, Realm, CardDefinitionResource } from "./realm";
import { RealmPaths, LocalPath } from "./paths";
import { ModuleSyntax } from "./module-syntax";
import { ClassReference, PossibleCardClass } from "./schema-analysis-plugin";
import ignore, { Ignore } from "ignore";
import { stringify } from "qs";
import { Query, Filter, assertQuery } from "./query";

export type CardRef =
  | {
      type: "exportedCard";
      module: string;
      name: string;
    }
  | {
      type: "ancestorOf";
      card: CardRef;
    }
  | {
      type: "fieldOf";
      card: CardRef;
      field: string;
    };

export function isCardRef(ref: any): ref is CardRef {
  if (typeof ref !== "object") {
    return false;
  }
  if (!("type" in ref)) {
    return false;
  }
  if (ref.type === "exportedCard") {
    if (!("module" in ref) || !("name" in ref)) {
      return false;
    }
    return typeof ref.module === "string" && typeof ref.name === "string";
  } else if (ref.type === "ancestorOf") {
    if (!("card" in ref)) {
      return false;
    }
    return isCardRef(ref.card);
  } else if (ref.type === "fieldOf") {
    if (!("card" in ref) || !("field" in ref)) {
      return false;
    }
    if (typeof ref.card !== "object" || typeof ref.field !== "string") {
      return false;
    }
    return isCardRef(ref.card);
  }
  return false;
}

// TODO
export type Saved = string;
export type Unsaved = string | undefined;
export interface CardResource<Identity extends Unsaved = Saved> {
  id: Identity;
  type: "card";
  attributes?: Record<string, any>;
  // TODO add relationships
  meta: {
    adoptsFrom: {
      module: string;
      name: string;
    };
    lastModified?: number;
  };
  links?: {
    self?: string;
  };
}
export interface CardDocument<Identity extends Unsaved = Saved> {
  data: CardResource<Identity>;
}

export function isCardResource(resource: any): resource is CardResource {
  if (typeof resource !== "object") {
    return false;
  }
  if ("id" in resource && typeof resource.id !== "string") {
    return false;
  }
  if (!("type" in resource) || resource.type !== "card") {
    return false;
  }
  if ("attributes" in resource && typeof resource.attributes !== "object") {
    return false;
  }
  if (!("meta" in resource) || typeof resource.meta !== "object") {
    return false;
  }
  let { meta } = resource;
  if (!("adoptsFrom" in meta) && typeof meta.adoptsFrom !== "object") {
    return false;
  }
  let { adoptsFrom } = meta;
  return (
    "module" in adoptsFrom &&
    typeof adoptsFrom.module === "string" &&
    "name" in adoptsFrom &&
    typeof adoptsFrom.name === "string"
  );
}
export function isCardDocument(doc: any): doc is CardDocument {
  if (typeof doc !== "object") {
    return false;
  }
  return "data" in doc && isCardResource(doc.data);
}

export interface CardDefinition {
  id: CardRef;
  key: string; // this is used to help for JSON-API serialization
  super: CardRef | undefined; // base card has no super
  fields: Map<
    string,
    {
      fieldType: "contains" | "containsMany";
      fieldCard: CardRef;
    }
  >;
}

function hasExecutableExtension(path: string): boolean {
  for (let extension of executableExtensions) {
    if (path.endsWith(extension)) {
      return true;
    }
  }
  return false;
}

function trimExecutableExtension(url: URL): URL {
  for (let extension of executableExtensions) {
    if (url.href.endsWith(extension)) {
      return new URL(url.href.replace(new RegExp(`\\${extension}$`), ""));
    }
  }
  return url;
}

// Forces callers to use URL (which avoids accidentally using relative url
// strings without a base)
class URLMap<T> {
  #map: Map<string, T>;
  constructor(mapTuple: [key: URL, value: T][] = []) {
    this.#map = new Map(mapTuple.map(([key, value]) => [key.href, value]));
  }
  get(url: URL): T | undefined {
    return this.#map.get(url.href);
  }
  set(url: URL, value: T) {
    return this.#map.set(url.href, value);
  }
  get [Symbol.iterator]() {
    let self = this;
    return function* () {
      for (let [key, value] of self.#map) {
        yield [new URL(key), value] as [URL, T];
      }
    };
  }
  values() {
    return this.#map.values();
  }
  keys() {
    let self = this;
    return {
      get [Symbol.iterator]() {
        return function* () {
          for (let key of self.#map.keys()) {
            yield new URL(key);
          }
        };
      },
    };
  }
  get size() {
    return this.#map.size;
  }
  remove(url: URL) {
    return this.#map.delete(url.href);
  }
}

export class SearchIndex {
  private instances = new URLMap<CardResource>();
  private modules = new URLMap<ModuleSyntax>();
  private definitions = new Map<string, CardDefinition>();
  private exportedCardRefs = new Map<string, CardRef[]>();
  private ignoreMap = new URLMap<Ignore>();

  constructor(
    private realm: Realm,
    private realmPaths: RealmPaths,
    private readdir: (
      path: string
    ) => AsyncGenerator<{ name: string; path: string; kind: Kind }, void>,
    private readFileAsText: (
      path: LocalPath
    ) => Promise<{ content: string; lastModified: number } | undefined>
  ) {}

  async run() {
    await this.visitDirectory(new URL(this.realm.url));
    await this.semanticPhase();
  }

  private async visitDirectory(url: URL): Promise<void> {
    let ignorePatterns = await this.readFileAsText(
      this.realmPaths.local(new URL(".gitignore", url))
    );
    if (ignorePatterns && ignorePatterns.content) {
      this.ignoreMap.set(url, ignore().add(ignorePatterns.content));
    }

    for await (let { path: innerPath, kind } of this.readdir(
      this.realmPaths.local(url)
    )) {
      let innerURL = this.realmPaths.fileURL(innerPath);
      if (this.isIgnored(innerURL)) {
        continue;
      }
      if (kind === "file") {
        await this.visitFile(innerURL);
      } else {
        let directoryURL = this.realmPaths.directoryURL(innerPath);
        await this.visitDirectory(directoryURL);
      }
    }
  }

  async update(url: URL, opts?: { delete?: true }): Promise<void> {
    await this.visitFile(url, opts);
    await this.semanticPhase();
  }

  private async visitFile(url: URL, opts?: { delete?: true }): Promise<void> {
    if (this.isIgnored(url)) {
      return;
    }

    let localPath = this.realmPaths.local(url);
    let fileRef = await this.readFileAsText(localPath);
    if (!fileRef) {
      return;
    }
    let { content, lastModified } = fileRef;
    if (url.href.endsWith(".json")) {
      let json = JSON.parse(content);
      if (isCardDocument(json)) {
        let instanceURL = new URL(url.href.replace(/\.json$/, ""));
        if (opts?.delete && this.instances.get(instanceURL)) {
          this.instances.remove(instanceURL);
        } else {
          json.data.id = instanceURL.href;
          json.data.meta.lastModified = lastModified;
          this.instances.set(instanceURL, json.data);
        }
      }
    } else if (
      hasExecutableExtension(url.href) &&
      url.href !== `${baseRealm.url}card-api.gts` // the base card's module is not analyzable
    ) {
      let mod = new ModuleSyntax(content);
      this.modules.set(url, mod);
      this.modules.set(trimExecutableExtension(url), mod);
    }
  }

<<<<<<< HEAD
  private async semanticPhase(
    directories?: URLMap<{ name: string; kind: Kind }[]>
  ): Promise<void> {
    let newDefinitions: Map<string, CardDefinition> = new Map([
      // seed the definitions with the base card
      [
        this.internalKeyFor({
          type: "exportedCard",
          module: `${baseRealm.url}card-api`,
          name: "Card",
        }),
        {
          id: {
            type: "exportedCard",
            module: `${baseRealm.url}card-api`,
            name: "Card",
          },
          key: this.internalKeyFor({
            type: "exportedCard",
            module: `${baseRealm.url}card-api`,
            name: "Card",
          }),
          super: undefined,
          fields: new Map(),
        },
      ],
    ]);
=======
  private async semanticPhase(): Promise<void> {
    let newDefinitions: Map<string, CardDefinition> = new Map();
>>>>>>> 04189e2f
    for (let [url, mod] of this.modules) {
      for (let possibleCard of mod.possibleCards) {
        if (possibleCard.exportedAs) {
          if (this.isIgnored(url)) {
            continue;
          }
          await this.buildDefinition(
            newDefinitions,
            url,
            mod,
            {
              type: "exportedCard",
              module: url.href,
              name: possibleCard.exportedAs,
            },
            possibleCard
          );
        }
      }
    }
    let newExportedCardRefs = new Map<string, CardRef[]>();
    for (let def of newDefinitions.values()) {
      if (def.id.type !== "exportedCard") {
        continue;
      }
      let { module } = def.id;
      let refs = newExportedCardRefs.get(module);
      if (!refs) {
        refs = [];
        newExportedCardRefs.set(module, refs);
      }
      refs.push(def.id);
    }

    // atomically update the search index
    this.definitions = newDefinitions;
    this.exportedCardRefs = newExportedCardRefs;
  }

  private async buildDefinition(
    definitions: Map<string, CardDefinition>,
    url: URL,
    mod: ModuleSyntax,
    ref: CardRef,
    possibleCard: PossibleCardClass
  ): Promise<CardDefinition | undefined> {
    let id: CardRef = possibleCard.exportedAs
      ? {
          type: "exportedCard",
          module: new URL(url, this.realm.url).href,
          name: possibleCard.exportedAs,
        }
      : ref;

    let def = definitions.get(this.internalKeyFor(id));
    if (def) {
      definitions.set(this.internalKeyFor(ref), def);
      return def;
    }

    let superDef = await this.definitionForClassRef(
      definitions,
      url,
      mod,
      possibleCard.super,
      { type: "ancestorOf", card: id }
    );

    if (!superDef) {
      return undefined;
    }

    let fields: CardDefinition["fields"] = new Map(superDef.fields);

    for (let [fieldName, possibleField] of possibleCard.possibleFields) {
      if (!isOurFieldDecorator(possibleField.decorator, url)) {
        continue;
      }
      let fieldType = getFieldType(possibleField.type, url);
      if (!fieldType) {
        continue;
      }
      let fieldDef = await this.definitionForClassRef(
        definitions,
        url,
        mod,
        possibleField.card,
        { type: "fieldOf", card: id, field: fieldName }
      );
      if (fieldDef) {
        fields.set(fieldName, { fieldType, fieldCard: fieldDef.id });
      }
    }

    let key = this.internalKeyFor(id);
    def = { id, key, super: superDef.id, fields };
    definitions.set(key, def);
    return def;
  }

  private async definitionForClassRef(
    definitions: Map<string, CardDefinition>,
    url: URL,
    mod: ModuleSyntax,
    ref: ClassReference,
    targetRef: CardRef
  ): Promise<CardDefinition | undefined> {
    if (ref.type === "internal") {
      return await this.buildDefinition(
        definitions,
        url,
        mod,
        targetRef,
        mod.possibleCards[ref.classIndex]
      );
    } else {
      if (this.isLocal(new URL(ref.module, url))) {
        if (ref.module === `${baseRealm.url}card-api` && ref.name === "Card") {
          let { module, name } = ref;
          return definitions.get(
            this.internalKeyFor({ module, name, type: "exportedCard" })
          );
        }
        let inner = this.lookupPossibleCard(new URL(ref.module, url), ref.name);
        if (!inner) {
          return undefined;
        }
        return await this.buildDefinition(
          definitions,
          new URL(ref.module, url),
          inner.mod,
          targetRef,
          inner.possibleCard
        );
      } else {
        return await this.getExternalCardDefinition(new URL(ref.module, url), {
          type: "exportedCard",
          name: ref.name,
          module: ref.module,
        });
      }
    }
  }

  private internalKeyFor(ref: CardRef): string {
    switch (ref.type) {
      case "exportedCard":
        let module = new URL(ref.module, this.realm.url).href;
        return `${module}/${ref.name}`;
      case "ancestorOf":
        return `${this.internalKeyFor(ref.card)}/ancestor`;
      case "fieldOf":
        return `${this.internalKeyFor(ref.card)}/fields/${ref.field}`;
    }
  }

  private lookupPossibleCard(
    module: URL,
    exportedName: string
  ): { mod: ModuleSyntax; possibleCard: PossibleCardClass } | undefined {
    let mod = this.modules.get(module);
    if (!mod) {
      // TODO: broken import seems bad
      return undefined;
    }
    let possibleCard = mod.possibleCards.find(
      (c) => c.exportedAs === exportedName
    );
    if (!possibleCard) {
      return undefined;
    }
    return { mod, possibleCard };
  }

  private isLocal(url: URL): boolean {
    return url.href.startsWith(this.realm.url);
  }

  // TODO: complete these types
  async search(query: Query): Promise<CardResource[]> {
    assertQuery(query);

    if (!query || Object.keys(query).length === 0) {
      return [...this.instances.values()];
    }

    if (query.id) {
      let card = this.instances.get(new URL(query.id));
      return card ? [card] : [];
    }

    if (query.filter) {
      return filterCardData(query.filter, [...this.instances.values()]);
    }

    throw new Error("Not implemented");
  }

  async typeOf(ref: CardRef): Promise<CardDefinition | undefined> {
    return this.definitions.get(this.internalKeyFor(ref));
  }

  async exportedCardsOf(module: string): Promise<CardRef[]> {
    module = new URL(module, this.realm.url).href;
    return this.exportedCardRefs.get(module) ?? [];
  }

<<<<<<< HEAD
  // TODO merge this into the .search() API after we get the queries working
  async directory(
    url: URL
  ): Promise<{ name: string; kind: Kind }[] | undefined> {
    return this.directories.get(url);
  }

  private async getIgnorePatterns(
    url: URL
  ): Promise<{ content: string; lastModified: number } | undefined> {
    let ref = await this.readFileAsText(
      this.realmPaths.local(new URL(".monacoignore", url))
    );

    if (!ref) {
      ref = await this.readFileAsText(
        this.realmPaths.local(new URL(".gitignore", url))
      );
=======
  public isIgnored(url: URL): boolean {
    if (url.href === this.realm.url) {
      return false; // you can't ignore the entire realm
>>>>>>> 04189e2f
    }
    if (this.ignoreMap.size === 0) {
      return false;
    }
    // Test URL against closest ignore. (Should the ignores cascade? so that the
    // child ignore extends the parent ignore?)
    let ignoreURLs = [...this.ignoreMap.keys()].map((u) => u.href);
    let matchingIgnores = ignoreURLs.filter((u) => url.href.includes(u));
    let ignoreURL = matchingIgnores.sort((a, b) => b.length - a.length)[0] as
      | string
      | undefined;
    if (!ignoreURL) {
      return false;
    }
    let ignore = this.ignoreMap.get(new URL(ignoreURL))!;
    let pathname = this.realmPaths.local(url);
    return ignore.test(pathname).ignored;
  }

  private async getExternalCardDefinition(
    moduleURL: URL,
    ref: CardRef
  ): Promise<CardDefinition | undefined> {
    if (!baseRealm.inRealm(moduleURL)) {
      // TODO we need some way to map a module to the realm URL that it comes from
      // so that we now how to ask for it's cards' definitions
      throw new Error(`not implemented`);
    }
    let url = `${this.realm.baseRealmURL}_typeOf?${stringify(ref)}`;
    let response = await fetch(url, {
      headers: {
        Accept: "application/vnd.api+json",
      },
    });
    if (!response.ok) {
      console.log(`Could not get card type for ${url}: ${response.status}`);
      return undefined;
    }
    let resource: CardDefinitionResource = (await response.json()).data;
    let def: CardDefinition = {
      id: resource.attributes.cardRef,
      key: resource.id,
      super: resource.relationships._super?.meta.ref,
      fields: new Map(
        Object.entries(resource.relationships)
          .filter(([fieldName]) => fieldName !== "_super")
          .map(([fieldName, fieldInfo]) => [
            fieldName,
            {
              fieldType: fieldInfo.meta.type as "contains" | "containsMany",
              fieldCard: fieldInfo.meta.ref,
            },
          ])
      ),
    };
    return def;
  }
}

function isOurFieldDecorator(ref: ClassReference, inModule: URL): boolean {
  return (
    ref.type === "external" &&
    new URL(ref.module, inModule).href === baseRealm.fileURL("card-api").href &&
    ref.name === "field"
  );
}

function getFieldType(
  ref: ClassReference,
  inModule: URL
): "contains" | "containsMany" | undefined {
  if (
    ref.type === "external" &&
    new URL(ref.module, inModule).href === baseRealm.fileURL("card-api").href &&
    ["contains", "containsMany"].includes(ref.name)
  ) {
    return ref.name as ReturnType<typeof getFieldType>;
  }
  return undefined;
}

function filterCardData(
  filter: Filter,
  results: CardResource[],
  opts?: { negate?: true }
): CardResource[] {
  if (!("not" in filter) && !("eq" in filter)) {
    throw new Error("Not implemented");
  }

  if ("not" in filter) {
    results = filterCardData(filter.not, results, { negate: true });
  }

  if ("eq" in filter) {
    results = filterByFieldData(filter.eq, results, opts);
  }

  return results;
}

function filterByFieldData(
  query: Record<string, any>,
  instances: CardResource[],
  opts?: { negate?: true }
): CardResource[] {
  let results = instances as Record<string, any>[];

  for (let [key, value] of Object.entries(query)) {
    results = results.filter((c) => {
      let fields = key.split(".");
      if (fields.length > 1) {
        let compValue = c;
        while (fields.length > 0 && compValue) {
          let field = fields.shift();
          compValue = compValue?.[field!];
        }
        if (opts?.negate) {
          return compValue !== value;
        }
        return compValue === value;
      } else {
        if (opts?.negate) {
          return c[key] !== value;
        }
        return c[key] === value;
      }
    });
  }

  return results as CardResource[];
}<|MERGE_RESOLUTION|>--- conflicted
+++ resolved
@@ -270,10 +270,7 @@
     }
   }
 
-<<<<<<< HEAD
-  private async semanticPhase(
-    directories?: URLMap<{ name: string; kind: Kind }[]>
-  ): Promise<void> {
+  private async semanticPhase(): Promise<void> {
     let newDefinitions: Map<string, CardDefinition> = new Map([
       // seed the definitions with the base card
       [
@@ -298,10 +295,6 @@
         },
       ],
     ]);
-=======
-  private async semanticPhase(): Promise<void> {
-    let newDefinitions: Map<string, CardDefinition> = new Map();
->>>>>>> 04189e2f
     for (let [url, mod] of this.modules) {
       for (let possibleCard of mod.possibleCards) {
         if (possibleCard.exportedAs) {
@@ -509,30 +502,9 @@
     return this.exportedCardRefs.get(module) ?? [];
   }
 
-<<<<<<< HEAD
-  // TODO merge this into the .search() API after we get the queries working
-  async directory(
-    url: URL
-  ): Promise<{ name: string; kind: Kind }[] | undefined> {
-    return this.directories.get(url);
-  }
-
-  private async getIgnorePatterns(
-    url: URL
-  ): Promise<{ content: string; lastModified: number } | undefined> {
-    let ref = await this.readFileAsText(
-      this.realmPaths.local(new URL(".monacoignore", url))
-    );
-
-    if (!ref) {
-      ref = await this.readFileAsText(
-        this.realmPaths.local(new URL(".gitignore", url))
-      );
-=======
   public isIgnored(url: URL): boolean {
     if (url.href === this.realm.url) {
       return false; // you can't ignore the entire realm
->>>>>>> 04189e2f
     }
     if (this.ignoreMap.size === 0) {
       return false;
