import { LivenessWatcher } from './liveness';
import { MessageHandler } from './message-handler';
import { readFileAsText } from './util';
import { WorkerError } from './error';
import * as babel from '@babel/core';
import { externalsPlugin, generateExternalStub } from './externals';
import makeEmberTemplatePlugin from 'babel-plugin-ember-template-compilation';
import { precompile } from 'ember-source/dist/ember-template-compiler';

export class FetchHandler {
  private baseURL: string;
  private livenessWatcher: LivenessWatcher;
  private messageHandler: MessageHandler;

  constructor(worker: ServiceWorkerGlobalScope) {
    this.baseURL = worker.registration.scope;
    this.livenessWatcher = new LivenessWatcher(worker, async () => {
      await this.doCacheDrop();
    });
    this.messageHandler = new MessageHandler(worker);
  }

  async handleFetch(request: Request): Promise<Response> {
    try {
      if (!this.livenessWatcher.alive) {
        // if we're shutting down, let all requests pass through unchanged
        return await fetch(request);
      }

      let searchParams = new URL(request.url).searchParams;
      if (searchParams.get('dropcache') != null) {
        return await this.doCacheDrop();
      }

      let url = new URL(request.url);

      if (url.origin === 'http://local-realm') {
        return await this.handleLocalRealm(request, url);
      }
      if (url.origin === 'http://externals') {
        return generateExternalStub(url.pathname.slice(1));
      }

      console.log(
        `Service worker on ${this.baseURL} passing through ${request.url}`
      );
      return await fetch(request);
    } catch (err) {
      if (err instanceof WorkerError) {
        return err.response;
      }
      console.error(err);
      return new Response(`unexpected exception in service worker ${err}`, {
        status: 500,
      });
    }
  }

  private async handleLocalRealm(
    _request: Request,
    url: URL
  ): Promise<Response> {
    let handle = await this.getLocalFile(url.pathname.slice(1));
    if (['.js'].some((extension) => handle.name.endsWith(extension))) {
      return await this.makeJS(handle);
    } else {
      return await this.serveLocalFile(handle);
    }
  }

  private async makeJS(handle: FileSystemFileHandle): Promise<Response> {
    let content = await readFileAsText(handle);
<<<<<<< HEAD
    content = babel.transformSync(content, {
      plugins: [
        // this "as any" is because typescript is using the Node-specific types
        // from babel-plugin-ember-template-compilation, but we're using the
        // browser interface
        (makeEmberTemplatePlugin as any)(() => precompile),
        externalsPlugin,
      ],
    })!.code!;
=======
    try {
      content = babel.transformSync(content, {
        plugins: [
          externalsPlugin,
          // this "as any" is because typescript is using the Node-specific types
          // from babel-plugin-ember-template-compilation, but we're using the
          // browser interface
          (makeEmberTemplatePlugin as any)(() => precompile),
        ],
      })!.code!;
    } catch (err: any) {
      return new Response(err.message, {
        status: 500,
        headers: { 'content-type': 'text/html' },
      });
    }
>>>>>>> d3fb9eed
    return new Response(content, {
      status: 200,
      headers: {
        'content-type': 'text/javascript',
      },
    });
  }

  private async serveLocalFile(
    handle: FileSystemFileHandle
  ): Promise<Response> {
    return new Response(await handle.getFile());
  }

  private async getLocalFile(path: string): Promise<FileSystemFileHandle> {
    if (!this.messageHandler.fs) {
      throw WorkerError.withResponse(
        new Response('no local realm is available', {
          status: 404,
          headers: { 'content-type': 'text/html' },
        })
      );
    }
    try {
      return await this.messageHandler.fs.getFileHandle(path);
    } catch (err) {
      if ((err as DOMException).name === 'NotFoundError') {
        throw WorkerError.withResponse(
          new Response(`${path} not found in local realm`, {
            status: 404,
            headers: { 'content-type': 'text/html' },
          })
        );
      }
      throw err;
    }
  }

  private async doCacheDrop() {
    let names = await globalThis.caches.keys();
    for (let name of names) {
      await self.caches.delete(name);
    }
    return new Response(`Caches dropped!`, {
      headers: {
        'content-type': 'text/html',
      },
    });
  }
}<|MERGE_RESOLUTION|>--- conflicted
+++ resolved
@@ -70,25 +70,14 @@
 
   private async makeJS(handle: FileSystemFileHandle): Promise<Response> {
     let content = await readFileAsText(handle);
-<<<<<<< HEAD
-    content = babel.transformSync(content, {
-      plugins: [
-        // this "as any" is because typescript is using the Node-specific types
-        // from babel-plugin-ember-template-compilation, but we're using the
-        // browser interface
-        (makeEmberTemplatePlugin as any)(() => precompile),
-        externalsPlugin,
-      ],
-    })!.code!;
-=======
     try {
       content = babel.transformSync(content, {
         plugins: [
-          externalsPlugin,
           // this "as any" is because typescript is using the Node-specific types
           // from babel-plugin-ember-template-compilation, but we're using the
           // browser interface
           (makeEmberTemplatePlugin as any)(() => precompile),
+          externalsPlugin,
         ],
       })!.code!;
     } catch (err: any) {
@@ -97,7 +86,6 @@
         headers: { 'content-type': 'text/html' },
       });
     }
->>>>>>> d3fb9eed
     return new Response(content, {
       status: 200,
       headers: {
